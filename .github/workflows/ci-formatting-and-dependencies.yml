name: SMARTS CI Format & Dependencies

on: [push, pull_request]

env:
  venv_dir: .venv

jobs:
  test-formatting:
    runs-on: ubuntu-18.04
    if: github.event_name == 'push' || github.event.pull_request.head.repo.full_name != github.repository
<<<<<<< HEAD
    container: huaweinoah/smarts:v0.4.3-pre
=======
    container: huaweinoah/smarts:v0.4.13-minimal
>>>>>>> d902eab9
    steps:
      - name: Checkout
        uses: actions/checkout@v2
      - name: Check Black code format
        run: |
          cd $GITHUB_WORKSPACE
          pip install --upgrade pip
          pip install black==20.8b1
          apt-get update && apt-get install -y curl
          curl -sL https://deb.nodesource.com/setup_14.x | bash -
          apt-get install -y nodejs
          black --check .
          npx prettier --check envision/web/src

  test-requirements:
    runs-on: ubuntu-18.04
    if: github.event_name == 'push' || github.event.pull_request.head.repo.full_name != github.repository
<<<<<<< HEAD
    container: huaweinoah/smarts:v0.4.3-pre
=======
    container: huaweinoah/smarts:v0.4.13-minimal
>>>>>>> d902eab9
    steps:
      - name: Checkout
        uses: actions/checkout@v2
      - name: Test pip packages
        run: |
          cd $GITHUB_WORKSPACE
          ./test_pip_packages.sh<|MERGE_RESOLUTION|>--- conflicted
+++ resolved
@@ -9,11 +9,7 @@
   test-formatting:
     runs-on: ubuntu-18.04
     if: github.event_name == 'push' || github.event.pull_request.head.repo.full_name != github.repository
-<<<<<<< HEAD
-    container: huaweinoah/smarts:v0.4.3-pre
-=======
     container: huaweinoah/smarts:v0.4.13-minimal
->>>>>>> d902eab9
     steps:
       - name: Checkout
         uses: actions/checkout@v2
@@ -31,11 +27,7 @@
   test-requirements:
     runs-on: ubuntu-18.04
     if: github.event_name == 'push' || github.event.pull_request.head.repo.full_name != github.repository
-<<<<<<< HEAD
-    container: huaweinoah/smarts:v0.4.3-pre
-=======
     container: huaweinoah/smarts:v0.4.13-minimal
->>>>>>> d902eab9
     steps:
       - name: Checkout
         uses: actions/checkout@v2
