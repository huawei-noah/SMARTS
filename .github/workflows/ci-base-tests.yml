--- conflicted
+++ resolved
@@ -1,10 +1,7 @@
 name: SMARTS CI Base Tests
 
-<<<<<<< HEAD
+
 on : [push]
-=======
-on: [push, pull_request]
->>>>>>> 9a9e6e0a
 
 jobs:
   test:
