name: ULTRA CI Base Tests

on: 
  push:
    branches:
      - ultra-**
      - ultra_**
      - ultra/**
  pull_request:
    branches:
      - ultra-**
      - ultra_**
      - ultra/**

env:
  venv_dir: .venv

jobs:
  test-heavy-base-tests:
    runs-on: ubuntu-18.04
    if: github.event_name == 'push' || github.event.pull_request.head.repo.full_name != github.repository
    container: huaweinoah/smarts:v0.4.18-minimal
    steps:
      - name: Checkout
        uses: actions/checkout@v2
      - name: Install Linux packages
        run: |
          add-apt-repository ppa:git-core/ppa
          apt-get update
          apt-get install -y git
      - name: Install dependencies
        run: |
          cd ultra
          python3.7 -m venv ${{env.venv_dir}}
          . ${{env.venv_dir}}/bin/activate
          pip install --upgrade pip
          pip install --upgrade wheel
          pip install -e .
          pip install --upgrade numpy
      - name: Run ultra tests (heavy)
        # To prevent segmentation faults and/or termination signals (i.e. SIGABRT), the
        # train and evaluate tests are forked into separate subprocesses. Hence, the
        # heavy tests are divided up into two parts (forked and unforked).
        run: |
          cd ultra
          . ${{env.venv_dir}}/bin/activate
          scl scenario build-all ultra/scenarios/pool
          pytest -v \
          --durations=0 \
          ./tests/test_analysis.py
          pytest -v \
          --durations=0 \
          --forked \
          ./tests/test_train.py \
          ./tests/test_evaluate.py

  test-light-base-tests:
    runs-on: ubuntu-18.04
    if: github.event_name == 'push' || github.event.pull_request.head.repo.full_name != github.repository
    container: huaweinoah/smarts:v0.4.18-minimal
    strategy:
      matrix:
        tests:         
          - ./tests/test_adapter.py
          - ./tests/test_env.py
          - ./tests/test_episode.py
          - ./tests/test_rllib_train.py
          - ./tests/test_scenarios.py
          - ./tests/test_social_vehicles.py
          - ./tests/test_tune.py
    steps:
      - name: Checkout
        uses: actions/checkout@v2
      - name: Install Linux packages
        run: |
          add-apt-repository ppa:git-core/ppa
          apt-get update
          apt-get install -y git
      - name: Install dependencies
        run: |
          cd ultra
          python3.7 -m venv ${{env.venv_dir}}
          . ${{env.venv_dir}}/bin/activate
          pip install --upgrade pip
          pip install --upgrade wheel
          pip install -e .
          pip install --upgrade numpy
      - name: Run ultra tests (light)
        run: |
          cd ultra
          . ${{env.venv_dir}}/bin/activate
          scl scenario build-all ultra/scenarios/pool
          pytest -v \
          --durations=0 \
<<<<<<< HEAD
          --ignore=./tests/test_ultra_package.py \
          --ignore=./tests/test_train.py \
          --ignore=./tests/test_evaluate.py \
          --ignore=./tests/test_analysis.py \
          --ignore=./tests/test_curriculum.py \
=======
          --forked \
          ${{matrix.tests}}
>>>>>>> d9fbb4bb

  test-package-via-setup:
    runs-on: ubuntu-18.04
    if: github.event_name == 'push' || github.event.pull_request.head.repo.full_name != github.repository
    container: huaweinoah/smarts:v0.4.18-minimal
    steps:
      - name: Checkout
        uses: actions/checkout@v2
      - name: Install Linux packages
        run: |
          add-apt-repository ppa:git-core/ppa
          apt-get update
          apt-get install -y git 
      - name: Install ultra-rl via setup.py
        run: |
          cd ultra
          python3.7 -m venv ${{env.venv_dir}}
          . ${{env.venv_dir}}/bin/activate
          pip install --upgrade pip
          pip install -e .
          pip install --upgrade numpy
      - name: Run test
        run: |
          cd ultra
          . ${{env.venv_dir}}/bin/activate
          scl scenario build-all ultra/scenarios/pool
          pytest -v \
          --durations=0 \
          ./tests/test_ultra_package.py

  test-package-via-wheel:
    runs-on: ubuntu-18.04
    if: github.event_name == 'push' || github.event.pull_request.head.repo.full_name != github.repository
    container: huaweinoah/smarts:v0.4.18-minimal
    steps:
      - name: Checkout
        uses: actions/checkout@v2
      - name: Install Linux packages
        run: |
          add-apt-repository ppa:git-core/ppa
          apt-get update
          apt-get install -y git    
      - name: Install ultra-rl via whl file
        run: |
          cd ultra
          python3.7 -m venv ${{env.venv_dir}}
          . ${{env.venv_dir}}/bin/activate
          pip install --upgrade pip
          pip install -e .
          pip install --upgrade numpy
          python setup.py bdist_wheel
          cd dist
          pip install $(ls . | grep ultra)
          pip install --upgrade numpy
          cd ..
      - name: Run test
        run: |
          cd ultra
          . ${{env.venv_dir}}/bin/activate
          scl scenario build-all ultra/scenarios/pool
          pytest -v \
          --durations=0 \
          ./tests/test_ultra_package.py

  test-package-via-pypi:
    runs-on: ubuntu-18.04
    if: github.event_name == 'push' || github.event.pull_request.head.repo.full_name != github.repository
    container: huaweinoah/smarts:v0.4.18-minimal
    steps:
      - name: Checkout
        uses: actions/checkout@v2
      - name: Install ultra-rl via pypi
        run: |
          cd ultra
          python3.7 -m venv ${{env.venv_dir}}
          . ${{env.venv_dir}}/bin/activate
          pip install ultra-rl
      - name: Run test
        run: |
          cd ultra
          . ${{env.venv_dir}}/bin/activate
          scl scenario build-all ultra/scenarios/pool
          pytest -v ./tests/test_ultra_package.py<|MERGE_RESOLUTION|>--- conflicted
+++ resolved
@@ -92,16 +92,8 @@
           scl scenario build-all ultra/scenarios/pool
           pytest -v \
           --durations=0 \
-<<<<<<< HEAD
-          --ignore=./tests/test_ultra_package.py \
-          --ignore=./tests/test_train.py \
-          --ignore=./tests/test_evaluate.py \
-          --ignore=./tests/test_analysis.py \
-          --ignore=./tests/test_curriculum.py \
-=======
           --forked \
           ${{matrix.tests}}
->>>>>>> d9fbb4bb
 
   test-package-via-setup:
     runs-on: ubuntu-18.04
