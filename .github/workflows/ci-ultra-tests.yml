name: ULTRA CI Base Tests

on: [push, pull_request]

jobs:
  test-heavy-base-tests:
    runs-on: ubuntu-18.04
    if: github.event_name == 'push' || github.event.pull_request.head.repo.full_name != github.repository
    container: huaweinoah/smarts:v0.4.13-minimal
    steps:
      - name: Checkout
        uses: actions/checkout@v2
      - name: Setup X11
        run: |
          /usr/bin/Xorg \
            -noreset \
            +extension GLX \
            +extension RANDR \
            +extension RENDER \
            -logfile ./xdummy.log \
            -config /etc/X11/xorg.conf :1 &
      - name: Install dependencies
        run: |
          cd ultra
          python3.7 -m venv .venv
          . .venv/bin/activate
          pip install --upgrade --upgrade-strategy eager pip
          pip install --upgrade --upgrade-strategy eager wheel
          pip install --upgrade -e .
          pip install --upgrade numpy
      - name: Run ultra tests (heavy)
        run: |
          cd ultra
          . .venv/bin/activate
          scl scenario build-all ultra/scenarios/pool
          pytest -v \
          ./tests/ \
          --ignore=./tests/test_ultra_package.py \
          --ignore=./tests/test_adapter.py \
          --ignore=./tests/test_env.py \
          --ignore=./tests/test_episodes.py \
          --ignore=./tests/test_scenarios.py \
          --ignore=./tests/test_social_vehicles.py \
          --ignore=./tests/test_rllib_train.py \
<<<<<<< HEAD
          --ignore=./tests/test_encoders.py \
=======
          --ignore=./tests/test_tune.py \
>>>>>>> 901476e4

  test-light-base-tests:
    runs-on: ubuntu-18.04
    if: github.event_name == 'push' || github.event.pull_request.head.repo.full_name != github.repository
    container: huaweinoah/smarts:v0.4.13-minimal
    steps:
      - name: Checkout
        uses: actions/checkout@v2
      - name: Setup X11
        run: |
          /usr/bin/Xorg \
            -noreset \
            +extension GLX \
            +extension RANDR \
            +extension RENDER \
            -logfile ./xdummy.log \
            -config /etc/X11/xorg.conf :1 &
      - name: Install dependencies
        run: |
          cd ultra
          python3.7 -m venv .venv
          . .venv/bin/activate
          pip install --upgrade --upgrade-strategy eager pip
          pip install --upgrade --upgrade-strategy eager wheel
          pip install --upgrade -e .
          pip install --upgrade numpy
      - name: Run ultra tests (light)
        run: |
          cd ultra
          . .venv/bin/activate
          scl scenario build-all ultra/scenarios/pool
          pytest -v \
          ./tests/ \
          --ignore=./tests/test_ultra_package.py \
          --ignore=./tests/test_train.py \
          --ignore=./tests/test_evaluate.py \
          --ignore=./tests/test_analysis.py \

  test-package-via-setup:
    runs-on: ubuntu-18.04
    if: github.event_name == 'push' || github.event.pull_request.head.repo.full_name != github.repository
    container: huaweinoah/smarts:v0.4.13-minimal
    steps:
      - name: Checkout
        uses: actions/checkout@v2
      - name: Setup X11
        run: |
          /usr/bin/Xorg \
            -noreset \
            +extension GLX \
            +extension RANDR \
            +extension RENDER \
            -logfile ./xdummy.log \
            -config /etc/X11/xorg.conf :1 &
      - name: Install ultra-rl via setup.py
        run: |
          cd ultra
          python3.7 -m venv .venv
          . .venv/bin/activate
          pip install --upgrade pip
          pip install --upgrade -e .
          pip install --upgrade numpy
      - name: Run test
        run: |
          cd ultra
          . .venv/bin/activate
          scl scenario build-all ultra/scenarios/pool
          pytest -v ./tests/test_ultra_package.py

  test-package-via-wheel:
    runs-on: ubuntu-18.04
    if: github.event_name == 'push' || github.event.pull_request.head.repo.full_name != github.repository
    container: huaweinoah/smarts:v0.4.13-minimal
    steps:
      - name: Checkout
        uses: actions/checkout@v2
      - name: Setup X11
        run: |
          /usr/bin/Xorg \
            -noreset \
            +extension GLX \
            +extension RANDR \
            +extension RENDER \
            -logfile ./xdummy.log \
            -config /etc/X11/xorg.conf :1 &
      - name: Install ultra-rl via whl file
        run: |
          cd ultra
          python3.7 -m venv .venv
          . .venv/bin/activate
          pip install --upgrade pip
          pip install --upgrade -e .
          pip install --upgrade numpy
          python setup.py bdist_wheel
          cd dist
          pip install $(ls . | grep ultra)
          pip install --upgrade numpy
          cd ..
      - name: Run test
        run: |
          cd ultra
          . .venv/bin/activate
          scl scenario build-all ultra/scenarios/pool
          pytest -v ./tests/test_ultra_package.py

  # test-package-via-pypi:
  #   runs-on: ubuntu-18.04
  #   if: github.event_name == 'push' || github.event.pull_request.head.repo.full_name != github.repository
  #   container: huaweinoah/smarts:v0.4.13-minimal
  #   steps:
  #     - name: Checkout
  #       uses: actions/checkout@v2
  #     - name: Setup X11
  #       run: |
  #         /usr/bin/Xorg \
  #           -noreset \
  #           +extension GLX \
  #           +extension RANDR \
  #           +extension RENDER \
  #           -logfile ./xdummy.log \
  #           -config /etc/X11/xorg.conf :1 &
  #     - name: Install ultra-rl via setup.py
  #       run: |
  #         cd ultra
  #         python3.7 -m venv .venv
  #         . .venv/bin/activate
  #         pip install ultra-rl
  #     - name: Run test
  #       run: |
  #         cd ultra
  #         . .venv/bin/activate
  #         scl scenario build-all ultra/scenarios/pool
  #         pytest -v ./tests/test_ultra_package.py<|MERGE_RESOLUTION|>--- conflicted
+++ resolved
@@ -42,11 +42,8 @@
           --ignore=./tests/test_scenarios.py \
           --ignore=./tests/test_social_vehicles.py \
           --ignore=./tests/test_rllib_train.py \
-<<<<<<< HEAD
+          --ignore=./tests/test_tune.py \
           --ignore=./tests/test_encoders.py \
-=======
-          --ignore=./tests/test_tune.py \
->>>>>>> 901476e4
 
   test-light-base-tests:
     runs-on: ubuntu-18.04
