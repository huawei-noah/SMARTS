--- conflicted
+++ resolved
@@ -1,13 +1,6 @@
 name: ULTRA CI Base Tests
 
-<<<<<<< HEAD
 on: [push]
-=======
-on:
-  push:
-    branches:
-      - disabled
->>>>>>> 9a9e6e0a
 
 jobs:
   test:
@@ -37,21 +30,8 @@
           pip install --upgrade --upgrade-strategy eager wheel
           pip install --upgrade --upgrade-strategy eager -r requirements.txt
           pip install --upgrade --upgrade-strategy eager -e .[train,test]
-<<<<<<< HEAD
       - name: Run ultra tests
         run: |
           . .venv/bin/activate
           make build-all-scenarios
-          pytest -v ./ultra/tests/ 
-=======
-      - name: Run smoke tests
-        run: |
-          . .venv/bin/activate
-          make build-all-scenarios
-          PYTHONHASHSEED=42 pytest -v \
-            --doctest-modules \
-            --forked \
-            --dist=no \
-            -n auto \
-            ${{matrix.tests}}
->>>>>>> 9a9e6e0a
+          pytest -v ./ultra/tests/ 