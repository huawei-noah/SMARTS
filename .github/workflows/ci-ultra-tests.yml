name: ULTRA CI Base Tests

on: [push, pull_request]

jobs:
  test-heavy-base-tests:
    runs-on: ubuntu-18.04
    if: github.event_name == 'push' || github.event.pull_request.head.repo.full_name != github.repository
    container: huaweinoah/smarts:v0.4.13-minimal
    steps:
      - name: Checkout
        uses: actions/checkout@v2
      - name: Setup X11
        run: |
          /usr/bin/Xorg \
            -noreset \
            +extension GLX \
            +extension RANDR \
            +extension RENDER \
            -logfile ./xdummy.log \
            -config /etc/X11/xorg.conf :1 &
      - name: Install dependencies
        run: |
          cd ultra
          python3.7 -m venv .venv
          . .venv/bin/activate
          pip install --upgrade --upgrade-strategy eager pip
          pip install --upgrade --upgrade-strategy eager wheel
          pip install --upgrade -e .
          pip install --upgrade numpy
      - name: Run ultra tests (heavy)
        run: |
          cd ultra
          . .venv/bin/activate
          scl scenario build-all ultra/scenarios/pool
          pytest -v \
          ./tests/ \
          --durations=0 \
          --ignore=./tests/test_ultra_package.py \
          --ignore=./tests/test_adapter.py \
          --ignore=./tests/test_env.py \
          --ignore=./tests/test_episodes.py \
          --ignore=./tests/test_scenarios.py \
          --ignore=./tests/test_social_vehicles.py \
          --ignore=./tests/test_rllib_train.py \
          --ignore=./tests/test_tune.py \
          --ignore=./tests/test_train.py \
          --ignore=./tests/test_evaluate.py
          pytest -v \
          ./tests/test_train.py \
<<<<<<< HEAD
          --forked \
          --durations=0
          pytest -v \
=======
>>>>>>> 6c3ce475
          ./tests/test_evaluate.py \
          --forked \
          --durations=0

  test-light-base-tests:
    runs-on: ubuntu-18.04
    if: github.event_name == 'push' || github.event.pull_request.head.repo.full_name != github.repository
    container: huaweinoah/smarts:v0.4.13-minimal
    steps:
      - name: Checkout
        uses: actions/checkout@v2
      - name: Setup X11
        run: |
          /usr/bin/Xorg \
            -noreset \
            +extension GLX \
            +extension RANDR \
            +extension RENDER \
            -logfile ./xdummy.log \
            -config /etc/X11/xorg.conf :1 &
      - name: Install dependencies
        run: |
          cd ultra
          python3.7 -m venv .venv
          . .venv/bin/activate
          pip install --upgrade --upgrade-strategy eager pip
          pip install --upgrade --upgrade-strategy eager wheel
          pip install --upgrade -e .
          pip install --upgrade numpy
      - name: Run ultra tests (light)
        run: |
          cd ultra
          . .venv/bin/activate
          scl scenario build-all ultra/scenarios/pool
          pytest -v \
          ./tests/ \
          --durations=0 \
          --ignore=./tests/test_ultra_package.py \
          --ignore=./tests/test_train.py \
          --ignore=./tests/test_evaluate.py \
          --ignore=./tests/test_analysis.py \

  test-package-via-setup:
    runs-on: ubuntu-18.04
    if: github.event_name == 'push' || github.event.pull_request.head.repo.full_name != github.repository
    container: huaweinoah/smarts:v0.4.13-minimal
    steps:
      - name: Checkout
        uses: actions/checkout@v2
      - name: Setup X11
        run: |
          /usr/bin/Xorg \
            -noreset \
            +extension GLX \
            +extension RANDR \
            +extension RENDER \
            -logfile ./xdummy.log \
            -config /etc/X11/xorg.conf :1 &
      - name: Install ultra-rl via setup.py
        run: |
          cd ultra
          python3.7 -m venv .venv
          . .venv/bin/activate
          pip install --upgrade pip
          pip install --upgrade -e .
          pip install --upgrade numpy
      - name: Run test
        run: |
          cd ultra
          . .venv/bin/activate
          scl scenario build-all ultra/scenarios/pool
          pytest -v \
          --durations=0 \
          ./tests/test_ultra_package.py \

  test-package-via-wheel:
    runs-on: ubuntu-18.04
    if: github.event_name == 'push' || github.event.pull_request.head.repo.full_name != github.repository
    container: huaweinoah/smarts:v0.4.13-minimal
    steps:
      - name: Checkout
        uses: actions/checkout@v2
      - name: Setup X11
        run: |
          /usr/bin/Xorg \
            -noreset \
            +extension GLX \
            +extension RANDR \
            +extension RENDER \
            -logfile ./xdummy.log \
            -config /etc/X11/xorg.conf :1 &
      - name: Install ultra-rl via whl file
        run: |
          cd ultra
          python3.7 -m venv .venv
          . .venv/bin/activate
          pip install --upgrade pip
          pip install --upgrade -e .
          pip install --upgrade numpy
          python setup.py bdist_wheel
          cd dist
          pip install $(ls . | grep ultra)
          pip install --upgrade numpy
          cd ..
      - name: Run test
        run: |
          cd ultra
          . .venv/bin/activate
          scl scenario build-all ultra/scenarios/pool
          pytest -v \
          --durations=0 \
          ./tests/test_ultra_package.py \

  test-package-via-pypi:
    runs-on: ubuntu-18.04
    if: github.event_name == 'push' || github.event.pull_request.head.repo.full_name != github.repository
    container: huaweinoah/smarts:v0.4.13-minimal
    steps:
      - name: Checkout
        uses: actions/checkout@v2
      - name: Setup X11
        run: |
          /usr/bin/Xorg \
            -noreset \
            +extension GLX \
            +extension RANDR \
            +extension RENDER \
            -logfile ./xdummy.log \
            -config /etc/X11/xorg.conf :1 &
      - name: Install ultra-rl via pypi
        run: |
          cd ultra
          python3.7 -m venv .venv
          . .venv/bin/activate
          pip install ultra-rl
      - name: Run test
        run: |
          cd ultra
          . .venv/bin/activate
          scl scenario build-all ultra/scenarios/pool
          pytest -v ./tests/test_ultra_package.py<|MERGE_RESOLUTION|>--- conflicted
+++ resolved
@@ -48,12 +48,6 @@
           --ignore=./tests/test_evaluate.py
           pytest -v \
           ./tests/test_train.py \
-<<<<<<< HEAD
-          --forked \
-          --durations=0
-          pytest -v \
-=======
->>>>>>> 6c3ce475
           ./tests/test_evaluate.py \
           --forked \
           --durations=0
