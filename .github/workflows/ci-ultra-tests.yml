name: ULTRA CI Base Tests

on: 
  push:
    branches:
      - ultra-**
      - ultra_**
      - ultra/**
  pull_request:
    branches:
      - ultra-**
      - ultra_**
      - ultra/**

jobs:
  test-heavy-base-tests:
    runs-on: ubuntu-18.04
    if: github.event_name == 'push' || github.event.pull_request.head.repo.full_name != github.repository
    container: huaweinoah/smarts:v0.4.13-minimal
    steps:
      - name: Checkout
        uses: actions/checkout@v2
      - name: Setup X11
        run: |
          /usr/bin/Xorg \
            -noreset \
            +extension GLX \
            +extension RANDR \
            +extension RENDER \
            -logfile ./xdummy.log \
            -config /etc/X11/xorg.conf :1 &
      - name: Install dependencies
        run: |
          cd ultra
          python3.7 -m venv .venv
          . .venv/bin/activate
          pip install --upgrade --upgrade-strategy eager pip
          pip install --upgrade --upgrade-strategy eager wheel
          pip install --upgrade -e .
          pip install --upgrade numpy
      - name: Run ultra tests (heavy)
<<<<<<< HEAD
=======
        # To prevent segmentation faults and/or termination signals (i.e. SIGABRT), the
        # train and evaluate tests are forked into separate subprocesses. Hence, the
        # heavy tests are divided up into two parts (forked and unforked).
>>>>>>> c1d8074a
        run: |
          cd ultra
          . .venv/bin/activate
          scl scenario build-all ultra/scenarios/pool
          pytest -v \
<<<<<<< HEAD
          ./tests/ \
          --ignore=./tests/test_ultra_package.py \
          --ignore=./tests/test_adapter.py \
          --ignore=./tests/test_env.py \
          --ignore=./tests/test_episodes.py \
          --ignore=./tests/test_scenarios.py \
          --ignore=./tests/test_social_vehicles.py \
          --ignore=./tests/test_rllib_train.py \
=======
          --durations=0 \
          ./tests/test_analysis.py
          pytest -v \
          --durations=0 \
          --forked \
          ./tests/test_train.py \
          ./tests/test_evaluate.py
>>>>>>> c1d8074a

  test-light-base-tests:
    runs-on: ubuntu-18.04
    if: github.event_name == 'push' || github.event.pull_request.head.repo.full_name != github.repository
    container: huaweinoah/smarts:v0.4.13-minimal
    steps:
      - name: Checkout
        uses: actions/checkout@v2
      - name: Setup X11
        run: |
          /usr/bin/Xorg \
            -noreset \
            +extension GLX \
            +extension RANDR \
            +extension RENDER \
            -logfile ./xdummy.log \
            -config /etc/X11/xorg.conf :1 &
      - name: Install dependencies
        run: |
          cd ultra
          python3.7 -m venv .venv
          . .venv/bin/activate
          pip install --upgrade --upgrade-strategy eager pip
          pip install --upgrade --upgrade-strategy eager wheel
          pip install --upgrade -e .
          pip install --upgrade numpy
      - name: Run ultra tests (light)
        run: |
          cd ultra
          . .venv/bin/activate
          scl scenario build-all ultra/scenarios/pool
          pytest -v \
<<<<<<< HEAD
          ./tests/ \
          --ignore=./tests/test_ultra_package.py \
          --ignore=./tests/test_train.py \
          --ignore=./tests/test_evaluate.py \
          --ignore=./tests/test_analysis.py \
=======
          --durations=0 \
          --forked \
          ./tests/test_adapter.py \
          ./tests/test_env.py \
          ./tests/test_episode.py \
          ./tests/test_rllib_train.py \
          ./tests/test_scenarios.py \
          ./tests/test_social_vehicles.py \
          ./tests/test_tune.py
>>>>>>> c1d8074a

  test-package-via-setup:
    runs-on: ubuntu-18.04
    if: github.event_name == 'push' || github.event.pull_request.head.repo.full_name != github.repository
    container: huaweinoah/smarts:v0.4.13-minimal
    steps:
      - name: Checkout
        uses: actions/checkout@v2
      - name: Setup X11
        run: |
          /usr/bin/Xorg \
            -noreset \
            +extension GLX \
            +extension RANDR \
            +extension RENDER \
            -logfile ./xdummy.log \
            -config /etc/X11/xorg.conf :1 &
      - name: Install ultra-rl via setup.py
        run: |
          cd ultra
          python3.7 -m venv .venv
          . .venv/bin/activate
          pip install --upgrade pip
          pip install --upgrade -e .
          pip install --upgrade numpy
      - name: Run test
        run: |
          cd ultra
          . .venv/bin/activate
          scl scenario build-all ultra/scenarios/pool
<<<<<<< HEAD
          pytest -v ./tests/test_ultra_package.py
=======
          pytest -v \
          --durations=0 \
          ./tests/test_ultra_package.py \
>>>>>>> c1d8074a

  test-package-via-wheel:
    runs-on: ubuntu-18.04
    if: github.event_name == 'push' || github.event.pull_request.head.repo.full_name != github.repository
    container: huaweinoah/smarts:v0.4.13-minimal
    steps:
      - name: Checkout
        uses: actions/checkout@v2
      - name: Setup X11
        run: |
          /usr/bin/Xorg \
            -noreset \
            +extension GLX \
            +extension RANDR \
            +extension RENDER \
            -logfile ./xdummy.log \
            -config /etc/X11/xorg.conf :1 &
      - name: Install ultra-rl via whl file
        run: |
          cd ultra
          python3.7 -m venv .venv
          . .venv/bin/activate
          pip install --upgrade pip
          pip install --upgrade -e .
          pip install --upgrade numpy
          python setup.py bdist_wheel
          cd dist
          pip install $(ls . | grep ultra)
          pip install --upgrade numpy
          cd ..
      - name: Run test
        run: |
          cd ultra
          . .venv/bin/activate
          scl scenario build-all ultra/scenarios/pool
<<<<<<< HEAD
          pytest -v ./tests/test_ultra_package.py

  # test-package-via-pypi:
  #   runs-on: ubuntu-18.04
  #   if: github.event_name == 'push' || github.event.pull_request.head.repo.full_name != github.repository
  #   container: huaweinoah/smarts:v0.4.13-minimal
  #   steps:
  #     - name: Checkout
  #       uses: actions/checkout@v2
  #     - name: Setup X11
  #       run: |
  #         /usr/bin/Xorg \
  #           -noreset \
  #           +extension GLX \
  #           +extension RANDR \
  #           +extension RENDER \
  #           -logfile ./xdummy.log \
  #           -config /etc/X11/xorg.conf :1 &
  #     - name: Install ultra-rl via setup.py
  #       run: |
  #         cd ultra
  #         python3.7 -m venv .venv
  #         . .venv/bin/activate
  #         pip install ultra-rl
  #     - name: Run test
  #       run: |
  #         cd ultra
  #         . .venv/bin/activate
  #         scl scenario build-all ultra/scenarios/pool
  #         pytest -v ./tests/test_ultra_package.py
=======
          pytest -v \
          --durations=0 \
          ./tests/test_ultra_package.py \

  test-package-via-pypi:
    runs-on: ubuntu-18.04
    if: github.event_name == 'push' || github.event.pull_request.head.repo.full_name != github.repository
    container: huaweinoah/smarts:v0.4.13-minimal
    steps:
      - name: Checkout
        uses: actions/checkout@v2
      - name: Setup X11
        run: |
          /usr/bin/Xorg \
            -noreset \
            +extension GLX \
            +extension RANDR \
            +extension RENDER \
            -logfile ./xdummy.log \
            -config /etc/X11/xorg.conf :1 &
      - name: Install ultra-rl via pypi
        run: |
          cd ultra
          python3.7 -m venv .venv
          . .venv/bin/activate
          pip install ultra-rl
      - name: Run test
        run: |
          cd ultra
          . .venv/bin/activate
          scl scenario build-all ultra/scenarios/pool
          pytest -v ./tests/test_ultra_package.py
>>>>>>> c1d8074a
<|MERGE_RESOLUTION|>--- conflicted
+++ resolved
@@ -39,27 +39,14 @@
           pip install --upgrade -e .
           pip install --upgrade numpy
       - name: Run ultra tests (heavy)
-<<<<<<< HEAD
-=======
         # To prevent segmentation faults and/or termination signals (i.e. SIGABRT), the
         # train and evaluate tests are forked into separate subprocesses. Hence, the
         # heavy tests are divided up into two parts (forked and unforked).
->>>>>>> c1d8074a
         run: |
           cd ultra
           . .venv/bin/activate
           scl scenario build-all ultra/scenarios/pool
           pytest -v \
-<<<<<<< HEAD
-          ./tests/ \
-          --ignore=./tests/test_ultra_package.py \
-          --ignore=./tests/test_adapter.py \
-          --ignore=./tests/test_env.py \
-          --ignore=./tests/test_episodes.py \
-          --ignore=./tests/test_scenarios.py \
-          --ignore=./tests/test_social_vehicles.py \
-          --ignore=./tests/test_rllib_train.py \
-=======
           --durations=0 \
           ./tests/test_analysis.py
           pytest -v \
@@ -67,7 +54,6 @@
           --forked \
           ./tests/test_train.py \
           ./tests/test_evaluate.py
->>>>>>> c1d8074a
 
   test-light-base-tests:
     runs-on: ubuntu-18.04
@@ -100,13 +86,6 @@
           . .venv/bin/activate
           scl scenario build-all ultra/scenarios/pool
           pytest -v \
-<<<<<<< HEAD
-          ./tests/ \
-          --ignore=./tests/test_ultra_package.py \
-          --ignore=./tests/test_train.py \
-          --ignore=./tests/test_evaluate.py \
-          --ignore=./tests/test_analysis.py \
-=======
           --durations=0 \
           --forked \
           ./tests/test_adapter.py \
@@ -116,7 +95,6 @@
           ./tests/test_scenarios.py \
           ./tests/test_social_vehicles.py \
           ./tests/test_tune.py
->>>>>>> c1d8074a
 
   test-package-via-setup:
     runs-on: ubuntu-18.04
@@ -147,13 +125,9 @@
           cd ultra
           . .venv/bin/activate
           scl scenario build-all ultra/scenarios/pool
-<<<<<<< HEAD
-          pytest -v ./tests/test_ultra_package.py
-=======
           pytest -v \
           --durations=0 \
           ./tests/test_ultra_package.py \
->>>>>>> c1d8074a
 
   test-package-via-wheel:
     runs-on: ubuntu-18.04
@@ -189,38 +163,6 @@
           cd ultra
           . .venv/bin/activate
           scl scenario build-all ultra/scenarios/pool
-<<<<<<< HEAD
-          pytest -v ./tests/test_ultra_package.py
-
-  # test-package-via-pypi:
-  #   runs-on: ubuntu-18.04
-  #   if: github.event_name == 'push' || github.event.pull_request.head.repo.full_name != github.repository
-  #   container: huaweinoah/smarts:v0.4.13-minimal
-  #   steps:
-  #     - name: Checkout
-  #       uses: actions/checkout@v2
-  #     - name: Setup X11
-  #       run: |
-  #         /usr/bin/Xorg \
-  #           -noreset \
-  #           +extension GLX \
-  #           +extension RANDR \
-  #           +extension RENDER \
-  #           -logfile ./xdummy.log \
-  #           -config /etc/X11/xorg.conf :1 &
-  #     - name: Install ultra-rl via setup.py
-  #       run: |
-  #         cd ultra
-  #         python3.7 -m venv .venv
-  #         . .venv/bin/activate
-  #         pip install ultra-rl
-  #     - name: Run test
-  #       run: |
-  #         cd ultra
-  #         . .venv/bin/activate
-  #         scl scenario build-all ultra/scenarios/pool
-  #         pytest -v ./tests/test_ultra_package.py
-=======
           pytest -v \
           --durations=0 \
           ./tests/test_ultra_package.py \
@@ -252,5 +194,4 @@
           cd ultra
           . .venv/bin/activate
           scl scenario build-all ultra/scenarios/pool
-          pytest -v ./tests/test_ultra_package.py
->>>>>>> c1d8074a
+          pytest -v ./tests/test_ultra_package.py