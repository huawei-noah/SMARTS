--- conflicted
+++ resolved
@@ -29,15 +29,10 @@
           python3.8 -m venv ${{env.venv_dir}}
           . ${{env.venv_dir}}/bin/activate
           pip install --upgrade pip
-<<<<<<< HEAD
-          pip install --upgrade wheel
+          pip install wheel==0.38.4
           pip install -e .[camera_obs,opendrive,test,test_notebook,torch,train,gym,argoverse]
           if [[ ${{matrix.tests}} == *"rllib"* ]]; then; pip install -e .[rllib]; fi;
           if [[ ${{matrix.tests}} == *"/ray"* ]]; then; pip install -e .[ray]; fi;
-=======
-          pip install wheel==0.38.4
-          pip install -e .[camera_obs,opendrive,rllib,test,test_notebook,torch,train,gym,argoverse]
->>>>>>> f8d9795d
       - name: Run smoke tests
         run: |
           . ${{env.venv_dir}}/bin/activate
