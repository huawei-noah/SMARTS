name: SMARTS CI Base Tests Linux

on: [push, pull_request]

env:
  venv_dir: .venv

jobs:
  base-tests:
    runs-on: ubuntu-20.04
    if: github.event_name == 'push' || github.event.pull_request.head.repo.full_name != github.repository
    container: ghcr.io/smarts-project/smarts:v0.6.1-minimal
    strategy:
      matrix:
        tests:
          - ./cli
          - ./envision
          - ./smarts/core --nb-exec-timeout 65536 --ignore=./smarts/core/tests/test_notebook.py
          - ./smarts/env --ignore=./smarts/env/tests/test_rllib_hiway_env.py
          - ./smarts/env/tests/test_rllib_hiway_env.py
          - ./smarts/sstudio
          - ./smarts/ray
          - ./examples/tests/test_examples.py
    steps:
      - name: Checkout
        uses: actions/checkout@v2
      - name: Install dependencies
        run: |
          python3.8 -m venv ${{env.venv_dir}}
          . ${{env.venv_dir}}/bin/activate
          pip install --upgrade pip
          pip install wheel==0.38.4
<<<<<<< HEAD
          pip install -e .[camera_obs,opendrive,test,test_notebook,torch,train,gym,argoverse,envision]
          if echo ${{matrix.tests}} | grep -q -e "test_rllib_hiway_env.py" -e "test_examples.py"; then pip install -e .[rllib]; fi
          if echo ${{matrix.tests}} | grep -q -e "/smarts/ray"; then pip install -e .[ray]; fi
      - name: Build scenarios
        run: |
          . ${{env.venv_dir}}/bin/activate
          scl scenario build-all \
            scenarios/open_drive/od_4lane \
            scenarios/open_drive/od_merge \
            scenarios/sumo/figure_eight \
            scenarios/sumo/intersections/2lane \
            scenarios/sumo/intersections/4lane \
            scenarios/sumo/intersections/6lane \
            scenarios/sumo/loop \
            scenarios/sumo/straight/3lane_bubble \
            scenarios/sumo/tests/multi_agents_loop \
            scenarios/sumo/zoo_intersection
=======
          pip install -e .[camera_obs,opendrive,test,test_notebook,torch,train,gym,argoverse,envision,sumo]
          if echo ${{matrix.tests}} | grep -q -e "env" -e "examples"; then pip install -e .[rllib]; fi
          if echo ${{matrix.tests}} | grep -q "/ray"; then pip install -e .[ray]; fi
>>>>>>> 0dea7af4
      - name: Run smoke tests
        run: |
          . ${{env.venv_dir}}/bin/activate
          PYTHONPATH=$PWD PYTHONHASHSEED=42 pytest -v \
            --doctest-modules \
            --forked \
            --dist=no \
            -n auto \
            --ignore-glob="**/ros.py" \
            --ignore-glob="**/waymo_map.py" \
            --ignore-glob="**/argoverse_map.py" \
            ${{matrix.tests}} \
            --ignore=./smarts/core/tests/test_smarts_memory_growth.py \
            --ignore=./smarts/core/tests/test_env_frame_rate.py \
            --ignore=./smarts/env/tests/test_benchmark.py \
            -k 'not test_long_determinism'

  examples-rl:
    runs-on: ubuntu-20.04
    if: github.event_name == 'push' || github.event.pull_request.head.repo.full_name != github.repository
    container: ghcr.io/smarts-project/smarts:v0.6.1-minimal
    strategy:
      matrix:
        tests:
          - drive
          - platoon
    steps:
      - name: Checkout
        uses: actions/checkout@v2
      - name: Install dependencies
        run: |
          cd ${GITHUB_WORKSPACE}/examples/rl/${{matrix.tests}}
          python3.8 -m venv ${{env.venv_dir}}
          . ${{env.venv_dir}}/bin/activate
          pip install --upgrade pip
          pip install wheel==0.38.4
          pip install -e ./../../../.[camera_obs,argoverse,sumo,test]
          pip install -e ./inference/    
      - name: Run smoke tests
        run: |
          cd ${GITHUB_WORKSPACE}/examples/rl/${{matrix.tests}}
          . ${{env.venv_dir}}/bin/activate
          PYTHONPATH=$PWD PYTHONHASHSEED=42 pytest -v \
            --doctest-modules \
            --forked \
            --dist=no \
            -n auto \
            ${GITHUB_WORKSPACE}/examples/tests/test_rl.py::test_${{matrix.tests}}<|MERGE_RESOLUTION|>--- conflicted
+++ resolved
@@ -30,8 +30,7 @@
           . ${{env.venv_dir}}/bin/activate
           pip install --upgrade pip
           pip install wheel==0.38.4
-<<<<<<< HEAD
-          pip install -e .[camera_obs,opendrive,test,test_notebook,torch,train,gym,argoverse,envision]
+          pip install -e .[camera_obs,opendrive,test,test_notebook,torch,train,gym,argoverse,envision,sumo]
           if echo ${{matrix.tests}} | grep -q -e "test_rllib_hiway_env.py" -e "test_examples.py"; then pip install -e .[rllib]; fi
           if echo ${{matrix.tests}} | grep -q -e "/smarts/ray"; then pip install -e .[ray]; fi
       - name: Build scenarios
@@ -48,11 +47,6 @@
             scenarios/sumo/straight/3lane_bubble \
             scenarios/sumo/tests/multi_agents_loop \
             scenarios/sumo/zoo_intersection
-=======
-          pip install -e .[camera_obs,opendrive,test,test_notebook,torch,train,gym,argoverse,envision,sumo]
-          if echo ${{matrix.tests}} | grep -q -e "env" -e "examples"; then pip install -e .[rllib]; fi
-          if echo ${{matrix.tests}} | grep -q "/ray"; then pip install -e .[ray]; fi
->>>>>>> 0dea7af4
       - name: Run smoke tests
         run: |
           . ${{env.venv_dir}}/bin/activate
