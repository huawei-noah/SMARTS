--- conflicted
+++ resolved
@@ -39,11 +39,7 @@
           . ${{env.venv_dir}}/bin/activate
           pip install --upgrade pip
           pip install --upgrade wheel
-<<<<<<< HEAD
-          pip install -e .[camera-obs,test,train]
-=======
           pip install -e .[camera-obs,opendrive,test,train]
->>>>>>> 6fdfb70f
       - name: Run smoke tests
         run: |
           . ${{env.venv_dir}}/bin/activate
