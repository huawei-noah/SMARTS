--- conflicted
+++ resolved
@@ -47,11 +47,7 @@
           pip install --upgrade pip
           pip install --upgrade wheel
           pip install -r utils/setup/mac_requirements.txt
-<<<<<<< HEAD
-          pip install -e .[train,test,camera-obs,waymo]
-=======
           pip install -e .[camera-obs,opendrive,train,test]
->>>>>>> 3111892b
       - name: Run smoke tests
         run: |
           . ${{env.venv_dir}}/bin/activate
