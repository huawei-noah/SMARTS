--- conflicted
+++ resolved
@@ -1,8 +1,5 @@
 name: SMARTS CI Format
 
-<<<<<<< HEAD
-on: [push, pull_request]
-=======
 on:
   push:
     branches-ignore:
@@ -10,7 +7,6 @@
   pull_request:
     branches-ignore:
       - master
->>>>>>> 7ff9f0aa
 
 env:
   venv_dir: .venv
