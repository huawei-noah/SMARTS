name: SMARTS CI Format

on: 
  push:
    branches-ignore:
      - master
  pull_request:
<<<<<<< HEAD
=======
    branches-ignore:
      - master
>>>>>>> 9db3e967

env:
  venv_dir: .venv

jobs:
  test-header:
    runs-on: ubuntu-18.04
    if: github.event_name == 'push' || github.event.pull_request.head.repo.full_name != github.repository
    container: huaweinoah/smarts:v0.4.18-minimal
    steps:
      - name: Checkout
        uses: actions/checkout@v2
      - name: Check header
        run: |
          cd $GITHUB_WORKSPACE
          make header-test

  test-docstring:
    runs-on: ubuntu-18.04
    if: github.event_name == 'push' || github.event.pull_request.head.repo.full_name != github.repository
    container: huaweinoah/smarts:v0.4.18-minimal
    steps:
      - name: Checkout
        uses: actions/checkout@v2
      - name: Check docstring
        run: |
          cd $GITHUB_WORKSPACE
          pip install --upgrade pip
          pip install pylint
          pylint -d all \
            -e missing-function-docstring \
            -e missing-class-docstring \
            -s n \
            --ignore marl_benchmark,examples,scenarios,docs,manager_pb2_grpc.py,worker_pb2_grpc.py \
            --msg-template='{path}: line {line}: {msg_id}: {msg}' \
            ./smarts ./envision

  test-types:
    runs-on: ubuntu-18.04
    if: github.event_name == 'push' || github.event.pull_request.head.repo.full_name != github.repository
    container: huaweinoah/smarts:v0.4.18-minimal
    steps:
      - name: Install packages
        run: |
          add-apt-repository -y ppa:git-core/ppa
          apt-get update
          apt-get install -y git
      - name: Checkout
        uses: actions/checkout@v2
        with:
          fetch-depth: 0
      - name: Install SMARTS
        run: |
          python3.7 -m venv ${{env.venv_dir}}
          . ${{env.venv_dir}}/bin/activate
          pip install --upgrade pip wheel
          pip install -e .[dev,camera-obs,train,test] 
      - name: Get changed files on branch since branching
        id: changed-files
        shell: bash
        run: |
          cd $GITHUB_WORKSPACE
          CHANGED=$(git diff --diff-filter="AM" --name-only --ignore-submodules=all origin/develop... | awk -v d=" " '{s=(NR==1?s:s d)$0}END{print s}')
          declare -A SEEN
          UNIQUE=()
          for file in ${CHANGED[@]}; do filename=$(basename $file); if [ ! -v "SEEN[$filename]" ]; then SEEN[$filename]+=1; UNIQUE+=($file); fi; done 
          OUT=$( IFS=$' '; echo "${UNIQUE[*]}")
          echo "::set-output name=changed_files::$OUT"
      - name: Check types
        if: contains(steps.changed-files.outputs.changed_files, '.py')
        run: |
          . ${{env.venv_dir}}/bin/activate
          pytype -d pyi-error,import-error ${{steps.changed-files.outputs.changed_files}}
<|MERGE_RESOLUTION|>--- conflicted
+++ resolved
@@ -5,11 +5,8 @@
     branches-ignore:
       - master
   pull_request:
-<<<<<<< HEAD
-=======
     branches-ignore:
       - master
->>>>>>> 9db3e967
 
 env:
   venv_dir: .venv
