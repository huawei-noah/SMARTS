name: SMARTS CI Format

<<<<<<< HEAD
on: [push, pull_request]
=======
on: 
  push:
    branches-ignore:
      - master
  pull_request:
    branches-ignore:
      - master
>>>>>>> 45c3f3c9

env:
  venv_dir: .venv

jobs:
  test-header:
    runs-on: ubuntu-18.04
    if: github.event_name == 'push' || github.event.pull_request.head.repo.full_name != github.repository
    container: huaweinoah/smarts:v0.4.18-minimal
    steps:
      - name: Checkout
        uses: actions/checkout@v2
      - name: Check header
        run: |
          cd $GITHUB_WORKSPACE
          make header-test

  test-docstring:
    runs-on: ubuntu-18.04
    if: github.event_name == 'push' || github.event.pull_request.head.repo.full_name != github.repository
    container: huaweinoah/smarts:v0.4.18-minimal
    steps:
      - name: Checkout
        uses: actions/checkout@v2
      - name: Check docstring
        run: |
          cd $GITHUB_WORKSPACE
          pip install --upgrade pip
          pip install pylint
          pylint -d all \
            -e missing-function-docstring \
            -e missing-class-docstring \
            -s n \
            --ignore marl_benchmark,examples,scenarios,docs,manager_pb2_grpc.py,worker_pb2_grpc.py \
            --msg-template='{path}: line {line}: {msg_id}: {msg}' \
            ./smarts ./envision ./baselines

  test-types:
    runs-on: ubuntu-18.04
    if: (github.event_name == 'push' || github.event.pull_request.head.repo.full_name != github.repository) && (github.ref != 'refs/heads/master')
    container: huaweinoah/smarts:v0.4.18-minimal
    steps:
      - name: Install packages
        run: |
          add-apt-repository -y ppa:git-core/ppa
          apt-get update
          apt-get install -y git
      - name: Add safe directory
        run: git config --global --add safe.directory $GITHUB_WORKSPACE
      - name: Checkout
        uses: actions/checkout@v2
        with:
          fetch-depth: 0
      - name: Install SMARTS
        run: |
          python3.7 -m venv ${{env.venv_dir}}
          . ${{env.venv_dir}}/bin/activate
          pip install --upgrade pip wheel
          pip install -e .[dev,camera-obs,train,test] 
      - name: Get changed files on branch since branching
        id: changed-files
        shell: bash
        run: |
          cd $GITHUB_WORKSPACE
          CHANGED=$(git diff --diff-filter="AM" --name-only --ignore-submodules=all origin/develop... | awk -v d=" " '{s=(NR==1?s:s d)$0}END{print s}')
          declare -A SEEN
          UNIQUE=()
          for file in ${CHANGED[@]}; do filename=$(basename $file); if [ ! -v "SEEN[$filename]" ]; then SEEN[$filename]+=1; UNIQUE+=($file); fi; done 
          OUT=$( IFS=$' '; echo "${UNIQUE[*]}")
          echo "::set-output name=changed_files::$OUT"
      - name: Check types
        if: contains(steps.changed-files.outputs.changed_files, '.py')
        run: |
          . ${{env.venv_dir}}/bin/activate
          pytype -d pyi-error,import-error ${{steps.changed-files.outputs.changed_files}}
<|MERGE_RESOLUTION|>--- conflicted
+++ resolved
@@ -1,16 +1,12 @@
 name: SMARTS CI Format
 
-<<<<<<< HEAD
-on: [push, pull_request]
-=======
-on: 
+on:
   push:
     branches-ignore:
       - master
   pull_request:
     branches-ignore:
       - master
->>>>>>> 45c3f3c9
 
 env:
   venv_dir: .venv
