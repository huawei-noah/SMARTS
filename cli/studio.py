--- conflicted
+++ resolved
@@ -21,10 +21,8 @@
 import os
 import subprocess
 import sys
-<<<<<<< HEAD
+
 from multiprocessing import Process, Semaphore
-=======
->>>>>>> dae4a008
 from pathlib import Path
 from threading import Thread
 from typing import Sequence
