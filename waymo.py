import argparse
import io
import os
import subprocess
from typing import List, Tuple
import xml.dom.minidom
import xml.etree.ElementTree as ET

import matplotlib.pyplot as plt
import numpy as np
import tensorflow as tf
from matplotlib.animation import FuncAnimation
from waymo_open_dataset.protos import scenario_pb2
from waymo_open_dataset.protos import map_pb2
from smarts.sstudio.genhistories import Waymo

os.environ['TF_CPP_MIN_LOG_LEVEL'] = '3'

def convert_polyline(polyline) -> Tuple[List[float], List[float]]:
    tuples = [(p.x, p.y) for p in polyline]
    xs, ys = zip(*tuples)
    return xs, ys

def read_trajectory_data(path, scenario_index):
    dataset_spec = {"input_path": path, "scenario_index": scenario_index}
    dataset = Waymo(dataset_spec, None)

    trajectories = {}
    agent_id = None
    ego_id = None
    for row in dataset.rows:
        if agent_id != row['vehicle_id']:
            agent_id = row['vehicle_id']
            trajectories[agent_id] = ([], [])
            if row['is_ego_vehicle'] == 1:
                ego_id = agent_id
        trajectories[agent_id][0].append(row['position_x'])
        trajectories[agent_id][1].append(row['position_y'])
    return trajectories, ego_id

def read_map_data(path, scenario_index):
    dataset = tf.data.TFRecordDataset(
        path, compression_type=""
    )
    scenario_list = list(dataset.as_numpy_iterator())
    scenario_data = scenario_list[scenario_index]
    scenario = scenario_pb2.Scenario()
    scenario.ParseFromString(bytearray(scenario_data))

    map_features = {}
    map_features["lane"] = []
    map_features["road_line"] = []
    map_features["road_edge"] = []
    map_features["stop_sign"] = []
    map_features["crosswalk"] = []
    map_features["speed_bump"] = []
    for i in range(len(scenario.map_features)):
        map_feature = scenario.map_features[i]
        key = map_feature.WhichOneof("feature_data")
        if key is not None:
            map_features[key].append(getattr(map_feature, key))

    return scenario.scenario_id, map_features

def shape_str(xs, ys):
    result = ""
    for x, y in zip(xs, ys):
        result += f"{x},{y} "
    return result[:-1]

def generate_sumo_map(path, scenario_index):
    def make_counter():
        i = 0
        def f():
            nonlocal i
            i += 1
            return i
        return f

    edge_counter = make_counter()
    node_counter = make_counter()
    nodes_root = ET.Element("nodes")
    edges_root = ET.Element("edges")

    def add_segment(xs, ys):
        nonlocal node_counter, edge_counter
        nonlocal nodes_root, edges_root

        start_node_id = f"node-{node_counter()}"
        start_node = ET.SubElement(nodes_root, "node")
        start_node.set("id", start_node_id)
        start_node.set("type", "priority")
        start_node.set("x", str(xs[0]))
        start_node.set("y", str(ys[0]))

        end_node_id = f"node-{node_counter()}"
        end_node = ET.SubElement(nodes_root, "node")
        end_node.set("id", end_node_id)
        end_node.set("type", "priority")
        end_node.set("x", str(xs[-1]))
        end_node.set("y", str(ys[-1]))

        edge = ET.SubElement(edges_root, "edge")
        edge.set("id", f"edge-{edge_counter()}")
        edge.set("from", start_node_id)
        edge.set("to", end_node_id)
        edge.set("priority", str(1))
        edge.set("numLanes", str(1))
        edge.set("speed", str(11.0))
        lane = ET.SubElement(edge, "lane")
        lane.set("index", str(0))
        lane.set("width", str(4))
        lane.set("shape", shape_str(xs, ys))

    scenario_id, map_features = read_map_data(path, scenario_index)
    nodes_path = f"nodes-{scenario_id}.nod.xml"
    edges_path = f"edges-{scenario_id}.edg.xml"
    net_path = f"net-{scenario_id}.net.xml"

    lanes = [convert_polyline(lane.polyline) for lane in map_features["lane"]]
    # lanes = list(filter(lambda lane: max(lane[1]) > 8150, lanes))

    # Build XML
    for lane in lanes:
        add_segment(*lane)

    # Write XML
    edges_xml = xml.dom.minidom.parseString(ET.tostring(edges_root)).toprettyxml()
    nodes_xml = xml.dom.minidom.parseString(ET.tostring(nodes_root)).toprettyxml()
    with open(edges_path, "w") as f:
        f.write(edges_xml)
    with open(nodes_path, "w") as f:
        f.write(nodes_xml)

    # Generate netfile with netconvert
    print(f"Generating SUMO map file: {net_path}")
    proc = subprocess.Popen([
            'netconvert',
            f'--node-files={nodes_path}',
            f'--edge-files={edges_path}',
            f'--output-file={net_path}',
<<<<<<< HEAD
            "--offset.disable-normalization",
            # "--geometry.split"
=======
            "--offset.disable-normalization"
>>>>>>> 0323645e
            # '--junctions.join'
        ],
        stdout=subprocess.PIPE
    )
    for line in io.TextIOWrapper(proc.stdout, encoding="utf-8"):
        print(line.rstrip())

def safe_print(obj, name):
    if hasattr(obj, name):
        print(getattr(obj, name))

def plot_map(map_features):
    lanes = [convert_polyline(lane.polyline) for lane in map_features["lane"]]
    # lanes = list(filter(lambda lane: max(lane[1]) > 8150, lanes))
    for xs, ys in lanes:
        plt.plot(xs, ys, linestyle=':', color='gray')
    for road_line in map_features["road_line"]:
        xs, ys = convert_polyline(road_line.polyline)
        if road_line.type in [1, 4, 5]:
            plt.plot(xs, ys, 'y--')
        else:
            plt.plot(xs, ys, 'y-')
    for road_edge in map_features["road_edge"]:
        xs, ys = convert_polyline(road_edge.polyline)
        plt.plot(xs, ys, 'k-')
    # for crosswalk in map_features["crosswalk"]:
    #     xs, ys = convert_polyline(crosswalk.polygon)
    #     plt.plot(xs, ys, 'k--')
    # for speed_bump in map_features["speed_bump"]:
    #     xs, ys = convert_polyline(speed_bump.polygon)
    #     plt.plot(xs, ys, 'k:')
    for stop_sign in map_features["stop_sign"]:
        plt.scatter(stop_sign.position.x, stop_sign.position.y, marker='o', c='#ff0000', alpha=1)

def plot(path, scenario_index):
    # Get data
    trajectories, ego_id = read_trajectory_data(path, scenario_index)
    scenario_id, map_features = read_map_data(path, scenario_index)

    # Plot map and trajectories
    fig, ax = plt.subplots()
    ax.set_title(f"Scenario {scenario_id})")
    
    plot_map(map_features)
    
    # for k, v in trajectories.items():
    #     plt.scatter(v[0], v[1], marker='.')
    
    mng = plt.get_current_fig_manager()
    mng.resize(*mng.window.maxsize())
    plt.show()

def animate(path, scenario_index, screenshot=False, outdir=None):
    # Get data
    trajectories, ego_id = read_trajectory_data(path, scenario_index)
    scenario_id, map_features = read_map_data(path, scenario_index)

    # Plot map and trajectories
    fig, ax = plt.subplots()
    ax.set_title(f"Scenario {scenario_id}")

    plot_map(map_features)

    max_len = 0
    data, points = [], []
    for k, v in trajectories.items():
        xs, ys = v[0], v[1]
        if len(xs) > max_len:
            max_len = len(xs)
        if k == ego_id:
            point, = plt.plot(xs[0], ys[0], 'cs')
        else:    
            point, = plt.plot(xs[0], ys[0], 'ks')
        data.append((xs, ys))
        points.append(point)

    def update(i):
        drawn_pts = []
        for (xs, ys), point in zip(data, points):
            if i < len(xs):
                point.set_data(xs[i], ys[i])
                drawn_pts.append(point)
        return drawn_pts

    mng = plt.get_current_fig_manager()
    mng.resize(*mng.window.maxsize())
    if not screenshot:
        anim = FuncAnimation(fig, update, frames=max_len, blit=True, interval=100)
        plt.show()
    else:
        filename = f'scenario-{scenario_index}-{scenario_id}.png'
        outpath = os.path.join(outdir, filename)
        fig = plt.gcf()
        w, h = mng.window.maxsize()
        dpi = 100
        fig.set_size_inches(w/dpi, h/dpi)
        print(f"Saving {outpath}")
        fig.savefig(outpath, dpi=100)
        plt.close('all')


if __name__ == "__main__":
    parser = argparse.ArgumentParser(
        prog="convert_waymo_map.py",
        description="Extract map data from Waymo dataset and convert to SUMO.",
    )
    parser.add_argument("file", help="TFRecord file")
    parser.add_argument(
        "--outdir",
        help="output directory for screenshots",
        type=str,
        nargs='?'
    )
    parser.add_argument(
        "--gen",
        help="generate sumo map",
        type=int,
        default=0,
        nargs='?',
        metavar='SCENARIO_INDEX'
    )
    parser.add_argument(
        "--plot",
        help="plot scenario map",
        type=int,
        default=0,
        nargs='?',
        metavar='SCENARIO_INDEX'
    )
    parser.add_argument(
        "--animate",
        help="plot scenario map and animate trajectories",
        type=int,
        default=0,
        nargs='?',
        metavar='SCENARIO_INDEX'
    )
    args = parser.parse_args()

    if args.outdir:
        for i in range(79):
            animate(args.file, i, screenshot=True, outdir=args.outdir)
    else:
        if args.gen:
            generate_sumo_map(args.file, args.gen)
        elif args.plot:
            plot(args.file, args.plot)
        elif args.animate:
            animate(args.file, args.animate)<|MERGE_RESOLUTION|>--- conflicted
+++ resolved
@@ -139,13 +139,9 @@
             f'--node-files={nodes_path}',
             f'--edge-files={edges_path}',
             f'--output-file={net_path}',
-<<<<<<< HEAD
             "--offset.disable-normalization",
-            # "--geometry.split"
-=======
-            "--offset.disable-normalization"
->>>>>>> 0323645e
-            # '--junctions.join'
+            # "--geometry.split",
+            # "--junctions.join"
         ],
         stdout=subprocess.PIPE
     )
