--- conflicted
+++ resolved
@@ -4,11 +4,7 @@
 
 if [[ $# -eq 0 ]]; then
     # No specific file specified, collate all files excluding auto generated files of *_pb2.py and *_pb2_grpc.py
-<<<<<<< HEAD
-    python_files="$(find ./baselines/marl_benchmark ./cli ./envision ./smarts -name '*.py' ! -name '*_pb2.py' ! -name '*_pb2_grpc.py' ! -wholename '**/waymo/**/__init__.py')"
-=======
-    python_files="$(find ./cli ./envision ./smarts -name '*.py' ! -name '*_pb2.py' ! -name '*_pb2_grpc.py')"
->>>>>>> 2fc7f79c
+    python_files="$(find ./cli ./envision ./smarts -name '*.py' ! -name '*_pb2.py' ! -name '*_pb2_grpc.py' ! -wholename '**/waymo/**/__init__.py')"
     js_files="$(find ./envision/web/src -name '*.js')"
     files="$python_files $js_files"
 else
