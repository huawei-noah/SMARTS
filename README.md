--- conflicted
+++ resolved
@@ -104,15 +104,7 @@
 Several example scripts are provided under [`SMARTS/examples`](./examples), as well as a handful of scenarios under [`SMARTS/scenarios`](./scenarios). You can create your own scenarios using the [Scenario Studio](./smarts/sstudio). Below is the generic command to run and visualize one of the example scripts with a scenario.
 
 ```bash
-<<<<<<< HEAD
 scl run --envision <examples/script_path> <scenarios/path> 
-=======
-# Update the command=... in ./examples/supervisord.conf
-#
-# [program:smarts]
-# command=python examples/single_agent.py scenarios/loop
-# ...
->>>>>>> 702031f8
 ```
 
 Pass in the agent example path and scenarios folder path above to run an experiment like the one mentioned above.
@@ -270,11 +262,11 @@
 
 ```bash
 # For this to work, your account needs to be added to the huaweinoah org
-$ cd /path/to/SMARTS
-export VERSION=v0.4.16
-docker build --no-cache -f ./etc/docker/Dockerfile -t smarts:$VERSION .
+docker login
+
+export VERSION=v0.4.3-pre
+docker build --no-cache -t smarts:$VERSION .
 docker tag smarts:$VERSION huaweinoah/smarts:$VERSION
-docker login
 docker push huaweinoah/smarts:$VERSION
 ```
 
