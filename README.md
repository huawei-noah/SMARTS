--- conflicted
+++ resolved
@@ -76,14 +76,12 @@
 # install [train] version of python package with the rllib dependencies
 pip install -e .[train]
 
-<<<<<<< HEAD
+
 # make sure to install [test] version of python package with the rllib dependencies so that you can run sanity-test (and verify they are passing)
-=======
 # OPTIONAL: install [camera-obs] version of python package with the panda3D dependencies if you want to render camera sensor observations in your simulations
 pip install -e .[camera-obs]  
 
 # make sure you can run sanity-test (and verify they are passing)
->>>>>>> 12e7946c
 # if tests fail, check './sanity_test_result.xml' for test report. 
 pip install -e .[test]
 make sanity-test
