# Welcome to the 2022 NeurIPS Driving SMARTS Competition
<<<<<<< HEAD

Thank you for your interest in the 2022 NeurIPS Driving SMARTS competition. Please also take a look at the [smarts-project](https://smarts-project.github.io/) site and [submission site](https://codalab.lisn.upsaclay.fr/competitions/6618).

## Registration
To register for the competition you are required to fill out a response to the following form. The consequences of not doing so will be that you will be ineligible for any rewards:

### Registration Form:      
```
# Email response to smarts4ad@gmail.com
Public group name [required]:      
Group members [required]:      
Declared affiliations (orgs or any relation to organisers) [required]:      
Primary contact email [required]:
```

## Competition tracks
There are two tracks in the competition.
+ Track 1: The participants may use any method and training data to develop their solutions.
=======
Thank you for your interest in the 2022 NeurIPS Driving SMARTS competition. Please take a look at the [competition site](https://codalab.lisn.upsaclay.fr/competitions/6618).

## Registration
In order to be elligible for any rewards, either 

+ Fill out the following form: [Registration Form](https://docs.google.com/forms/d/1bIXTQL420q-cB65j1df2vhbh-79NMlm0M2G0uQtwvds)

+ Or, send a response to smarts4ad@gmail.com including the following information:
    ```text
    Public group name [required]:      
    Group members [required]:      
    Declared affiliations (orgs or any relation to organisers) [required]:      
    Primary contact email [required]:
    ```

## Competition Tracks
Validation Stage: This stage is to validate that your submission will work without errors during Track1 and Track2 evaluation.

There are two competition tracks.
+ Track 1: The participants may use any method to develop their solutions.
>>>>>>> 85d724d9
+ Track 2: The participants are only allowed to train their methods on the offline datasets.

## Prizes
Top participants in each track will receive the following prizes:

* Gold US$6000
* Silver US$4000
* Bronze US$2000

Additional prizes:

* US$1000 for the most innovative approach out of top-6 entries in both tracks
* US$1000 given to one of the valid submissions not in top-3 positions in either track

<<<<<<< HEAD
Winners in each track will receive cash prizes and will get a chance to present their innovative solutions during the virtual ceremony.
=======
Winners in each track will receive cash prizes and will get a chance to present their innovative solutions during a virtual ceremony.
>>>>>>> 85d724d9

## First Steps
Code and instructions related to the competition may be found in the [competition directory](./competition/) where it is recommended you read the READMEs of each section.
- [Track 1 training](./competition/track1/train/README.md)
- [Track 1 submission](./competition/track1/submission/README.md)
- [Track 2](./competition/track2/README.md)
- [Evaluation](./competition/evaluation/README.md)

## Starting Kits
Starting code may be found for each track in the following locations.
- [Track 1](./competition/track1/)
- [Track 2](./competition/track2/)

<<<<<<< HEAD
## Submission of Deliverables
Deliverables may be submitted to the following site: https://codalab.lisn.upsaclay.fr/competitions/6618#participate-submit_results

Track deliverables can only be submitted twice per track. However, the validation stage may be used a number of times (within reason) to ensure your model does not encounter errors during submission.

The main evaluations schedule is as follows.
- Track 1 Released  : 1st September
- Track 1 Evaluated : 1st October
- Track 2           : Released on-or-before 1st October
- Track 2 Evaluated : 1st November
=======
## Submission
Deliverables may be submitted to the following site: https://codalab.lisn.upsaclay.fr/competitions/6618#participate-submit_results

Track1 and Track2 deliverables can only be submitted a limited number of times. Therefore, the Validation Stage may be used to ensure your model does not encounter errors during Track1 and Track2 submission.
>>>>>>> 85d724d9

#

# SMARTS
[![SMARTS CI Base Tests Linux](https://github.com/huawei-noah/SMARTS/actions/workflows/ci-base-tests-linux.yml/badge.svg?branch=master)](https://github.com/huawei-noah/SMARTS/actions/workflows/ci-base-tests-linux.yml?query=branch%3Amaster) 
[![SMARTS CI Format](https://github.com/huawei-noah/SMARTS/actions/workflows/ci-format.yml/badge.svg?branch=master)](https://github.com/huawei-noah/SMARTS/actions/workflows/ci-format.yml?query=branch%3Amaster)
![Code style](https://img.shields.io/badge/code%20style-black-000000.svg) 

SMARTS (Scalable Multi-Agent RL Training School) is a simulation platform for reinforcement learning (RL) and multi-agent research on autonomous driving. Its focus is on realistic and diverse interactions. It is part of the [XingTian](https://github.com/huawei-noah/xingtian/) suite of RL platforms from Huawei Noah's Ark Lab.

Check out the paper at [SMARTS: Scalable Multi-Agent Reinforcement Learning Training School for Autonomous Driving](https://arxiv.org/abs/2010.09776) for background on some of the project goals.

![](docs/_static/smarts_envision.gif)

# Multi-agent experiment as simple as ...
```python
import gym

from smarts.core.agent_interface import AgentInterface, AgentType
from smarts.core.agent import Agent
from smarts.zoo.agent_spec import AgentSpec

class SimpleAgent(Agent):
    def act(self, obs):
        return "keep_lane"

agent_spec = AgentSpec(
    interface=AgentInterface.from_type(AgentType.Laner, max_episode_steps=None),
    agent_builder=SimpleAgent,
)

agent_specs = {
    "Agent-007": agent_spec,
    "Agent-008": agent_spec,
}

env = gym.make(
    "smarts.env:hiway-v0",
    scenarios=["scenarios/sumo/loop"],
    agent_specs=agent_specs,
)

agents = {
    agent_id: agent_spec.build_agent()
    for agent_id, agent_spec in agent_specs.items()
}
observations = env.reset()

for _ in range(1000):
    agent_actions = {
        agent_id: agents[agent_id].act(agent_obs)
        for agent_id, agent_obs in observations.items()
    }
    observations, _, _, _ = env.step(agent_actions)
```

# Contents
1. [Documentation](#Documentation)
1. [Setup](#Setup)
    + [Installation](#Installation)
    + [Running](#Running)
1. [Examples](#Examples)
    + [Usage](#Usage)
    + [Reinforcement Learning](#Reinforcement-Learning)
1. [CLI Tool](#CLI-Tool)  
    + [CLI Usage](#CLI-Usage)
    + [CLI Examples](#CLI-Examples)
1. [Visualizing Observations](#Visualizing-Observations)
1. [PyMARL and MALib](#PyMARL-and-MALib)
1. [Containers](#Containers)
    + [Docker](#Docker)
    + [Singularity](#Singularity)
1. [Troubleshooting](#Troubleshooting)
    + [General](#General)
    + [SUMO](#SUMO)
1. [Bug Reports](#Bug-Reports)
1. [Contributing](#Contributing)
1. [Citing](#Citing)

# Documentation
Documentation is available at [smarts.readthedocs.io](https://smarts.readthedocs.io/en/latest).

# Setup
### Installation
```bash
git clone https://github.com/huawei-noah/SMARTS.git
cd <path/to/SMARTS>

# For Mac OS X users, ensure XQuartz is pre-installed.
# Install the system requirements. You may use the `-y` option to enable automatic assumption of "yes" to all prompts to avoid timeout from waiting for user input. 
bash utils/setup/install_deps.sh

# Setup virtual environment. Presently at least Python 3.7 and higher is officially supported.
python3.7 -m venv .venv

# Enter virtual environment to install dependencies.
source .venv/bin/activate

# Upgrade pip.
pip install --upgrade pip

# Install smarts with extras as needed. Extras include the following: 
# `camera-obs` - needed for rendering camera sensor observations, and for testing.
# `test` - needed for testing.
# `train` - needed for RL training and testing.
pip install -e '.[camera-obs,test,train]'

# Run sanity-test and verify they are passing.
# If tests fail, check './sanity_test_result.xml' for test report. 
make sanity-test
```

### Running
Use the `scl` command to run SMARTS together with it's supporting processes. 

To run the default example, firstly build the scenario `scenarios/sumo/loop`.
```bash
scl scenario build --clean scenarios/sumo/loop
```

Then, run a single-agent SMARTS simulation with Envision display and `loop` scenario.
```bash 
scl run --envision examples/single_agent.py scenarios/sumo/loop 
```

The `--envision` flag runs the Envision server which displays the simulation visualization. See [./envision/README.md](./envision/README.md) for more information on Envision, SMARTS's front-end visualization tool.

After executing the above command, visit http://localhost:8081/ to view the experiment.

Several example scripts are provided in [examples](./examples) folder, as well as a handful of scenarios in [scenarios](./scenarios) folder. You can create your own scenarios using the [Scenario Studio](./smarts/sstudio). Below is the generic command to run and visualize one of the example scripts with a scenario.

```bash
scl run --envision <examples/path> <scenarios/path> 
```

# Examples 
### Usage
Illustration of various ways to use SMARTS. 
1. [Single agent](examples/single_agent.py) example.
1. [Multi agent](examples/multi_agent.py) example.
1. [Parallel environments](examples/parallel_environment.py) to run multiple SMARTS environments in parallel.

### Reinforcement Learning
1. [MARL benchmark](baselines/marl_benchmark)
1. [Driving in traffic](examples/driving_in_traffic) using world model based RL.

# CLI Tool
SMARTS provides a command-line tool to interact with scenario studio and Envision.

### CLI Usage
```bash
scl COMMAND SUBCOMMAND [OPTIONS] [ARGS]...
```

Commands:
* scenario
* envision
* zoo
* run

Subcommands of `scenario`:
* build: Generate a single scenario.
* build-all: Generate all scenarios under the given directories.
* clean: Clean generated artifacts.

Subcommands of `envision`:
* start: Start Envision server.

Subcommands of `zoo`:
* build: Build a policy, to submit to the agent zoo.
* install: Attempt to install the specified agents from the given paths/url.
* manager: Start the manager process which instantiates workers.

Subcommands of `run`:
* No subcommands. Use `run` directly to simulate as shown [above](#Running).

### CLI Examples
```bash
# Start envision and serve scenario assets out of ./scenarios
scl envision start --scenarios ./scenarios

# Build all scenarios under given directories
scl scenario build-all ./scenarios ./eval_scenarios

# Rebuild a single scenario, replacing any existing generated assets
scl scenario build --clean scenarios/sumo/loop

# Clean generated scenario artifacts
scl scenario clean scenarios/sumo/loop
```

# Visualizing Observations
Use the [Visdom](https://github.com/facebookresearch/visdom) integration to easily visualize the observations. 

Firstly, start the Visdom server in a terminal.
```bash
visdom
# Open the printed URL in a browser.
```

Secondly, in a separate terminal, run SMARTS simulation. Enable Visdom in the environment by setting `visdom=True`. For example:
```python
env = gym.make(
    "smarts.env:hiway-v0",
    scenarios=["scenarios/sumo/loop"],
    agent_specs=agent_specs,
    visdom=True,
)
```
Below is a sample visualization of an agent's camera sensor observations.
<p align="center">
<img src="docs/_static/visdom.gif" ><br/>
(Left) Drivable area grid map. (Center) Occupancy grid map. (Right) Top-down RGB image.
</p>

# PyMARL and MALib
Run SMARTS with [PyMARL](https://github.com/oxwhirl/pymarl).
```bash
git clone git@github.com:ying-wen/pymarl.git

ln -s your-project/scenarios ./pymarl/scenarios

cd pymarl

# Setup virtual environment.
python3 -m venv .venv
source .venv/bin/activate
pip install -r requirements.txt

python src/main.py --config=qmix --env-config=smarts
```

Run SMARTS with [MALib](https://github.com/ying-wen/malib). 
```bash
git clone git@github.com:ying-wen/malib.git

ln -s your-project/scenarios ./malib/scenarios

cd malib

# Setup virtual environment.
python3 -m venv .venv
source .venv/bin/activate
pip install -r requirements.txt

python examples/run_smarts.py --algo SAC --scenario ./scenarios/sumo/loop --n_agents 5
```

# Containers
### Docker
SMARTS docker images are hosted at [dockerhub](https://hub.docker.com/orgs/huaweinoah).

```bash
$ cd </path/to/SMARTS>
$ docker run --rm -it -v $PWD:/src -p 8081:8081 huaweinoah/smarts:<version>
# E.g. docker run --rm -it -v $PWD:/src -p 8081:8081 huaweinoah/smarts:v0.5.1

# If visualization is needed, run Envision server in the background.
$ scl envision start -s ./scenarios -p 8081 &

# Build the scenario. 
# This step is required on the first time, and whenever the scenario is modified.
$ scl scenario build scenarios/sumo/loop --clean

# Run an example. 
# Add --headless if visualisation is not needed.
$ python examples/single_agent.py scenarios/sumo/loop

# Visit http://localhost:8081 in the host machine to see the running simulation in Envision.
```

### Singularity
```bash
$ cd </path/to/SMARTS>

# Build container from definition file.
$ sudo singularity build ./utils/singularity/smarts.sif ./utils/singularity/smarts.def

# Use the container to build the required scenarios.
$ singularity shell --containall --bind ../SMARTS:/src ./utils/singularity/smarts.sif
# Inside the container
Singularity> scl scenario build /src/scenarios/sumo/loop/
Singularity> exit

# Then, run the container using one of the following methods.

# 1. Run container in interactive mode.
$ singularity shell --containall --bind ../SMARTS:/src ./utils/singularity/smarts.sif
# Inside the container
Singularity> python3.7 /src/examples/single_agent.py /src/scenarios/sumo/loop/ --headless

# 2. Run commands within the container from the host system.
$ singularity exec --containall --bind ../SMARTS:/src ./utils/singularity/smarts.sif python3.7 /src/examples/single_agent.py /src/scenarios/sumo/loop/ --headless

# 3. Run container instance in the background.
$ singularity instance start --containall --bind ../SMARTS:/src ./utils/singularity/smarts.sif smarts_train /src/examples/single_agent.py /src/scenarios/sumo/loop/ --headless
```

# Troubleshooting
### General
In most cases SMARTS debug logs are located at `~/.smarts`. These can be helpful to diagnose problems.

### SUMO
SUMO might encounter problems during setup. Please look through the following for support for SUMO:
* If you are having issues see: [Setup](docs/setup.rst) and [SUMO TROUBLESHOOTING](docs/SUMO_TROUBLESHOOTING.md)
* If you wish to find binaries: [SUMO Download Page](https://sumo.dlr.de/docs/Downloads.php)
* If you wish to compile from source see: [SUMO Build Instructions](https://sumo.dlr.de/docs/Developer/Main.html#build_instructions). 
    * Please note that building SUMO may not install other vital dependencies that SUMO requires to run.
    * If you build from the git repository we recommend to use [SUMO version 1.7.0](https://github.com/eclipse/sumo/commits/v1_7_0) or higher

# Bug Reports
Please read [how to create a bug report](https://github.com/huawei-noah/SMARTS/wiki/How-To-Make-a-Bug-Report) and then open an issue [here](https://github.com/huawei-noah/SMARTS/issues).

# Contributing
Please read [contributing](CONTRIBUTING.md).

# Citing
If you use SMARTS in your research, please cite the [paper](https://arxiv.org/abs/2010.09776). In BibTeX format:

```bibtex
@misc{zhou2020smarts,
      title={SMARTS: Scalable Multi-Agent Reinforcement Learning Training School for Autonomous Driving},
      author={Ming Zhou and Jun Luo and Julian Villella and Yaodong Yang and David Rusu and Jiayu Miao and Weinan Zhang and Montgomery Alban and Iman Fadakar and Zheng Chen and Aurora Chongxi Huang and Ying Wen and Kimia Hassanzadeh and Daniel Graves and Dong Chen and Zhengbang Zhu and Nhat Nguyen and Mohamed Elsayed and Kun Shao and Sanjeevan Ahilan and Baokuan Zhang and Jiannan Wu and Zhengang Fu and Kasra Rezaee and Peyman Yadmellat and Mohsen Rohani and Nicolas Perez Nieves and Yihan Ni and Seyedershad Banijamali and Alexander Cowen Rivers and Zheng Tian and Daniel Palenicek and Haitham bou Ammar and Hongbo Zhang and Wulong Liu and Jianye Hao and Jun Wang},
      url={https://arxiv.org/abs/2010.09776},
      primaryClass={cs.MA},
      booktitle={Proceedings of the 4th Conference on Robot Learning (CoRL)},
      year={2020},
      month={11}
 }
```<|MERGE_RESOLUTION|>--- conflicted
+++ resolved
@@ -1,24 +1,4 @@
 # Welcome to the 2022 NeurIPS Driving SMARTS Competition
-<<<<<<< HEAD
-
-Thank you for your interest in the 2022 NeurIPS Driving SMARTS competition. Please also take a look at the [smarts-project](https://smarts-project.github.io/) site and [submission site](https://codalab.lisn.upsaclay.fr/competitions/6618).
-
-## Registration
-To register for the competition you are required to fill out a response to the following form. The consequences of not doing so will be that you will be ineligible for any rewards:
-
-### Registration Form:      
-```
-# Email response to smarts4ad@gmail.com
-Public group name [required]:      
-Group members [required]:      
-Declared affiliations (orgs or any relation to organisers) [required]:      
-Primary contact email [required]:
-```
-
-## Competition tracks
-There are two tracks in the competition.
-+ Track 1: The participants may use any method and training data to develop their solutions.
-=======
 Thank you for your interest in the 2022 NeurIPS Driving SMARTS competition. Please take a look at the [competition site](https://codalab.lisn.upsaclay.fr/competitions/6618).
 
 ## Registration
@@ -39,7 +19,6 @@
 
 There are two competition tracks.
 + Track 1: The participants may use any method to develop their solutions.
->>>>>>> 85d724d9
 + Track 2: The participants are only allowed to train their methods on the offline datasets.
 
 ## Prizes
@@ -54,11 +33,7 @@
 * US$1000 for the most innovative approach out of top-6 entries in both tracks
 * US$1000 given to one of the valid submissions not in top-3 positions in either track
 
-<<<<<<< HEAD
-Winners in each track will receive cash prizes and will get a chance to present their innovative solutions during the virtual ceremony.
-=======
 Winners in each track will receive cash prizes and will get a chance to present their innovative solutions during a virtual ceremony.
->>>>>>> 85d724d9
 
 ## First Steps
 Code and instructions related to the competition may be found in the [competition directory](./competition/) where it is recommended you read the READMEs of each section.
@@ -72,23 +47,10 @@
 - [Track 1](./competition/track1/)
 - [Track 2](./competition/track2/)
 
-<<<<<<< HEAD
-## Submission of Deliverables
-Deliverables may be submitted to the following site: https://codalab.lisn.upsaclay.fr/competitions/6618#participate-submit_results
-
-Track deliverables can only be submitted twice per track. However, the validation stage may be used a number of times (within reason) to ensure your model does not encounter errors during submission.
-
-The main evaluations schedule is as follows.
-- Track 1 Released  : 1st September
-- Track 1 Evaluated : 1st October
-- Track 2           : Released on-or-before 1st October
-- Track 2 Evaluated : 1st November
-=======
 ## Submission
 Deliverables may be submitted to the following site: https://codalab.lisn.upsaclay.fr/competitions/6618#participate-submit_results
 
 Track1 and Track2 deliverables can only be submitted a limited number of times. Therefore, the Validation Stage may be used to ensure your model does not encounter errors during Track1 and Track2 submission.
->>>>>>> 85d724d9
 
 #
 
