--- conflicted
+++ resolved
@@ -19,16 +19,9 @@
 # LIABILITY, WHETHER IN AN ACTION OF CONTRACT, TORT OR OTHERWISE, ARISING FROM,
 # OUT OF OR IN CONNECTION WITH THE SOFTWARE OR THE USE OR OTHER DEALINGS IN
 # THE SOFTWARE.
-<<<<<<< HEAD
 import os, sys
-<<<<<<< HEAD
 import json
-=======
-import ijson
-=======
 import os
->>>>>>> develop
->>>>>>> 74babae9
 from ultra.utils.ray import default_ray_kwargs
 
 # Set environment to better support Ray
