--- conflicted
+++ resolved
@@ -172,11 +172,7 @@
         )[0]
         evaluate_command = (
             f"python ultra/evaluate.py "
-<<<<<<< HEAD
-            f"--task 00 --level eval_test --models {models} --experiment-dir {experiment_dir} "
-=======
             f"--task 00 --level eval_test --experiment-dir {experiment_dir} "
->>>>>>> c1d8074a
             f"--episodes 1 --max-episode-steps 2 --log-dir {log_dir} --headless"
         )
         ray.shutdown()
@@ -202,11 +198,7 @@
         )[0]
         evaluate_command = (
             f"python ultra/evaluate.py "
-<<<<<<< HEAD
-            f"--task 00-multiagent --level eval_test --models {models} --experiment-dir {experiment_dir} "
-=======
             f"--task 00-multiagent --level eval_test --agents 000 --experiment-dir {experiment_dir} "
->>>>>>> c1d8074a
             f"--episodes 1 --max-episode-steps 2 --log-dir {log_dir} --headless"
         )
 
