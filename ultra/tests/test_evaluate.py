# MIT License
#
# Copyright (C) 2021. Huawei Technologies Co., Ltd. All rights reserved.
#
# Permission is hereby granted, free of charge, to any person obtaining a copy
# of this software and associated documentation files (the "Software"), to deal
# in the Software without restriction, including without limitation the rights
# to use, copy, modify, merge, publish, distribute, sublicense, and/or sell
# copies of the Software, and to permit persons to whom the Software is
# furnished to do so, subject to the following conditions:
#
# The above copyright notice and this permission notice shall be included in
# all copies or substantial portions of the Software.
#
# THE SOFTWARE IS PROVIDED "AS IS", WITHOUT WARRANTY OF ANY KIND, EXPRESS OR
# IMPLIED, INCLUDING BUT NOT LIMITED TO THE WARRANTIES OF MERCHANTABILITY,
# FITNESS FOR A PARTICULAR PURPOSE AND NONINFRINGEMENT. IN NO EVENT SHALL THE
# AUTHORS OR COPYRIGHT HOLDERS BE LIABLE FOR ANY CLAIM, DAMAGES OR OTHER
# LIABILITY, WHETHER IN AN ACTION OF CONTRACT, TORT OR OTHERWISE, ARISING FROM,
# OUT OF OR IN CONNECTION WITH THE SOFTWARE OR THE USE OR OTHER DEALINGS IN
# THE SOFTWARE.
import glob
import os
import pickle
import re
import shutil
import sys
import unittest

import dill
import gym
import ray

from smarts.core.controllers import ActionSpaceType
from ultra.baselines.agent_spec import BaselineAgentSpec
from ultra.baselines.sac.sac.policy import SACPolicy
from ultra.evaluate import evaluate, evaluation_check
from ultra.utils.episode import episodes

seed = 2
AGENT_ID = "001"


class EvaluateTest(unittest.TestCase):
    # Put generated files and folders in this directory.
    OUTPUT_DIRECTORY = "tests/evaluate_test/"

    @classmethod
    def setUpClass(cls):
        path = os.path.join(EvaluateTest.OUTPUT_DIRECTORY, "sac_test_models/")
        multiagent_path = os.path.join(
            EvaluateTest.OUTPUT_DIRECTORY, "multiagent_test_models/"
        )
        generate_command = (
            "python ultra/scenarios/interface.py generate "
            "--task 00 --level eval_test --root-dir tests/scenarios "
<<<<<<< HEAD
            " --save-dir tests/task/eval_test/eval"
=======
            " --save-dir tests/task/eval_test/"
>>>>>>> 84ceac86
        )
        multiagent_generate_command = (
            "python ultra/scenarios/interface.py generate "
            "--task 00-multiagent --level eval_test --root-dir tests/scenarios "
<<<<<<< HEAD
            "--save-dir tests/task/eval_test_multiagent/eval"
=======
            "--save-dir tests/task/eval_test_multiagent/"
>>>>>>> 84ceac86
        )
        train_command = (
            "python ultra/train.py "
            "--task 00 --level eval_test --policy sac --headless True --episodes 1 "
            f"--eval-rate 1 --eval-episodes 1 --max-episode-steps 2 --log-dir {path}"
        )
        multiagent_train_command = (
            "python ultra/train.py "
            "--task 00-multiagent --level eval_test --policy sac,dqn,ppo --headless True --episodes 1 "
            f"--eval-rate 1 --eval-episodes 1 --max-episode-steps 2 --log-dir {multiagent_path}"
        )

        # Generate the scenarios.
        os.system(generate_command)
        os.system(multiagent_generate_command)

        # Remove existing models
        if os.path.exists(path):
            shutil.rmtree(path)
        if os.path.exists(multiagent_path):
            shutil.rmtree(multiagent_path)

        # Generate models before evaluation tests
        if not os.path.exists(path):
            os.system(train_command)
        if not os.path.exists(multiagent_path):
            os.system(multiagent_train_command)

    def test_a_folders(self):
        path = os.path.join(EvaluateTest.OUTPUT_DIRECTORY, "sac_test_models/")
        if not os.path.exists(path):
            self.assertTrue(False)

        path = glob.glob(
            os.path.join(EvaluateTest.OUTPUT_DIRECTORY, "sac_test_models/*/models")
        )[0]
        if len(os.listdir(path)) == 0:
            self.assertTrue(False)

        path = "tests/task/eval_test"
        if len(os.listdir(path)) <= 2:
            self.assertTrue(False)

        multiagent_path = os.path.join(
            EvaluateTest.OUTPUT_DIRECTORY, "multiagent_test_models/"
        )
        if not os.path.exists(path):
            self.assertTrue(False)

        multiagent_path = glob.glob(
            os.path.join(
                EvaluateTest.OUTPUT_DIRECTORY, "multiagent_test_models/*/models"
            )
        )[0]
        if len(os.listdir(multiagent_path)) < 2:
            self.assertTrue(False)

        multiagent_path = "tests/task/eval_test_multiagent"
        if len(os.listdir(path)) <= 2:
            self.assertTrue(False)

    def test_evaluation_check(self):
        log_dir = os.path.join(EvaluateTest.OUTPUT_DIRECTORY, "output_eval_check_logs/")
        # ray.init(ignore_reinit_error=True)
        ray.shutdown()
        ray.init()
        try:
            run_experiment(
                scenario_info=("00", "eval_test"), num_agents=1, log_dir=log_dir
            )
            self.assertTrue(True)
        except Exception as err:
            print(err)
            self.assertTrue(False)

        if not os.listdir(log_dir):
            raise "Evaluation failed to generate new experiment folder"
            self.assertTrue(False)
        else:
            shutil.rmtree(log_dir)

    def test_evaluation_check_multiagent(self):
        log_dir = os.path.join(
            EvaluateTest.OUTPUT_DIRECTORY, "output_eval_check_multiagent_logs/"
        )
        # ray.init(ignore_reinit_error=True)
        ray.shutdown()
        ray.init()
        try:
            run_experiment(
                scenario_info=("00-multiagent", "eval_test"),
                num_agents=3,
                log_dir=log_dir,
            )
            self.assertTrue(True)
        except Exception as err:
            print(err)
            self.assertTrue(False)

        if not os.listdir(log_dir):
            raise "Evaluation failed to generate new experiment folder"
            self.assertTrue(False)
        else:
            shutil.rmtree(log_dir)

    def test_evaluate_cli(self):
        log_dir = os.path.join(EvaluateTest.OUTPUT_DIRECTORY, "output_eval_cli_logs/")
        experiment_dir = glob.glob(
            os.path.join(EvaluateTest.OUTPUT_DIRECTORY, "sac_test_models/*")
        )[0]
<<<<<<< HEAD
        models = " ".join(glob.glob(os.path.join(experiment_dir, "models/*")))
=======
        models = " ".join(glob.glob(os.path.join(experiment_dir, "models/000/")))
>>>>>>> 84ceac86
        evaluate_command = (
            f"python ultra/evaluate.py "
            f"--task 00 --level eval_test --models {models} --experiment-dir {experiment_dir} "
            f"--episodes 1 --max-episode-steps 2 --log-dir {log_dir} --headless True"
        )

        ray.shutdown()
        try:
            os.system(evaluate_command)
            self.assertTrue(True)
        except Exception as err:
            print(err)
            self.assertTrue(False)

        if not os.listdir(log_dir):
            raise "Evaluation failed to generate new experiment folder"
            self.assertTrue(False)
        else:
            shutil.rmtree(log_dir)

    def test_evaluate_cli_multiagent(self):
        log_dir = os.path.join(
            EvaluateTest.OUTPUT_DIRECTORY, "output_eval_cli_multiagent_logs/"
        )
        experiment_dir = glob.glob(
            os.path.join(EvaluateTest.OUTPUT_DIRECTORY, "multiagent_test_models/*")
        )[0]
        models = " ".join(glob.glob(os.path.join(experiment_dir, "models/000/")))
        evaluate_command = (
            f"python ultra/evaluate.py "
            f"--task 00-multiagent --level eval_test --models {models} --experiment-dir {experiment_dir} "
            f"--episodes 1 --max-episode-steps 2 --log-dir {log_dir} --headless True"
        )

        ray.shutdown()
        try:
            os.system(evaluate_command)
            self.assertTrue(True)
        except Exception as err:
            print(err)
            self.assertTrue(False)

        if not os.listdir(log_dir):
            raise "Evaluation failed to generate new experiment folder"
            self.assertTrue(False)
        else:
            shutil.rmtree(log_dir)

    def test_evaluate_agent(self):
        seed = 2
        models_directory = glob.glob(
            os.path.join(EvaluateTest.OUTPUT_DIRECTORY, "sac_test_models/*/models/")
        )[0]
        log_dir = os.path.join(EvaluateTest.OUTPUT_DIRECTORY, "output_eval_agent_logs/")

        with open(
            os.path.join(models_directory, "../agent_metadata.pkl"), "rb"
        ) as metadata_file:
            agent_metadata = pickle.load(metadata_file)

        agent_ids = agent_metadata["agent_ids"]
        policy_classes = agent_metadata["agent_classes"]
        checkpoint_directories = {
            agent_id: sorted(
                glob.glob(os.path.join(models_directory, agent_id, "*")),
                key=lambda x: int(x.split("/")[-1]),
            )
            for agent_id in agent_ids
        }

        ray.shutdown()
        ray.init(ignore_reinit_error=True)
        try:
            evaluate.remote(
                experiment_dir=None,
                agent_ids=agent_ids,
                policy_classes=policy_classes,
                seed=seed,
                checkpoint_dirs=checkpoint_directories,
                scenario_info=("00", "eval_test"),
                num_episodes=1,
                max_episode_steps=2,
                timestep_sec=0.1,
                headless=True,
                log_dir=log_dir,
            )
            self.assertTrue(True)
        except Exception as err:
            print(err)
            self.assertTrue(False)

<<<<<<< HEAD
=======
    # This test performs evaluation on multiple agents, but the test map
    # that is created can only support one agent. Skip this for now until
    # we can specify a map to use that supports multiple agents.
    @unittest.skip
>>>>>>> 84ceac86
    def test_evaluate_multiagent(self):
        seed = 2
        models_directory = glob.glob(
            os.path.join(
                EvaluateTest.OUTPUT_DIRECTORY, "multiagent_test_models/*/models/"
            )
        )[0]
        log_dir = os.path.join(
            EvaluateTest.OUTPUT_DIRECTORY, "output_eval_multiagent_logs/"
        )

        with open(
            os.path.join(models_directory, "../agent_metadata.pkl"), "rb"
        ) as metadata_file:
            agent_metadata = pickle.load(metadata_file)

        agent_ids = agent_metadata["agent_ids"]
        policy_classes = agent_metadata["agent_classes"]
        checkpoint_directories = {
            agent_id: sorted(
                glob.glob(os.path.join(models_directory, agent_id, "*")),
                key=lambda x: int(x.split("/")[-1]),
            )
            for agent_id in agent_ids
        }

        ray.shutdown()
        ray.init(ignore_reinit_error=True)
        try:
            evaluate.remote(
                experiment_dir=None,
                agent_ids=agent_ids,
                policy_classes=policy_classes,
                seed=seed,
                checkpoint_dirs=checkpoint_directories,
                scenario_info=("00-multiagent", "eval_test"),
                num_episodes=1,
                max_episode_steps=2,
                timestep_sec=0.1,
                headless=True,
                log_dir=log_dir,
            )
            self.assertTrue(True)
        except Exception as err:
            print(err)
            self.assertTrue(False)

    def test_extract_policy_from_path(self):
        paths = [
            "from.ultra.baselines.sac:sac-v0",
            "hello.ultra.ppo:ppo-v1",
            "ultra.custom:custom",
            "a.sb.ultra.c.d.e.sac:sac-v99",
            "a.b.c.d.e.ultra.custom_agent.policy:MBPO-v2",
        ]

        def extract(path):
            m = re.search(
                "ultra(.)*([a-zA-Z0-9_]*.)+([a-zA-Z0-9_])+:[a-zA-Z0-9_]+((-)*[a-zA-Z0-9_]*)*",
                path,
            )

            try:
                policy_class = m.group(0)
            except AttributeError as e:
                self.assertTrue(False)

        for path in paths:
            extract(path)

    # @classmethod
    # def tearDownClass(cls):
    #     os.system("ray stop")

    @classmethod
    def tearDownClass(cls):
        if os.path.exists(EvaluateTest.OUTPUT_DIRECTORY):
            shutil.rmtree(EvaluateTest.OUTPUT_DIRECTORY)
        if os.path.exists("tests/task/eval_test/"):
            shutil.rmtree("tests/task/eval_test/")
        if os.path.exists("tests/task/eval_test_multiagent/"):
            shutil.rmtree("tests/task/eval_test_multiagent/")


def run_experiment(scenario_info, num_agents, log_dir, headless=True):
    agent_ids = ["0" * max(0, 3 - len(str(i))) + str(i) for i in range(num_agents)]
    agent_classes = {agent_id: "ultra.baselines.sac:sac-v0" for agent_id in agent_ids}
    agent_specs = {
        agent_id: BaselineAgentSpec(
            action_type=ActionSpaceType.Continuous,
            policy_class=SACPolicy,
            max_episode_steps=2,
        )
        for agent_id in agent_ids
    }

    env = gym.make(
        "ultra.env:ultra-v0",
        agent_specs=agent_specs,
        scenario_info=scenario_info,
        headless=headless,
        timestep_sec=0.1,
        seed=seed,
    )

    agents = {
        agent_id: agent_spec.build_agent()
        for agent_id, agent_spec in agent_specs.items()
    }

    total_step = 0
    etag = ":".join([policy_class.split(":")[-1] for policy_class in agent_classes])

    for episode in episodes(1, etag=etag, log_dir=log_dir):
        observations = env.reset()
        dones = {"__all__": False}
        infos = None
        episode.reset()
        experiment_dir = episode.experiment_dir

        if not os.path.exists(f"{experiment_dir}/agent_metadata.pkl"):
            if not os.path.exists(experiment_dir):
                os.makedirs(experiment_dir)
            with open(f"{experiment_dir}/agent_metadata.pkl", "wb") as metadata_file:
                dill.dump(
                    {
                        "agent_ids": agent_ids,
                        "agent_classes": agent_classes,
                        "agent_specs": agent_specs,
                    },
                    metadata_file,
                    pickle.HIGHEST_PROTOCOL,
                )

        while not dones["__all__"]:
            evaluation_check(
                agents=agents,
                agent_ids=agent_ids,
                episode=episode,
                eval_rate=10,
                eval_episodes=1,
                max_episode_steps=2,
                policy_classes=agent_classes,
                scenario_info=scenario_info,
                timestep_sec=0.1,
                headless=True,
                log_dir=log_dir,
            )
            actions = {
                agent_id: agents[agent_id].act(observation, explore=True)
                for agent_id, observation in observations.items()
            }
            next_observations, rewards, dones, infos = env.step(actions)

            active_agent_ids = observations.keys() & next_observations.keys()
            loss_outputs = {
                agent_id: agents[agent_id].step(
                    state=observations[agent_id],
                    action=actions[agent_id],
                    reward=rewards[agent_id],
                    next_state=next_observations[agent_id],
                    done=dones[agent_id],
                    info=infos[agent_id],
                )
                for agent_id in active_agent_ids
            }

            episode.record_step(
                agent_ids_to_record=active_agent_ids,
                infos=infos,
                rewards=rewards,
                total_step=total_step,
                loss_outputs=loss_outputs,
            )

            total_step += 1
            observations = next_observations

    env.close()<|MERGE_RESOLUTION|>--- conflicted
+++ resolved
@@ -54,20 +54,12 @@
         generate_command = (
             "python ultra/scenarios/interface.py generate "
             "--task 00 --level eval_test --root-dir tests/scenarios "
-<<<<<<< HEAD
-            " --save-dir tests/task/eval_test/eval"
-=======
             " --save-dir tests/task/eval_test/"
->>>>>>> 84ceac86
         )
         multiagent_generate_command = (
             "python ultra/scenarios/interface.py generate "
             "--task 00-multiagent --level eval_test --root-dir tests/scenarios "
-<<<<<<< HEAD
-            "--save-dir tests/task/eval_test_multiagent/eval"
-=======
             "--save-dir tests/task/eval_test_multiagent/"
->>>>>>> 84ceac86
         )
         train_command = (
             "python ultra/train.py "
@@ -178,11 +170,7 @@
         experiment_dir = glob.glob(
             os.path.join(EvaluateTest.OUTPUT_DIRECTORY, "sac_test_models/*")
         )[0]
-<<<<<<< HEAD
-        models = " ".join(glob.glob(os.path.join(experiment_dir, "models/*")))
-=======
         models = " ".join(glob.glob(os.path.join(experiment_dir, "models/000/")))
->>>>>>> 84ceac86
         evaluate_command = (
             f"python ultra/evaluate.py "
             f"--task 00 --level eval_test --models {models} --experiment-dir {experiment_dir} "
@@ -274,13 +262,10 @@
             print(err)
             self.assertTrue(False)
 
-<<<<<<< HEAD
-=======
     # This test performs evaluation on multiple agents, but the test map
     # that is created can only support one agent. Skip this for now until
     # we can specify a map to use that supports multiple agents.
     @unittest.skip
->>>>>>> 84ceac86
     def test_evaluate_multiagent(self):
         seed = 2
         models_directory = glob.glob(
