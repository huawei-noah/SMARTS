# MIT License
#
# Copyright (C) 2021. Huawei Technologies Co., Ltd. All rights reserved.
#
# Permission is hereby granted, free of charge, to any person obtaining a copy
# of this software and associated documentation files (the "Software"), to deal
# in the Software without restriction, including without limitation the rights
# to use, copy, modify, merge, publish, distribute, sublicense, and/or sell
# copies of the Software, and to permit persons to whom the Software is
# furnished to do so, subject to the following conditions:
#
# The above copyright notice and this permission notice shall be included in
# all copies or substantial portions of the Software.
#
# THE SOFTWARE IS PROVIDED "AS IS", WITHOUT WARRANTY OF ANY KIND, EXPRESS OR
# IMPLIED, INCLUDING BUT NOT LIMITED TO THE WARRANTIES OF MERCHANTABILITY,
# FITNESS FOR A PARTICULAR PURPOSE AND NONINFRINGEMENT. IN NO EVENT SHALL THE
# AUTHORS OR COPYRIGHT HOLDERS BE LIABLE FOR ANY CLAIM, DAMAGES OR OTHER
# LIABILITY, WHETHER IN AN ACTION OF CONTRACT, TORT OR OTHERWISE, ARISING FROM,
# OUT OF OR IN CONNECTION WITH THE SOFTWARE OR THE USE OR OTHER DEALINGS IN
# THE SOFTWARE.
import ray, glob, gym, os, sys, re
import unittest, shutil
import dill, pickle
from ultra.evaluate import evaluate, evaluation_check
from ultra.baselines.agent_spec import BaselineAgentSpec
from ultra.baselines.sac.sac.policy import SACPolicy
from smarts.core.controllers import ActionSpaceType
from ultra.utils.episode import episodes

seed = 2
AGENT_ID = "001"


class EvaluateTest(unittest.TestCase):
    @classmethod
    def setUpClass(cls):
        os.system(
            "python ultra/scenarios/interface.py generate --task 00 --level eval_test --root-dir ultra/tests/scenarios --save-dir ultra/tests/task/eval_test/eval"
        )

        path = "ultra/tests/sac_test_models"
        if not os.path.exists(path):
            # Generate models before evaluation tests
            os.system(
                "python ultra/train.py --task 00 --level eval_test --policy sac --headless True --episodes 8 --eval-rate 350 --eval-episodes 1 --log-dir ultra/tests/sac_test_models"
            )

    # def test_a_folders(self):
    #     path = "ultra/tests/sac_test_models"
    #     if not os.path.exists(path):
    #         self.assertTrue(False)

    #     path = glob.glob("ultra/tests/sac_test_models/*/models")[0]
    #     if len(os.listdir(path)) == 0:
    #         self.assertTrue(False)

    #     path = "ultra/tests/task/eval_test"
    #     if len(os.listdir(path)) <= 2:
    #         self.assertTrue(False)

    def test_evaluation_check(self):
        log_dir = "ultra/tests/output_eval_check_logs"
        # @ray.remote(max_calls=1, num_gpus=0)
        def run_experiment():
            total_step = 0
            agent, env, spec = prepare_test_env_agent(headless=True)
            timestep_sec = env.timestep_sec
            policy_class = "ultra.baselines.sac:sac-v0"
            log_dir = "ultra/tests/output_eval_check_logs"

            for episode in episodes(1, etag=policy_class, log_dir=log_dir):
                observations = env.reset()
                state = observations[AGENT_ID]
                dones, infos = {"__all__": False}, None
                episode.reset()
                experiment_dir = episode.experiment_dir

                if not os.path.exists(f"{experiment_dir}/spec.pkl"):
                    if not os.path.exists(experiment_dir):
                        os.makedirs(experiment_dir)
                    with open(f"{experiment_dir}/spec.pkl", "wb") as spec_output:
                        dill.dump(spec, spec_output, pickle.HIGHEST_PROTOCOL)

                while not dones["__all__"]:
                    evaluation_check(
                        agent=agent,
                        agent_id=AGENT_ID,
                        episode=episode,
                        eval_rate=10,
                        eval_episodes=1,
                        policy_class=policy_class,
                        scenario_info=("00", "eval_test"),
                        timestep_sec=0.1,
                        headless=True,
                        log_dir=log_dir,
                    )
                    action = agent.act(state, explore=True)
                    observations, rewards, dones, infos = env.step({AGENT_ID: action})
                    next_state = observations[AGENT_ID]

                    # retrieve some relavant information from reward processor
                    # observations[AGENT_ID]["ego"].update(rewards[AGENT_ID]["log"])
                    loss_output = agent.step(
                        state=state,
                        action=action,
                        reward=rewards[AGENT_ID],
                        next_state=next_state,
                        done=dones[AGENT_ID],
                    )
                    episode.record_step(
                        agent_id=AGENT_ID,
                        infos=infos,
                        rewards=rewards,
                        total_step=total_step,
                        loss_output=loss_output,
                    )
                    total_step += 1
                    state = next_state

            env.close()

        # ray.init(ignore_reinit_error=True)
        ray.shutdown()
        ray.init()
        try:
            run_experiment()
            self.assertTrue(True)
        except Exception as err:
            print(err)
            self.assertTrue(False)

        if not os.listdir(log_dir):
            raise "Evaluation failed to generate new experiment folder"
            self.assertTrue(False)
        else:
            shutil.rmtree(log_dir)

    def test_evaluate_cli(self):
        log_dir = "ultra/tests/output_eval_cli_logs/"
        model_dir = glob.glob("ultra/tests/sac_test_models/*/models")[0]
        ray.shutdown()
        try:
            os.system(
<<<<<<< HEAD
                "python ultra/evaluate.py --task 00 --level easy --policy ppo --models tests/ppo_models/models --episodes 1"
=======
                f"python ultra/evaluate.py --task 00 --level eval_test --models {model_dir} --episodes 1 --log-dir {log_dir} --headless True"
>>>>>>> 8db974b7
            )
            self.assertTrue(True)
        except Exception as err:
            print(err)
            self.assertTrue(False)

    def test_evaluate_agent(self):
        seed = 2
<<<<<<< HEAD
        model = glob.glob("tests/ppo_models/models/*")[0]
=======
        model = glob.glob("ultra/tests/sac_test_models/*/models/")[0]
        log_dir = "ultra/tests/output_eval_agent_logs"
        policy_class = "ultra.baselines.sac:sac-v0"
>>>>>>> 8db974b7

        if not os.path.exists(log_dir):
            os.makedirs(log_dir)

        ray.shutdown()
        ray.init(ignore_reinit_error=True)
        try:
            evaluate.remote(
                experiment_dir=None,
                agent_id="AGENT_001",
                policy_class=policy_class,
                seed=seed,
                itr_count=0,
                checkpoint_dir=model,
                scenario_info=("00", "eval_test"),
                num_episodes=1,
                timestep_sec=0.1,
                headless=True,
                log_dir=log_dir,
            )
            self.assertTrue(True)
        except Exception as err:
            print(err)
            self.assertTrue(False)

    def test_extract_policy_from_path(self):
        paths = [
            "from.ultra.baselines.sac:sac-v0",
            "hello.ultra.ppo:ppo-v1",
            "ultra.custom:custom",
            "a.sb.ultra.c.d.e.sac:sac-v99",
            "a.b.c.d.e.ultra.custom_agent.policy:MBPO-v2",
        ]

        def extract(path):
            m = re.search(
                "ultra(\.)*([a-zA-Z0-9_]*\.)+([a-zA-Z0-9_])+\:[a-zA-Z0-9_]+((\-)*[a-zA-Z0-9_]*)*",
                path,
            )

            try:
                policy_class = m.group(0)
            except AttributeError as e:
                assert False

        for path in paths:
            extract(path)

    # @classmethod
    # def tearDownClass(cls):
    #     os.system("ray stop")


def prepare_test_env_agent(headless=True):
    timestep_sec = 0.1
    policy_class = "ultra.baselines.sac:sac-v0"
    spec = BaselineAgentSpec(
        action_type=ActionSpaceType.Continuous,
        policy_class=SACPolicy,
        max_episode_steps=100,
    )
    env = gym.make(
        "ultra.env:ultra-v0",
        agent_specs={AGENT_ID: spec},
        scenario_info=("00", "eval_test"),
        headless=headless,
        timestep_sec=timestep_sec,
        seed=seed,
    )
    agent = spec.build_agent()
    return agent, env, spec<|MERGE_RESOLUTION|>--- conflicted
+++ resolved
@@ -137,16 +137,12 @@
             shutil.rmtree(log_dir)
 
     def test_evaluate_cli(self):
-        log_dir = "ultra/tests/output_eval_cli_logs/"
-        model_dir = glob.glob("ultra/tests/sac_test_models/*/models")[0]
+        log_dir = "tests/output_eval_cli_logs/"
+        model_dir = glob.glob("tests/sac_test_models/*/models")[0]
         ray.shutdown()
         try:
             os.system(
-<<<<<<< HEAD
-                "python ultra/evaluate.py --task 00 --level easy --policy ppo --models tests/ppo_models/models --episodes 1"
-=======
                 f"python ultra/evaluate.py --task 00 --level eval_test --models {model_dir} --episodes 1 --log-dir {log_dir} --headless True"
->>>>>>> 8db974b7
             )
             self.assertTrue(True)
         except Exception as err:
@@ -155,13 +151,9 @@
 
     def test_evaluate_agent(self):
         seed = 2
-<<<<<<< HEAD
-        model = glob.glob("tests/ppo_models/models/*")[0]
-=======
-        model = glob.glob("ultra/tests/sac_test_models/*/models/")[0]
-        log_dir = "ultra/tests/output_eval_agent_logs"
+        model = glob.glob("tests/sac_test_models/*/models/")[0]
+        log_dir = "tests/output_eval_agent_logs"
         policy_class = "ultra.baselines.sac:sac-v0"
->>>>>>> 8db974b7
 
         if not os.path.exists(log_dir):
             os.makedirs(log_dir)
