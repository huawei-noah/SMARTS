# MIT License
#
# Copyright (C) 2021. Huawei Technologies Co., Ltd. All rights reserved.
#
# Permission is hereby granted, free of charge, to any person obtaining a copy
# of this software and associated documentation files (the "Software"), to deal
# in the Software without restriction, including without limitation the rights
# to use, copy, modify, merge, publish, distribute, sublicense, and/or sell
# copies of the Software, and to permit persons to whom the Software is
# furnished to do so, subject to the following conditions:
#
# The above copyright notice and this permission notice shall be included in
# all copies or substantial portions of the Software.
#
# THE SOFTWARE IS PROVIDED "AS IS", WITHOUT WARRANTY OF ANY KIND, EXPRESS OR
# IMPLIED, INCLUDING BUT NOT LIMITED TO THE WARRANTIES OF MERCHANTABILITY,
# FITNESS FOR A PARTICULAR PURPOSE AND NONINFRINGEMENT. IN NO EVENT SHALL THE
# AUTHORS OR COPYRIGHT HOLDERS BE LIABLE FOR ANY CLAIM, DAMAGES OR OTHER
# LIABILITY, WHETHER IN AN ACTION OF CONTRACT, TORT OR OTHERWISE, ARISING FROM,
# OUT OF OR IN CONNECTION WITH THE SOFTWARE OR THE USE OR OTHER DEALINGS IN
# THE SOFTWARE.
import unittest, ray, os, sys
from ultra.rllib_train import train
import shutil

AGENT_ID = "001"
seed = 2


class RLlibTrainTest(unittest.TestCase):
    # Put generated files and folders in this directory.
    OUTPUT_DIRECTORY = "tests/rllib_train_test/"

    @classmethod
    def setUpClass(cls):
        log_dir = os.path.join(RLlibTrainTest.OUTPUT_DIRECTORY, "tests/rllib_results/")
        if os.path.exists(log_dir):
            shutil.rmtree(log_dir)

    def test_rllib_train_cli(self):
        ray.shutdown()
        log_dir = os.path.join(RLlibTrainTest.OUTPUT_DIRECTORY, "tests/rllib_results/")
        try:
            os.system(
<<<<<<< HEAD
                f"python ultra/rllib_train.py --task 00 --level easy --episodes 1 --max-episode-steps 2 --eval-episodes 1 --train-batch-size 1 --sgd-minibatch-size 1 --rollout-fragment-length 1 --headless True --log-dir {log_dir}"
=======
                f"python ultra/rllib_train.py --task 00 --level easy --episodes 1 --max-episode-steps 2 --eval-episodes 1 --train-batch-size 1 --sgd-minibatch-size 1 --rollout-fragment-length 1 --headless --log-dir {log_dir}"
>>>>>>> b2e9553b
            )
        except Exception as err:
            print(err)
            self.assertTrue(False)

        if not os.path.exists(log_dir):
            self.assertTrue(False)

    def test_rllib_train_method(self):
        log_dir = os.path.join(RLlibTrainTest.OUTPUT_DIRECTORY, "tests/rllib_results/")
        try:
            ray.shutdown()
            ray.init()
            train(
                task=("00", "easy"),
                num_episodes=1,
                max_episode_steps=2,
                rollout_fragment_length=1,
                policy="ppo",
                eval_info={
                    "eval_rate": 2,
                    "eval_episodes": 1,
                },
                timestep_sec=0.1,
                headless=True,
                seed=2,
                train_batch_size=1,
                sgd_minibatch_size=1,
                log_dir=log_dir,
            )
        except Exception as err:
            print(err)
            self.assertTrue(False)

        if not os.path.exists(log_dir):
            self.assertTrue(False)

    @classmethod
    def tearDownClass(cls):
        if os.path.exists(RLlibTrainTest.OUTPUT_DIRECTORY):
            shutil.rmtree(RLlibTrainTest.OUTPUT_DIRECTORY)<|MERGE_RESOLUTION|>--- conflicted
+++ resolved
@@ -42,11 +42,7 @@
         log_dir = os.path.join(RLlibTrainTest.OUTPUT_DIRECTORY, "tests/rllib_results/")
         try:
             os.system(
-<<<<<<< HEAD
-                f"python ultra/rllib_train.py --task 00 --level easy --episodes 1 --max-episode-steps 2 --eval-episodes 1 --train-batch-size 1 --sgd-minibatch-size 1 --rollout-fragment-length 1 --headless True --log-dir {log_dir}"
-=======
                 f"python ultra/rllib_train.py --task 00 --level easy --episodes 1 --max-episode-steps 2 --eval-episodes 1 --train-batch-size 1 --sgd-minibatch-size 1 --rollout-fragment-length 1 --headless --log-dir {log_dir}"
->>>>>>> b2e9553b
             )
         except Exception as err:
             print(err)
