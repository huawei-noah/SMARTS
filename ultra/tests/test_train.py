# MIT License
#
# Copyright (C) 2021. Huawei Technologies Co., Ltd. All rights reserved.
#
# Permission is hereby granted, free of charge, to any person obtaining a copy
# of this software and associated documentation files (the "Software"), to deal
# in the Software without restriction, including without limitation the rights
# to use, copy, modify, merge, publish, distribute, sublicense, and/or sell
# copies of the Software, and to permit persons to whom the Software is
# furnished to do so, subject to the following conditions:
#
# The above copyright notice and this permission notice shall be included in
# all copies or substantial portions of the Software.
#
# THE SOFTWARE IS PROVIDED "AS IS", WITHOUT WARRANTY OF ANY KIND, EXPRESS OR
# IMPLIED, INCLUDING BUT NOT LIMITED TO THE WARRANTIES OF MERCHANTABILITY,
# FITNESS FOR A PARTICULAR PURPOSE AND NONINFRINGEMENT. IN NO EVENT SHALL THE
# AUTHORS OR COPYRIGHT HOLDERS BE LIABLE FOR ANY CLAIM, DAMAGES OR OTHER
# LIABILITY, WHETHER IN AN ACTION OF CONTRACT, TORT OR OTHERWISE, ARISING FROM,
# OUT OF OR IN CONNECTION WITH THE SOFTWARE OR THE USE OR OTHER DEALINGS IN
# THE SOFTWARE.
import json
import os
import shutil
import sys
import unittest
import glob

import gym
import ray

from smarts.core.agent import AgentSpec
from smarts.zoo.registry import make
from ultra.baselines.sac.sac.policy import SACPolicy
from ultra.train import train, load_agents

AGENT_ID = "001"
seed = 2


class TrainTest(unittest.TestCase):
    # Put generated files and folders in this directory.
    OUTPUT_DIRECTORY = "tests/train_test/"

    @classmethod
    def setUpClass(cls):
<<<<<<< HEAD
        """Generate model"""
        model_log_dir = os.path.join(TrainTest.OUTPUT_DIRECTORY, "model_logs/")
        try:
            os.system(
                f"python ultra/train.py --task 00 --level easy --episodes 3 --eval-rate 2 --max-episode-steps 2 --log-dir {model_log_dir} --eval-episodes 1 --headless"
            )
        except Exception as err:
            print(err)
            self.assertTrue(False)

        if not os.path.exists(model_log_dir):
=======
        """Generate single agent model"""
        single_agent_model_log_dir = os.path.join(
            TrainTest.OUTPUT_DIRECTORY, "single_agent_model_logs/"
        )
        os.system(
            f"python ultra/train.py --task 00 --level easy --episodes 3 --eval-rate 2 --max-episode-steps 2 --log-dir {single_agent_model_log_dir} --eval-episodes 1 --headless"
        )

        """Generate multi agent models"""
        multi_agent_model_log_dir = os.path.join(
            TrainTest.OUTPUT_DIRECTORY, "multi_agent_model_logs/"
        )
        os.system(
            f"python ultra/train.py --task 00-multiagent --level easy --policy sac,sac,sac --episodes 3 --eval-rate 2 --max-episode-steps 2 --log-dir {multi_agent_model_log_dir} --eval-episodes 1 --headless"
        )

    def test_a_folders(self):
        single_agent_model_log_dir = os.path.join(
            TrainTest.OUTPUT_DIRECTORY, "single_agent_model_logs/"
        )
        if not os.path.exists(single_agent_model_log_dir):
            self.assertTrue(False)

        multi_agent_model_log_dir = os.path.join(
            TrainTest.OUTPUT_DIRECTORY, "multi_agent_model_logs/"
        )
        if not os.path.exists(multi_agent_model_log_dir):
>>>>>>> 15fe4da9
            self.assertTrue(False)

    def test_train_cli(self):
        log_dir = os.path.join(TrainTest.OUTPUT_DIRECTORY, "logs/")
        try:
            os.system(
                f"python ultra/train.py --task 00 --level easy --episodes 1 --eval-episodes 0 --max-episode-steps 2 --log-dir {log_dir}"
            )
        except Exception as err:
            print(err)
            self.assertTrue(False)

        if not os.path.exists(log_dir):
            self.assertTrue(False)

    def test_train_cli_multiagent(self):
        log_dir = os.path.join(TrainTest.OUTPUT_DIRECTORY, "logs/")
        try:
            os.system(
                f"python ultra/train.py --task 00-multiagent --level easy --episodes 1 --eval-episodes 0 --max-episode-steps 2 --log-dir {log_dir} --policy dqn,bdqn,ppo"
            )
        except Exception as err:
            print(err)
            self.assertTrue(False)

        if not os.path.exists(log_dir):
            self.assertTrue(False)

    def test_train_single_agent(self):
        log_dir = os.path.join(TrainTest.OUTPUT_DIRECTORY, "logs/")
        if os.path.exists(log_dir):
            shutil.rmtree(log_dir)

        seed = 2
        policy_classes = ["ultra.baselines.sac:sac-v0"]

        ray.shutdown()
        try:
            ray.init(ignore_reinit_error=True)
            train(
                scenario_info=("00", "easy"),
                policy_classes=policy_classes,
                num_episodes=1,
                max_episode_steps=2,
                max_steps=5,
                eval_info={
                    "eval_rate": 1000,
                    "eval_episodes": 2,
                },
                timestep_sec=0.1,
                headless=True,
                seed=2,
                log_dir=log_dir,
            )
            ray.shutdown()
            self.assertTrue(True)
        except ray.exceptions.WorkerCrashedError as err:
            print(err)
            self.assertTrue(False)
            ray.shutdown()

    def test_train_multiagent(self):
        log_dir = os.path.join(TrainTest.OUTPUT_DIRECTORY, "logs/")
        if os.path.exists(log_dir):
            shutil.rmtree(log_dir)

        seed = 2
        policy_classes = [
            "ultra.baselines.sac:sac-v0",
            "ultra.baselines.ppo:ppo-v0",
            "ultra.baselines.td3:td3-v0",
        ]

        ray.shutdown()
        try:
            ray.init(ignore_reinit_error=True)
            train(
                scenario_info=("00-multiagent", "easy"),
                policy_classes=policy_classes,
                num_episodes=1,
                max_episode_steps=2,
                max_steps=5,
                eval_info={
                    "eval_rate": 1000,
                    "eval_episodes": 2,
                },
                timestep_sec=0.1,
                headless=True,
                seed=2,
                log_dir=log_dir,
            )
            ray.shutdown()
            self.assertTrue(True)
        except ray.exceptions.WorkerCrashedError as err:
            print(err)
            self.assertTrue(False)
            ray.shutdown()

<<<<<<< HEAD
    def test_train_models(self):
        """Further train the trained model"""
        log_dir = os.path.join(TrainTest.OUTPUT_DIRECTORY, "logs/")
        experiment_dir = glob.glob(
            os.path.join(TrainTest.OUTPUT_DIRECTORY, "model_logs/*")
=======
    def test_single_agent_train_model(self):
        """Further train the trained model"""
        log_dir = os.path.join(TrainTest.OUTPUT_DIRECTORY, "logs/")
        experiment_dir = glob.glob(
            os.path.join(TrainTest.OUTPUT_DIRECTORY, "single_agent_model_logs/*")
>>>>>>> 15fe4da9
        )[0]

        try:
            os.system(
                f"python ultra/train.py --task 00 --level easy --episodes 1 --eval-episodes 0 --max-episode-steps 2 --experiment-dir {experiment_dir} --log-dir {log_dir} --headless"
            )
        except Exception as err:
            print(err)
            self.assertTrue(False)

        if not os.path.exists(log_dir):
            self.assertTrue(False)

        shutil.rmtree(log_dir)

<<<<<<< HEAD
    def test_load_model(self):
        experiment_dir = glob.glob(
            os.path.join(TrainTest.OUTPUT_DIRECTORY, "model_logs/*")
=======
    def test_multi_agent_train_model(self):
        """Further train the trained model"""
        log_dir = os.path.join(TrainTest.OUTPUT_DIRECTORY, "logs/")
        experiment_dir = glob.glob(
            os.path.join(TrainTest.OUTPUT_DIRECTORY, "multi_agent_model_logs/*")
        )[0]

        try:
            os.system(
                f"python ultra/train.py --task 00-multiagent --level easy --policy sac,sac,sac --episodes 1 --eval-episodes 0 --max-episode-steps 2 --experiment-dir {experiment_dir} --log-dir {log_dir} --headless"
            )
        except Exception as err:
            print(err)
            self.assertTrue(False)

        if not os.path.exists(log_dir):
            self.assertTrue(False)

        shutil.rmtree(log_dir)

    def test_load_single_agent(self):
        experiment_dir = glob.glob(
            os.path.join(TrainTest.OUTPUT_DIRECTORY, "single_agent_model_logs/*")
>>>>>>> 15fe4da9
        )[0]
        agent_ids, agent_classes, agent_specs, agents = load_agents(experiment_dir)

        self.assertEqual(agent_ids[0], "000")
        self.assertEqual(agent_classes[agent_ids[0]], "ultra.baselines.sac:sac-v0")
        self.assertIsInstance(agent_specs[agent_ids[0]], AgentSpec)
        self.assertIsInstance(agents[agent_ids[0]], SACPolicy)
        self.assertGreater(len(agents[agent_ids[0]].memory), 0)

<<<<<<< HEAD
=======
    def test_load_multi_agent(self):
        experiment_dir = glob.glob(
            os.path.join(TrainTest.OUTPUT_DIRECTORY, "multi_agent_model_logs/*")
        )[0]
        agent_ids, agent_classes, agent_specs, agents = load_agents(experiment_dir)

        test_agent_ids = ["000", "001", "002"]

        for index in range(len(agent_ids)):
            self.assertEqual(agent_ids[index], test_agent_ids[index])
            self.assertEqual(
                agent_classes[agent_ids[index]], "ultra.baselines.sac:sac-v0"
            )
            self.assertIsInstance(agent_specs[agent_ids[index]], AgentSpec)
            self.assertIsInstance(agents[agent_ids[index]], SACPolicy)
            self.assertGreater(len(agents[agent_ids[index]].memory), 0)

>>>>>>> 15fe4da9
    def test_check_agents_from_pool(self):
        seed = 2
        policy = ""

        with open("ultra/agent_pool.json") as f:
            data = json.load(f)
            for policy in data["agents"].keys():
                policy_path = data["agents"][policy]["path"]
                policy_locator = data["agents"][policy]["locator"]
                policy_class = str(policy_path) + ":" + str(policy_locator)
                try:
                    spec = make(locator=policy_class)
                    agent = spec.build_agent()
                except ImportError as err:
                    self.assertTrue(False)

    def test_spec_is_instance_agentspec(self):
        policy_class = "ultra.baselines.sac:sac-v0"
        spec = make(locator=policy_class)
        self.assertIsInstance(spec, AgentSpec)

    def test_agent_is_instance_policy(self):
        policy_class = "ultra.baselines.sac:sac-v0"
        spec = make(locator=policy_class)
        agent = spec.build_agent()
        self.assertIsInstance(agent, SACPolicy)

    def tearDown(self):
        log_dir = os.path.join(TrainTest.OUTPUT_DIRECTORY, "logs/")
        if os.path.exists(log_dir):
            shutil.rmtree(log_dir)

    @classmethod
    def tearDownClass(cls):
        if os.path.exists(TrainTest.OUTPUT_DIRECTORY):
            shutil.rmtree(TrainTest.OUTPUT_DIRECTORY)<|MERGE_RESOLUTION|>--- conflicted
+++ resolved
@@ -44,19 +44,6 @@
 
     @classmethod
     def setUpClass(cls):
-<<<<<<< HEAD
-        """Generate model"""
-        model_log_dir = os.path.join(TrainTest.OUTPUT_DIRECTORY, "model_logs/")
-        try:
-            os.system(
-                f"python ultra/train.py --task 00 --level easy --episodes 3 --eval-rate 2 --max-episode-steps 2 --log-dir {model_log_dir} --eval-episodes 1 --headless"
-            )
-        except Exception as err:
-            print(err)
-            self.assertTrue(False)
-
-        if not os.path.exists(model_log_dir):
-=======
         """Generate single agent model"""
         single_agent_model_log_dir = os.path.join(
             TrainTest.OUTPUT_DIRECTORY, "single_agent_model_logs/"
@@ -84,7 +71,6 @@
             TrainTest.OUTPUT_DIRECTORY, "multi_agent_model_logs/"
         )
         if not os.path.exists(multi_agent_model_log_dir):
->>>>>>> 15fe4da9
             self.assertTrue(False)
 
     def test_train_cli(self):
@@ -183,19 +169,11 @@
             self.assertTrue(False)
             ray.shutdown()
 
-<<<<<<< HEAD
-    def test_train_models(self):
-        """Further train the trained model"""
-        log_dir = os.path.join(TrainTest.OUTPUT_DIRECTORY, "logs/")
-        experiment_dir = glob.glob(
-            os.path.join(TrainTest.OUTPUT_DIRECTORY, "model_logs/*")
-=======
     def test_single_agent_train_model(self):
         """Further train the trained model"""
         log_dir = os.path.join(TrainTest.OUTPUT_DIRECTORY, "logs/")
         experiment_dir = glob.glob(
             os.path.join(TrainTest.OUTPUT_DIRECTORY, "single_agent_model_logs/*")
->>>>>>> 15fe4da9
         )[0]
 
         try:
@@ -211,11 +189,6 @@
 
         shutil.rmtree(log_dir)
 
-<<<<<<< HEAD
-    def test_load_model(self):
-        experiment_dir = glob.glob(
-            os.path.join(TrainTest.OUTPUT_DIRECTORY, "model_logs/*")
-=======
     def test_multi_agent_train_model(self):
         """Further train the trained model"""
         log_dir = os.path.join(TrainTest.OUTPUT_DIRECTORY, "logs/")
@@ -239,7 +212,6 @@
     def test_load_single_agent(self):
         experiment_dir = glob.glob(
             os.path.join(TrainTest.OUTPUT_DIRECTORY, "single_agent_model_logs/*")
->>>>>>> 15fe4da9
         )[0]
         agent_ids, agent_classes, agent_specs, agents = load_agents(experiment_dir)
 
@@ -249,8 +221,6 @@
         self.assertIsInstance(agents[agent_ids[0]], SACPolicy)
         self.assertGreater(len(agents[agent_ids[0]].memory), 0)
 
-<<<<<<< HEAD
-=======
     def test_load_multi_agent(self):
         experiment_dir = glob.glob(
             os.path.join(TrainTest.OUTPUT_DIRECTORY, "multi_agent_model_logs/*")
@@ -268,7 +238,6 @@
             self.assertIsInstance(agents[agent_ids[index]], SACPolicy)
             self.assertGreater(len(agents[agent_ids[index]].memory), 0)
 
->>>>>>> 15fe4da9
     def test_check_agents_from_pool(self):
         seed = 2
         policy = ""
