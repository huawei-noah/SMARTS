# MIT License
#
# Copyright (C) 2021. Huawei Technologies Co., Ltd. All rights reserved.
#
# Permission is hereby granted, free of charge, to any person obtaining a copy
# of this software and associated documentation files (the "Software"), to deal
# in the Software without restriction, including without limitation the rights
# to use, copy, modify, merge, publish, distribute, sublicense, and/or sell
# copies of the Software, and to permit persons to whom the Software is
# furnished to do so, subject to the following conditions:
#
# The above copyright notice and this permission notice shall be included in
# all copies or substantial portions of the Software.
#
# THE SOFTWARE IS PROVIDED "AS IS", WITHOUT WARRANTY OF ANY KIND, EXPRESS OR
# IMPLIED, INCLUDING BUT NOT LIMITED TO THE WARRANTIES OF MERCHANTABILITY,
# FITNESS FOR A PARTICULAR PURPOSE AND NONINFRINGEMENT. IN NO EVENT SHALL THE
# AUTHORS OR COPYRIGHT HOLDERS BE LIABLE FOR ANY CLAIM, DAMAGES OR OTHER
# LIABILITY, WHETHER IN AN ACTION OF CONTRACT, TORT OR OTHERWISE, ARISING FROM,
# OUT OF OR IN CONNECTION WITH THE SOFTWARE OR THE USE OR OTHER DEALINGS IN
# THE SOFTWARE.
import unittest, ray, os, sys
import gym
import json
import shutil
from smarts.core.agent import AgentSpec
from smarts.zoo.registry import make
from ultra.train import train
from ultra.baselines.sac.sac.policy import SACPolicy

AGENT_ID = "001"
seed = 2


class TrainTest(unittest.TestCase):
    def test_train_cli(self):
        try:
            os.system(
                "python ultra/train.py --task 00 --level easy --episodes 1 --log-dir tests/logs"
            )
        except Exception as err:
            print(err)
            self.assertTrue(False)

    def test_locate_log_directory(self):
        log_dir = "tests/logs"
        try:
            os.system(
                f"python ultra/train.py --task 00 --level easy --policy ppo --episodes 1 --log-dir {log_dir}"
            )
        except Exception as err:
            print(err)

        if os.path.exists(log_dir):
            self.assertTrue(True)

<<<<<<< HEAD
    # def test_train_single_agent(self):
    #     if os.path.exists("tests/logs"):
    #         shutil.rmtree("tests/logs")

    #     os.system("pkill -9 ray")
=======
    def test_train_single_agent(self):
        if os.path.exists("ultra/tests/logs"):
            shutil.rmtree("ultra/tests/logs")
>>>>>>> 8db974b7

        seed = 2
        policy_class = "ultra.baselines.sac:sac-v0"

<<<<<<< HEAD
    #     try:
    #         ray.init(ignore_reinit_error=True)
    #         ray.wait(
    #             [
    #                 train.remote(
    #                     scenario_info=("00", "easy"),
    #                     policy_class=policy_class,
    #                     num_episodes=1,
    #                     eval_info={"eval_rate": 1000, "eval_episodes": 2,},
    #                     timestep_sec=0.1,
    #                     headless=True,
    #                     seed=2,
    #                     log_dir="tests/logs",
    #                 )
    #             ]
    #         )
    #         ray.shutdown()
    #         self.assertTrue(True)
    #     except ray.exceptions.WorkerCrashedError as err:
    #         print(err)
    #         self.assertTrue(False)
    #         ray.shutdown()
=======
        ray.shutdown()
        try:
            ray.init(ignore_reinit_error=True)
            ray.wait(
                [
                    train.remote(
                        scenario_info=("00", "easy"),
                        policy_class=policy_class,
                        num_episodes=1,
                        eval_info={"eval_rate": 1000, "eval_episodes": 2,},
                        timestep_sec=0.1,
                        headless=True,
                        seed=2,
                        log_dir="ultra/tests/logs",
                    )
                ]
            )
            ray.shutdown()
            self.assertTrue(True)
        except ray.exceptions.WorkerCrashedError as err:
            print(err)
            self.assertTrue(False)
            ray.shutdown()
>>>>>>> 8db974b7

    def test_check_agents_from_pool(self):
        seed = 2
        policy = ""

        with open("ultra/agent_pool.json") as f:
            data = json.load(f)
            for policy in data["agents"].keys():
                policy_path = data["agents"][policy]["path"]
                policy_locator = data["agents"][policy]["locator"]
                policy_class = str(policy_path) + ":" + str(policy_locator)
                try:
                    spec = make(locator=policy_class)
                    agent = spec.build_agent()
                except ImportError as err:
                    self.assertTrue(False)

    def test_spec_is_instance_agentspec(self):
        policy_class = "ultra.baselines.sac:sac-v0"
        spec = make(locator=policy_class)
        self.assertIsInstance(spec, AgentSpec)

    def test_agent_is_instance_policy(self):
        policy_class = "ultra.baselines.sac:sac-v0"
        spec = make(locator=policy_class)
        agent = spec.build_agent()
        self.assertIsInstance(agent, SACPolicy)

    def tearDown(self):
<<<<<<< HEAD
        if os.path.exists("tests/logs"):
            shutil.rmtree("tests/logs")

        os.system("pkill -9 ray")
=======
        if os.path.exists("ultra/tests/logs"):
            shutil.rmtree("ultra/tests/logs")
>>>>>>> 8db974b7
<|MERGE_RESOLUTION|>--- conflicted
+++ resolved
@@ -54,45 +54,13 @@
         if os.path.exists(log_dir):
             self.assertTrue(True)
 
-<<<<<<< HEAD
-    # def test_train_single_agent(self):
-    #     if os.path.exists("tests/logs"):
-    #         shutil.rmtree("tests/logs")
-
-    #     os.system("pkill -9 ray")
-=======
     def test_train_single_agent(self):
-        if os.path.exists("ultra/tests/logs"):
-            shutil.rmtree("ultra/tests/logs")
->>>>>>> 8db974b7
+        if os.path.exists("tests/logs"):
+            shutil.rmtree("tests/logs")
 
         seed = 2
         policy_class = "ultra.baselines.sac:sac-v0"
 
-<<<<<<< HEAD
-    #     try:
-    #         ray.init(ignore_reinit_error=True)
-    #         ray.wait(
-    #             [
-    #                 train.remote(
-    #                     scenario_info=("00", "easy"),
-    #                     policy_class=policy_class,
-    #                     num_episodes=1,
-    #                     eval_info={"eval_rate": 1000, "eval_episodes": 2,},
-    #                     timestep_sec=0.1,
-    #                     headless=True,
-    #                     seed=2,
-    #                     log_dir="tests/logs",
-    #                 )
-    #             ]
-    #         )
-    #         ray.shutdown()
-    #         self.assertTrue(True)
-    #     except ray.exceptions.WorkerCrashedError as err:
-    #         print(err)
-    #         self.assertTrue(False)
-    #         ray.shutdown()
-=======
         ray.shutdown()
         try:
             ray.init(ignore_reinit_error=True)
@@ -116,7 +84,6 @@
             print(err)
             self.assertTrue(False)
             ray.shutdown()
->>>>>>> 8db974b7
 
     def test_check_agents_from_pool(self):
         seed = 2
@@ -146,12 +113,5 @@
         self.assertIsInstance(agent, SACPolicy)
 
     def tearDown(self):
-<<<<<<< HEAD
         if os.path.exists("tests/logs"):
-            shutil.rmtree("tests/logs")
-
-        os.system("pkill -9 ray")
-=======
-        if os.path.exists("ultra/tests/logs"):
-            shutil.rmtree("ultra/tests/logs")
->>>>>>> 8db974b7
+            shutil.rmtree("tests/logs")