--- conflicted
+++ resolved
@@ -19,22 +19,14 @@
 # LIABILITY, WHETHER IN AN ACTION OF CONTRACT, TORT OR OTHERWISE, ARISING FROM,
 # OUT OF OR IN CONNECTION WITH THE SOFTWARE OR THE USE OR OTHER DEALINGS IN
 # THE SOFTWARE.
-<<<<<<< HEAD
-from typing import Tuple
-=======
 import random
 from typing import Any, Callable, Dict, Tuple
->>>>>>> d5f3900f
 import unittest
 
 import gym
 import numpy as np
 
 from smarts.core.agent import Agent, AgentSpec
-<<<<<<< HEAD
-from smarts.core.agent_interface import AgentInterface
-from smarts.core.sensors import Observation
-=======
 from smarts.core.agent_interface import AgentInterface, NeighborhoodVehicles, Waypoints
 from smarts.core.controllers import ActionSpaceType
 from smarts.core.coordinates import Heading
@@ -42,7 +34,6 @@
 from smarts.core.scenario import PositionalGoal, Start
 from smarts.core.sensors import Observation
 from smarts.core.waypoints import Waypoint
->>>>>>> d5f3900f
 import ultra.adapters as adapters
 from ultra.env.ultra_env import UltraEnv
 
@@ -53,28 +44,6 @@
 
 class AdapterTest(unittest.TestCase):
     def test_default_action_continuous_adapter(self):
-<<<<<<< HEAD
-        agent, environment = prepare_test_agent_and_environment(
-            action_type=adapters.AdapterType.DefaultActionContinuous,
-            observation_type=adapters.AdapterType.DefaultObservationVector,
-            reward_type=adapters.AdapterType.DefaultReward,
-        )
-        action_sequence, _, _ = run_experiment(agent, environment)
-
-        for action in action_sequence:
-            msg = f"Failed on action '{action}'."
-            self.assertIsInstance(action, np.ndarray, msg=msg)
-            self.assertEqual(action.dtype, "float32", msg=msg)
-            self.assertEqual(action.shape, (3,), msg=msg)
-            self.assertGreaterEqual(action[0], 0.0, msg=msg)
-            self.assertLessEqual(action[0], 1.0, msg=msg)
-            self.assertGreaterEqual(action[1], 0.0, msg=msg)
-            self.assertLessEqual(action[1], 1.0, msg=msg)
-            self.assertGreaterEqual(action[2], -1.0, msg=msg)
-            self.assertLessEqual(action[2], 1.0, msg=msg)
-
-    def test_default_action_discrete_adapter(self):
-=======
         ADAPTER_TYPE = adapters.AdapterType.DefaultActionContinuous
         adapter = adapters.adapter_from_type(ADAPTER_TYPE)
         interface = adapters.required_interface_from_types(ADAPTER_TYPE)
@@ -106,7 +75,6 @@
         interface = adapters.required_interface_from_types(ADAPTER_TYPE)
         space = adapters.space_from_type(ADAPTER_TYPE)
 
->>>>>>> d5f3900f
         AVAILABLE_ACTIONS = [
             "keep_lane",
             "slow_down",
@@ -115,47 +83,6 @@
         ]
 
         agent, environment = prepare_test_agent_and_environment(
-<<<<<<< HEAD
-            action_type=adapters.AdapterType.DefaultActionDiscrete,
-            observation_type=adapters.AdapterType.DefaultObservationVector,
-            reward_type=adapters.AdapterType.DefaultReward,
-        )
-        action_sequence, _, _ = run_experiment(agent, environment)
-
-        for action in action_sequence:
-            msg = f"Failed on action '{action}'."
-            self.assertIsInstance(action, str, msg=msg)
-            self.assertTrue(action in AVAILABLE_ACTIONS, msg=msg)
-
-    def test_default_observation_image_adapter(self):
-        agent, environment = prepare_test_agent_and_environment(
-            action_type=adapters.AdapterType.DefaultActionDiscrete,
-            observation_type=adapters.AdapterType.DefaultObservationImage,
-            reward_type=adapters.AdapterType.DefaultReward,
-        )
-        _, observations_sequence, _ = run_experiment(agent, environment, max_steps=1)
-
-        observations = observations_sequence[0]
-        self.assertIsInstance(observations, dict)
-        self.assertTrue(AGENT_ID in observations)
-        self.assertIsInstance(observations[AGENT_ID], np.ndarray)
-        self.assertTrue(observations[AGENT_ID].dtype, "float32")
-        self.assertTrue(observations[AGENT_ID].shape, (64, 64))
-
-    def test_default_observation_vector_adapter(self):
-        agent, environment = prepare_test_agent_and_environment(
-            action_type=adapters.AdapterType.DefaultActionDiscrete,
-            observation_type=adapters.AdapterType.DefaultObservationVector,
-            reward_type=adapters.AdapterType.DefaultReward,
-        )
-        _, observations_sequence, _ = run_experiment(agent, environment, max_steps=1)
-
-        observations = observations_sequence[0]
-        self.assertIsInstance(observations, dict)
-        self.assertTrue(AGENT_ID in observations)
-        self.assertTrue("low_dim_states" in observations[AGENT_ID])
-        self.assertTrue("social_vehicles" in observations[AGENT_ID])
-=======
             required_interface=interface,
             action_adapter=adapter,
         )
@@ -260,24 +187,12 @@
         self.assertIn(AGENT_ID, observations)
         self.assertIn("low_dim_states", observations[AGENT_ID])
         self.assertIn("social_vehicles", observations[AGENT_ID])
->>>>>>> d5f3900f
         self.assertIsInstance(observations[AGENT_ID]["low_dim_states"], np.ndarray)
         self.assertIsInstance(observations[AGENT_ID]["social_vehicles"], np.ndarray)
         self.assertEqual(observations[AGENT_ID]["low_dim_states"].dtype, "float32")
         self.assertEqual(observations[AGENT_ID]["social_vehicles"].dtype, "float32")
         self.assertEqual(observations[AGENT_ID]["low_dim_states"].shape, (47,))
         self.assertEqual(observations[AGENT_ID]["social_vehicles"].shape, (10, 4))
-<<<<<<< HEAD
-
-    def test_default_reward_adapter(self):
-        agent, environment = prepare_test_agent_and_environment(
-            action_type=adapters.AdapterType.DefaultActionDiscrete,
-            observation_type=adapters.AdapterType.DefaultObservationVector,
-            reward_type=adapters.AdapterType.DefaultReward,
-        )
-        _, _, rewards_sequence = run_experiment(agent, environment, max_steps=1)
-
-=======
         self.assertEqual(space.dtype, None)
         self.assertEqual(
             space["low_dim_states"].dtype,
@@ -309,34 +224,12 @@
         )
         _, _, _, rewards_sequence = run_experiment(agent, environment, max_steps=1)
 
->>>>>>> d5f3900f
         rewards = rewards_sequence[0]
         self.assertIsInstance(rewards, dict)
         self.assertIsInstance(rewards[AGENT_ID], float)
 
 
 class RandomAgent(Agent):
-<<<<<<< HEAD
-    def __init__(self, action_type: adapters.AdapterType):
-        self._action_space = adapters.space_from_type(action_type)
-
-    def act(self, _: Observation):
-        return self._action_space.sample()
-
-
-def prepare_test_agent_and_environment(
-    action_type: adapters.AdapterType,
-    observation_type: adapters.AdapterType,
-    reward_type: adapters.AdapterType,
-    headless=True,
-) -> Tuple[Agent, UltraEnv]:
-    action_adapter = adapters.adapter_from_type(action_type)
-    observation_adapter = adapters.adapter_from_type(observation_type)
-    reward_adapter = adapters.adapter_from_type(reward_type)
-    required_interface = adapters.required_interface_from_types(
-        action_type, observation_type, reward_type
-    )
-=======
     def __init__(self, action_type: ActionSpaceType):
         if action_type == ActionSpaceType.Lane:
             # Actions in the form of strings.
@@ -374,19 +267,13 @@
         required_interface["neighborhood_vehicles"] = NeighborhoodVehicles(radius=200)
     if "action" not in required_interface:
         required_interface["action"] = ActionSpaceType.Lane
->>>>>>> d5f3900f
 
     agent_spec = AgentSpec(
         interface=AgentInterface(**required_interface),
         agent_builder=RandomAgent,
-<<<<<<< HEAD
-        agent_params={"action_type": action_type},
-        action_adapter=action_adapter,
-=======
         agent_params={"action_type": required_interface["action"]},
         action_adapter=action_adapter,
         info_adapter=info_adapter,
->>>>>>> d5f3900f
         observation_adapter=observation_adapter,
         reward_adapter=reward_adapter,
     )
@@ -406,10 +293,7 @@
 
 def run_experiment(agent: Agent, environment: UltraEnv, max_steps=30) -> Tuple:
     action_sequence = []
-<<<<<<< HEAD
-=======
     infos_sequence = []
->>>>>>> d5f3900f
     observations_sequence = []
     rewards_sequence = []
 
@@ -420,17 +304,6 @@
 
     while not dones["__all__"] and len(action_sequence) <= max_steps:
         action = agent.act(observations[AGENT_ID])
-<<<<<<< HEAD
-        observations, reward, dones, _ = environment.step({AGENT_ID: action})
-
-        action_sequence.append(action)
-        observations_sequence.append(observations)
-        rewards_sequence.append(reward)
-
-    environment.close()
-
-    return action_sequence, observations_sequence, rewards_sequence
-=======
         observations, rewards, dones, infos = environment.step({AGENT_ID: action})
 
         action_sequence.append(action)
@@ -440,5 +313,4 @@
 
     environment.close()
 
-    return action_sequence, infos_sequence, observations_sequence, rewards_sequence
->>>>>>> d5f3900f
+    return action_sequence, infos_sequence, observations_sequence, rewards_sequence