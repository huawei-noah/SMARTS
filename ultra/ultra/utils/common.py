# MIT License
#
# Copyright (C) 2021. Huawei Technologies Co., Ltd. All rights reserved.
#
# Permission is hereby granted, free of charge, to any person obtaining a copy
# of this software and associated documentation files (the "Software"), to deal
# in the Software without restriction, including without limitation the rights
# to use, copy, modify, merge, publish, distribute, sublicense, and/or sell
# copies of the Software, and to permit persons to whom the Software is
# furnished to do so, subject to the following conditions:
#
# The above copyright notice and this permission notice shall be included in
# all copies or substantial portions of the Software.
#
# THE SOFTWARE IS PROVIDED "AS IS", WITHOUT WARRANTY OF ANY KIND, EXPRESS OR
# IMPLIED, INCLUDING BUT NOT LIMITED TO THE WARRANTIES OF MERCHANTABILITY,
# FITNESS FOR A PARTICULAR PURPOSE AND NONINFRINGEMENT. IN NO EVENT SHALL THE
# AUTHORS OR COPYRIGHT HOLDERS BE LIABLE FOR ANY CLAIM, DAMAGES OR OTHER
# LIABILITY, WHETHER IN AN ACTION OF CONTRACT, TORT OR OTHERWISE, ARISING FROM,
# OUT OF OR IN CONNECTION WITH THE SOFTWARE OR THE USE OR OTHER DEALINGS IN
# THE SOFTWARE.
<<<<<<< HEAD
import argparse
=======
>>>>>>> b2e9553b
import json
import math
import os
import random
import shutil

import cv2
import dill
import numpy as np
import torch
from matplotlib import pyplot as plt
from scipy.spatial.distance import euclidean
from skimage.transform import resize

import ultra.utils.geometry as geometry
from scipy.spatial.distance import euclidean
import math, datetime


<<<<<<< HEAD
def str_to_bool(str_value):
    # Used to parse boolean flags. Idea taken from:
    # https://stackoverflow.com/questions/15008758/parsing-boolean-values-with-argparse
    if isinstance(str_value, bool):
        return str_value
    if str_value.lower() in ["yes", "true", "t", "y", "1"]:
        return True
    if str_value.lower() in ["no", "false", "f", "n", "0"]:
        return False
    raise argparse.ArgumentTypeError("Boolean value expected")


=======
>>>>>>> b2e9553b
def agent_pool_value(agent_name, value_name):
    base_dir = os.path.dirname(__file__)
    pool_path = os.path.join(base_dir, "../agent_pool.json")
    with open(pool_path, "r") as f:
        data = json.load(f)
    data = data["agents"]
    if value_name == "policy_class":
        return data[agent_name]["path"] + ":" + data[agent_name]["locator"]
    return data[agent_name][value_name]


def gen_experiment_name():
    dt = datetime.datetime.today()
    return f"experiment-{dt.year}.{dt.month}.{dt.day}-{dt.hour}:{dt.minute}:{dt.second}"


# Exponential moving average function (https://stackoverflow.com/questions/42281844/what-is-the-mathematics-behind-the-smoothing-parameter-in-tensorboards-scalar)
def smooth(scalars, weight):  # Weight between 0 and 1
    last = scalars[0][1]  # First value in the plot (first timestep)
    smoothed = list()
    for point in scalars:  # point is tuple (x,y)
        smoothed_val = last * weight + (1 - weight) * point[1]
        p = (point[0], smoothed_val)
        smoothed.append(p)
        last = smoothed_val

    return smoothed


def rotate2d_vector(vectors, angle):
    ae_cos = np.cos(angle)
    ae_sin = np.sin(angle)
    rot_matrix = np.array([[ae_cos, -ae_sin], [ae_sin, ae_cos]])

    vectors_rotated = np.inner(vectors, rot_matrix)
    return vectors_rotated


def plot_experiment_data(experiment_path, save_dir):
    if not os.path.exists(save_dir):
        os.makedirs(save_dir)
    with open(f"{experiment_path}/results.pkl", "rb") as handle:
        data = dill.load(handle)
        iterations = sorted(data.keys())
        plot_names = data[iterations[0]].keys()
        for plot_name in plot_names:
            plt.figure()
            values = []
            for itr in iterations:
                values.append(data[itr][plot_name])
            plt.plot(iterations, values)
            plt.savefig(f"{save_dir}/{plot_name}.png")
            plt.close()


def seed_all_libraries(seed, max_rd=100000):
    np.random.seed(seed)
    rd_seed, np_seed, torch_seed = (
        np.random.randint(1, max_rd),
        np.random.randint(1, max_rd),
        np.random.randint(1, max_rd),
    )
    random.seed(rd_seed)
    np.random.seed(np_seed)
    torch.cuda.manual_seed_all(torch_seed)


def to_3d_action(action):
    throttle, steering = action
    brake = 0.0
    if throttle < 0.0:
        brake = abs(throttle)
        throttle = 0.0
    return np.asarray([throttle, brake, steering])


def to_2d_action(action):
    throttle, brake, steering = action
    if throttle != 0:
        accel = throttle
    else:
        accel = -brake if brake > 0 else 0.0
    return np.asarray([accel, steering])


def merge_discrete_action_spaces(*discrete_action_spaces):
    r = np.meshgrid(*discrete_action_spaces)
    r = np.column_stack([each.flatten() for each in r])
    index_to_action = [e.tolist() for e in r]
    action_to_index = {
        str(k): v
        for k, v in zip(index_to_action, np.arange(len(index_to_action)).astype(np.int))
    }
    return index_to_action, action_to_index


def deg2rad(x):
    return x / 180.0 * np.pi


def copytree(src, dst, symlinks=False, ignore=None):
    for item in os.listdir(src):
        s = os.path.join(src, item)
        d = os.path.join(dst, item)
        if os.path.isdir(s):
            if os.path.exists(d):
                shutil.rmtree(d)
            shutil.copytree(s, d, symlinks, ignore)
        else:
            shutil.copy2(s, d)


def copy_source_code(srcs, dst):
    for s in srcs:
        d = os.path.join(dst, os.path.basename(s))
        if os.path.isdir(s):
            os.makedirs(d, exist_ok=True)
        (copytree if os.path.isdir(s) else shutil.copy)(s, d)


def resize_im(im, size):
    im = (resize(im, size, anti_aliasing=True, mode="constant") * 255.0).astype(
        np.uint8
    )
    return im


def normalize_im(x):
    # normalize from 0->255.0 to [-1, 1]
    x = x / 255.0
    x = 2.0 * x - 1
    return x


def get_box(vehicle, safety_dist):

    heading = vehicle.heading
    if heading > np.pi:
        heading = heading - 2 * np.pi

    del_dist = safety_dist / 2.0
    x_dist = -del_dist * np.sin(heading)
    y_dist = del_dist * np.cos(heading)

    return geometry.Box(
        width=vehicle.bounding_box.width,
        height=vehicle.bounding_box.length + safety_dist,
        length=vehicle.bounding_box.height,  # height of vehicle
        centerX=0.0,
        centerY=0.0,
        centerZ=0.0,
        yaw=0.0,
        roll=0.0,
        pitch=heading,  # regular yaw
        translationX=vehicle.position[0] + x_dist,
        translationY=vehicle.position[1] + y_dist,
        translationZ=vehicle.position[2],
    )


def ego_social_safety(
    agent_obs,
    d_min_ego=0.01,
    t_c_ego=0.5,
    d_min_social=0.01,
    t_c_social=0.5,
    ignore_vehicle_behind=False,
):
    # coordinate of this thing:
    # position: [x, y, z]
    # x increase when go from left to right
    # y increase when go from bottom to top
    # angle increase when vehicle move counterclockwise direction with 0 radian = bottom to top direction
    # so this is just standard coordinate shifted by pi/2 radian counterclockwise
    # add pi/2 radian to every heading to obtain the heading in standard coordinate

    def get_relative_position_vector_angle(v1, v2):
        x = v2.position[0] - v1.position[0]
        y = v2.position[1] - v1.position[1]
        # angle = clip_angle_to_pi(np.arctan2(y, x) + np.pi / 2)
        angle = clip_angle_to_pi(np.arctan2(x, y))
        return angle

    def is_behind(ego_heading_relative_diff, threshold=np.pi / 8):
        return abs(ego_heading_relative_diff) < threshold

    def get_vehicles_not_behind(ego, socials):
        ego_angle = ego.heading
        relative_position_vector_angles = [
            -get_relative_position_vector_angle(e, ego) for e in socials
        ]
        ego_heading_relative_diffs = [
            clip_angle_to_pi(ego_angle - e) for e in relative_position_vector_angles
        ]
        idxs = [
            e
            for e in range(len(socials))
            if not is_behind(ego_heading_relative_diffs[e])
        ]
        vehicles_not_behind = [socials[e] for e in idxs]
        return vehicles_not_behind

    # for debugging, you can use visualize_social_safety() in scenarios/visualization.py

    neighborhood_vehicle_states = agent_obs.neighborhood_vehicle_states
    ego_vehicle_state = agent_obs.ego_vehicle_state
    if ignore_vehicle_behind:
        neighborhood_vehicle_states = get_vehicles_not_behind(
            ego_vehicle_state, neighborhood_vehicle_states
        )

    vehicles_bounding_boxes = []
    vehicles_bounding_boxes_safety = []

    safety_dist_ego = d_min_ego + ego_vehicle_state.speed * t_c_ego

    ego_bounding_box_safety = get_box(ego_vehicle_state, safety_dist=safety_dist_ego)
    ego_bounding_box = get_box(ego_vehicle_state, safety_dist=0.0)

    for vehicle in neighborhood_vehicle_states:
        safety_dist_social = d_min_social + vehicle.speed * t_c_social
        vehicles_bounding_boxes.append(get_box(vehicle, safety_dist=0.0))
        vehicles_bounding_boxes_safety.append(
            get_box(vehicle, safety_dist=safety_dist_social)
        )

    ego_num_violations = 0
    social_num_violations = 0
    for vehicle, vehicle_safety in zip(
        vehicles_bounding_boxes, vehicles_bounding_boxes_safety
    ):
        if ego_bounding_box_safety.intersects(vehicle):
            ego_num_violations += 1
        if ego_bounding_box.intersects(vehicle_safety):
            social_num_violations += 1

    return ego_num_violations, social_num_violations


def get_closest_waypoint(ego_position, ego_heading, num_lookahead, goal_path):
    closest_wp = min(goal_path, key=lambda wp: wp.dist_to(ego_position))
    min_dist = float("inf")
    min_dist_idx = -1
    for i, wp in enumerate(goal_path):

        if wp.dist_to(ego_position) < min_dist:
            min_dist = wp.dist_to(ego_position)
            min_dist_idx = i
            closest_wp = wp

    waypoints_lookahead = [
        get_relative_pos(wp, ego_position)
        for wp in goal_path[
            min_dist_idx : min(min_dist_idx + num_lookahead, len(goal_path))
        ]
    ]
    if len(waypoints_lookahead) > 0:
        while len(waypoints_lookahead) < num_lookahead:
            waypoints_lookahead.append(waypoints_lookahead[-1])
    else:
        waypoints_lookahead = [
            get_relative_pos(closest_wp.pos, ego_position) for i in range(num_lookahead)
        ]

    waypoints_lookahead = rotate2d_vector(waypoints_lookahead, -ego_heading)
    return closest_wp, waypoints_lookahead


def get_relative_pos(waypoint, ego_pos):
    return [waypoint.pos[0] - ego_pos[0], waypoint.pos[1] - ego_pos[1]]


def get_dist_to_center(env_observation, closest_waypoint):
    ego = env_observation.ego_vehicle_state
    signed_dist_from_center = closest_waypoint.signed_lateral_error(ego.position)
    lane_hwidth = closest_waypoint.lane_width * 0.5
    norm_dist_from_center = signed_dist_from_center / lane_hwidth
    return norm_dist_from_center


def get_closest_point_index(pts_arr, pts):
    distance = [euclidean(each, pts) for each in pts_arr]
    return np.argmin(distance)


def get_path_to_goal(goal, paths, start):
    goal_pos = goal.position
    start_pos = start.position
    path_start_pts = [each[0].pos for each in paths]

    best_path_ind = get_closest_point_index(path_start_pts, start_pos)
    path = paths[best_path_ind]

    middle_point = path[int(len(path) / 2)]
    goal_lane_id = middle_point.lane_id
    goal_lane_index = middle_point.lane_index

    path_pts = [each.pos for each in path]
    end_path_ind = get_closest_point_index(path_pts, goal_pos)

    return path


def compute_sum_aux_losses(aux_losses):
    return sum([e["value"] * e["weight"] for e in aux_losses.values()])


def clip_angle_to_pi(angle):
    while angle < -np.pi:
        angle += np.pi * 2
    while angle > np.pi:
        angle -= np.pi * 2
    return angle


def compute_grad(x, prev_x, dt):
    grad = (x - prev_x) / dt if prev_x is not None else x / dt
    return grad<|MERGE_RESOLUTION|>--- conflicted
+++ resolved
@@ -19,10 +19,6 @@
 # LIABILITY, WHETHER IN AN ACTION OF CONTRACT, TORT OR OTHERWISE, ARISING FROM,
 # OUT OF OR IN CONNECTION WITH THE SOFTWARE OR THE USE OR OTHER DEALINGS IN
 # THE SOFTWARE.
-<<<<<<< HEAD
-import argparse
-=======
->>>>>>> b2e9553b
 import json
 import math
 import os
@@ -42,21 +38,6 @@
 import math, datetime
 
 
-<<<<<<< HEAD
-def str_to_bool(str_value):
-    # Used to parse boolean flags. Idea taken from:
-    # https://stackoverflow.com/questions/15008758/parsing-boolean-values-with-argparse
-    if isinstance(str_value, bool):
-        return str_value
-    if str_value.lower() in ["yes", "true", "t", "y", "1"]:
-        return True
-    if str_value.lower() in ["no", "false", "f", "n", "0"]:
-        return False
-    raise argparse.ArgumentTypeError("Boolean value expected")
-
-
-=======
->>>>>>> b2e9553b
 def agent_pool_value(agent_name, value_name):
     base_dir = os.path.dirname(__file__)
     pool_path = os.path.join(base_dir, "../agent_pool.json")
