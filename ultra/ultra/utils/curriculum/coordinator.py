--- conflicted
+++ resolved
@@ -40,13 +40,8 @@
         self._eval_counter = cycle(tuple([i * 1 for i in range(self.num_grades)]))
         self._num_episodes = num_episodes
         self._grade_counter = 0
-<<<<<<< HEAD
         self._episodes_per_grade = -1
         self._warmup_episodes = 1
-=======
-        self._episodes_per_grade = 0
-        self._warmup_episodes = 0
->>>>>>> 1ae82d12
         self.end_warmup = False
 
     def build_all_scenarios(self, root_path, save_dir):
@@ -120,17 +115,10 @@
             return int(self._num_episodes / self.num_grades)
         else:
             return self._episodes_per_grade
-<<<<<<< HEAD
 
     def check_cycle_condition(self, index) -> bool:
         """Checks if curriculum needs to be repeated
 
-=======
-
-    def check_cycle_condition(self, index) -> bool:
-        """Checks if curriculum needs to be repeated
-
->>>>>>> 1ae82d12
         Args:
             index (int): reference to an episode in an sequence of episodes
 
@@ -162,16 +150,6 @@
             the eligibility of the agents to enter the next grade
         """
         self._episodes_per_grade += 1
-<<<<<<< HEAD
-        if CurriculumInfo.pass_based_toggle == True:
-            if CurriculumInfo.pass_based_warmup_episodes != 0:
-                if (
-                    self._warmup_episodes % CurriculumInfo.pass_based_warmup_episodes
-                    == 0
-                ) and (self.end_warmup == False):
-                    print("***WARM-UP episode:", self._warmup_episodes)
-                    self._warmup_episodes = 1
-=======
         print(self._episodes_per_grade)
         if CurriculumInfo.pass_based_toggle == True:
             if CurriculumInfo.pass_based_warmup_episodes != 0:
@@ -182,7 +160,6 @@
                 ) and (self.end_warmup == False):
                     print("***WARM-UP episode:", self._warmup_episodes)
                     self._warmup_episodes = 0
->>>>>>> 1ae82d12
                     self.end_warmup = True
                     return False
                 elif self.end_warmup == False:
