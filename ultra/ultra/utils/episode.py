--- conflicted
+++ resolved
@@ -158,7 +158,6 @@
         self.tb_writer = tb_writer
         self.last_eval_iterations = last_eval_iterations
         self.agents_itr = agents_itr
-        self.scenario_name = None
 
     @property
     def sim2wall_ratio(self):
@@ -175,6 +174,11 @@
     @property
     def steps_per_second(self):
         return self.steps / self.wall_time
+
+    # TODO: Clean this up.
+    @property
+    def scenario_name(self):
+        return self.info[self.active_tag][list(self.agents_itr.keys())[0]].data["scenario_name"]
 
     def get_itr(self, agent_id):
         return self.agents_itr[agent_id]
@@ -258,14 +262,7 @@
         # Increment this episode's step count.
         self.steps += 1
 
-<<<<<<< HEAD
     def record_episode(self, scenario_name):
-=======
-    def record_scenario_name(self, scenario_path):
-        self.scenario_name = os.path.split(scenario_path)[1]
-
-    def record_episode(self):
->>>>>>> 91f38a87
         for _, agent_info in self.info[self.active_tag].items():
             agent_info.record_scenario_name(scenario_name)
             agent_info.normalize()
@@ -341,7 +338,7 @@
             f"Steps/Sec",
             f"Score",
             f"Goal Completed",
-            f"Scenario name",
+            f"Scenario Name",
         ],
         width=col_width,
         style="round",
