# MIT License
#
# Copyright (C) 2021. Huawei Technologies Co., Ltd. All rights reserved.
#
# Permission is hereby granted, free of charge, to any person obtaining a copy
# of this software and associated documentation files (the "Software"), to deal
# in the Software without restriction, including without limitation the rights
# to use, copy, modify, merge, publish, distribute, sublicense, and/or sell
# copies of the Software, and to permit persons to whom the Software is
# furnished to do so, subject to the following conditions:
#
# The above copyright notice and this permission notice shall be included in
# all copies or substantial portions of the Software.
#
# THE SOFTWARE IS PROVIDED "AS IS", WITHOUT WARRANTY OF ANY KIND, EXPRESS OR
# IMPLIED, INCLUDING BUT NOT LIMITED TO THE WARRANTIES OF MERCHANTABILITY,
# FITNESS FOR A PARTICULAR PURPOSE AND NONINFRINGEMENT. IN NO EVENT SHALL THE
# AUTHORS OR COPYRIGHT HOLDERS BE LIABLE FOR ANY CLAIM, DAMAGES OR OTHER
# LIABILITY, WHETHER IN AN ACTION OF CONTRACT, TORT OR OTHERWISE, ARISING FROM,
# OUT OF OR IN CONNECTION WITH THE SOFTWARE OR THE USE OR OTHER DEALINGS IN
# THE SOFTWARE.
import datetime
import math
import os
from pathlib import Path

import shutil
import time
from collections import defaultdict

import dill
import numpy as np
import tableprint as tp
from ultra.utils.rllib_log_info import RLlibLogInfo
from ultra.utils.common import gen_experiment_name

import tempfile
from ray.rllib.agents.callbacks import DefaultCallbacks
from ray.tune.logger import Logger, UnifiedLogger

from tensorboardX import SummaryWriter


class LogInfo:
    def __init__(self):
        self.data = {
            "env_score": 0.0,
<<<<<<< HEAD
            "episode_reward": 0.0,
=======
            "episode_return": 0.0,
>>>>>>> 64ae798b
            "dist_center": 0,
            "goal_dist": 0,
            "speed": 0,
            "max_speed_violation": 0,
            "ego_num_violations": 0,
            "social_num_violations": 0,
            "ego_linear_jerk": 0.0,
            "ego_angular_jerk": 0.0,
            "final_pos": [0, 0],
            "start_pos": [0, 0],
            "dist_travelled": 0.0,
            "collision": 0,
            "off_road": 0,
            "off_route": 0,
            "reached_goal": 0,
            "timed_out": 0,
            "episode_length": 1,
        }

    def add(self, infos, rewards):
        self.data["env_score"] += infos["logs"]["env_score"]
        self.data["speed"] += infos["logs"]["speed"]
        self.data["max_speed_violation"] += (
            1 if infos["logs"]["speed"] > infos["logs"]["closest_wp"].speed_limit else 0
        )
        self.data["dist_center"] += infos["logs"]["dist_center"]
        self.data["ego_num_violations"] += int(infos["logs"]["ego_num_violations"] > 0)
        self.data["social_num_violations"] += int(
            infos["logs"]["social_num_violations"] > 0
        )
        self.data["goal_dist"] = infos["logs"]["goal_dist"]
        self.data["ego_linear_jerk"] += infos["logs"]["linear_jerk"]
        self.data["ego_angular_jerk"] += infos["logs"]["angular_jerk"]
<<<<<<< HEAD
        self.data["episode_reward"] += rewards
=======
        self.data["episode_return"] += rewards
>>>>>>> 64ae798b
        self.data["final_pos"] = infos["logs"]["position"][:2]
        self.data["start_pos"] = infos["logs"]["start"].position
        self.data["dist_travelled"] = math.sqrt(
            (self.data["final_pos"][1] - self.data["start_pos"][1]) ** 2
            + (self.data["final_pos"][0] - self.data["start_pos"][0]) ** 2
        )
        # recording termination cases
        events = infos["logs"]["events"]
        self.data["collision"] = (
            False
            if len(events.collisions) == 0 or events.collisions[0].collidee_id == 0
            else True
        )
        self.data["off_road"] = int(events.off_road)
        self.data["off_route"] = int(events.off_route)
        self.data["reached_goal"] = int(events.reached_goal)
        self.data["timed_out"] = int(events.reached_max_episode_steps)
        #

    def step(self):
        self.data["episode_length"] += 1

    def normalize(self):
        steps = self.data["episode_length"]
        self.data["dist_center"] /= steps
        self.data["speed"] /= steps
        self.data["ego_linear_jerk"] /= steps
        self.data["ego_angular_jerk"] /= steps
        # self.data["ego_num_violations"] /= steps
        # self.data["social_num_violations"] /= steps
        # self.data["max_speed_violation"] /= steps


class Episode:
    def __init__(
        self,
        index,
        agents_itr=defaultdict(lambda: 0),
        eval_count=0,
        all_data=defaultdict(lambda: defaultdict(lambda: defaultdict(lambda: []))),
        experiment_name=None,
        etag=None,
        tb_writer=None,
        last_eval_iterations=defaultdict(lambda: None),
        log_dir=None,
    ):
        self.info = defaultdict(lambda: defaultdict(lambda: LogInfo()))
        self.all_data = all_data
        self.index = index
        self.eval_count = eval_count

        if experiment_name is None:
            self.experiment_name = gen_experiment_name()
            if etag:
                self.experiment_name = f"{self.experiment_name}-{etag}"
        else:
            self.experiment_name = experiment_name

        if log_dir is None:
            self.log_dir = "logs"
        else:
            self.log_dir = log_dir

        self.experiment_dir = f"{self.log_dir}/{self.experiment_name}"
        self.model_dir = f"{self.log_dir}/{self.experiment_name}/models"
        self.code_dir = f"{self.log_dir}/{self.experiment_name}/codes"
        self.pkls = f"{self.log_dir}/{self.experiment_name}/pkls"
        self.start_time = time.time()
        self.timestep_sec = 0.1
        self.steps = 1
        self.active_tag = None
        self.tb_writer = tb_writer
        self.last_eval_iterations = last_eval_iterations
        self.agents_itr = agents_itr
        # self.scenario = None

    @property
    def sim2wall_ratio(self):
        return self.sim_time / self.wall_time

    @property
    def wall_time(self):
        return time.time() - self.start_time

    @property
    def sim_time(self):
        return self.timestep_sec * self.steps

    @property
    def steps_per_second(self):
        return self.steps / self.wall_time

    def get_itr(self, agent_id):
        return self.agents_itr[agent_id]

    def checkpoint_dir(self, agent_id, iteration):
        path = f"{self.model_dir}/{agent_id}/{iteration}"
        self.make_dir(path)
        return path

    def train_mode(self):
        self.active_tag = "Train"

    def eval_train_mode(self):
        self.active_tag = "Evaluation_Training"

    def eval_mode(self):
        self.active_tag = "Evaluation"

    def gap_mode(self):
        self.active_tag = "Gap"

    def calculate_gap(self):
        gap_info = self.info["Gap"]
<<<<<<< HEAD
        for agent_id, agent_info in self.info["Train"].items():
            for key in agent_info.data:
                if np.isscalar(agent_info.data[key]):
                    gap_info[agent_id].data[key] = (
                        self.info["Train"][agent_id].data[key]
=======
        for agent_id, agent_info in self.info["Evaluation"].items():
            for key in agent_info.data:
                if np.isscalar(gap_info[agent_id].data[key]):
                    gap_info[agent_id].data[key] = (
                        self.info["Evaluation_Training"][agent_id].data[key]
>>>>>>> 64ae798b
                        - self.info["Evaluation"][agent_id].data[key]
                    )

    def reset(self, mode="Train"):
        self.start_time = time.time()
        self.timestep_sec = 0.1
        self.steps = 1
        self.active_tag = mode
        self.info[self.active_tag] = defaultdict(lambda: LogInfo())

    def make_dir(self, dir_name):
        if not os.path.exists(dir_name):
            os.makedirs(dir_name)

    def log_loss(self, step, agent_id, loss_output):
        self.initialize_tb_writer()
        for key, data in loss_output.items():
            if step % data["freq"]:
                loss_name, loss_type = key.split("/")
                if data["type"] == "scalar":
                    self.tb_writer.add_scalar(
                        "{}/{}/{}".format(loss_name, agent_id, loss_type),
                        data["data"],
                        step,
                    )
                else:
                    self.tb_writer.add_histogram(
                        "{}/{}/{}".format(loss_name, agent_id, loss_type),
                        data["data"],
                        step,
                    )

    def save_episode(self, episode_count):
        self.ep_log_dir = "{}/episode_{}".format(self.log_dir, episode_count)
        if not os.path.exists(self.ep_log_dir):
            os.makedirs(self.ep_log_dir)

    def record_step(
        self, agent_ids_to_record, infos, rewards, total_step=0, loss_outputs=None
    ):
        # Record the data for each agent ID.
        for agent_id in agent_ids_to_record:
            if loss_outputs:
                self.log_loss(
                    step=total_step,
                    agent_id=agent_id,
                    loss_output=loss_outputs[agent_id],
                )
            self.info[self.active_tag][agent_id].add(infos[agent_id], rewards[agent_id])
            self.info[self.active_tag][agent_id].step()
            self.agents_itr[agent_id] += 1

        # Increment this episode's step count.
        self.steps += 1

<<<<<<< HEAD
    def record_episode(self, old_episode=None, eval_rate=None):
        for _, agent_info in self.info[self.active_tag].items():
            agent_info.normalize()

        if (old_episode is not None) and (eval_rate is not None):
=======
    def record_episode(self, old_episode=None, num_episodes_to_average=None):
        for _, agent_info in self.info[self.active_tag].items():
            agent_info.normalize()

        if (old_episode is not None) and (num_episodes_to_average is not None):
            count = self.index % num_episodes_to_average
>>>>>>> 64ae798b
            for agent_id, agent_info in self.info[self.active_tag].items():
                for key in agent_info.data:
                    if np.isscalar(agent_info.data[key]):
                        agent_info.data[key] = (
<<<<<<< HEAD
                            agent_info.data[key] * eval_rate
                            + old_episode.info[self.active_tag][agent_id].data[key]
                        ) / eval_rate
                    # print(f"key: {key}, value: {agent_info.data[key]}")
=======
                            agent_info.data[key]
                            + old_episode.info[self.active_tag][agent_id].data[key]
                            * count
                        ) / (count + 1)
>>>>>>> 64ae798b

    def initialize_tb_writer(self):
        if self.tb_writer is None:
            self.tb_writer = SummaryWriter(
                "{}/{}".format(self.log_dir, self.experiment_name)
            )
            self.make_dir(self.log_dir)
            self.make_dir(self.model_dir)

    def record_density_tensorboard(self, scenario):
        if self.tb_writer is None:
            self.tb_writer = SummaryWriter(
                "{}/{}".format(self.log_dir, self.experiment_name)
            )

        for agent_id, agent_info in self.info[self.active_tag].items():
            for key, value in agent_info.data.items():
                if not isinstance(value, (list, tuple, np.ndarray)):
                    if (
                        key is "episode_reward"
                        or key is "reached_goal"
                        or key is "collision"
                    ):
                        # print(f"Recording {key} for {scenario_density}; counter = {density_counter}")
                        self.tb_writer.add_scalar(
                            "{}/{}/{}".format(
                                f"{self.active_tag}-{scenario['scenario_density']}",
                                agent_id,
                                key,
                            ),
                            value,
                            scenario["density_counter"],
                        )

    def record_tensorboard(
        self,
        save_codes=None,
        record_by_episode=False,
        draw_grade_line=False,
    ):
        # Only create tensorboard once from training process.
        self.initialize_tb_writer()

        for agent_id, agent_info in self.info[self.active_tag].items():
            agent_itr = self.get_itr(agent_id)
            data = {}

            manipulated_var = self.index if record_by_episode else agent_itr

            for key, value in agent_info.data.items():
                if not isinstance(value, (list, tuple, np.ndarray)):
                    # vt_line = 1 if (draw_grade_line == True) and (self.index != 0) else 0
                    self.tb_writer.add_scalar(
                        "{}/{}/{}".format(self.active_tag, agent_id, key),
                        value,
                        manipulated_var,
                    )
                    data[key] = value
            self.all_data[self.active_tag][agent_id][manipulated_var] = data

        pkls_dir = f"{self.pkls}/{self.active_tag}"
        if not os.path.exists(pkls_dir):
            os.makedirs(pkls_dir)
        with open(f"{pkls_dir}/results.pkl", "wb") as handle:
            dill.dump(self.all_data[self.active_tag], handle)

        if save_codes and not os.path.exists(self.code_dir):  # Save once.
            self.make_dir(self.code_dir)
            for code_path in save_codes:
                try:
                    if os.path.isdir(code_path):
                        shutil.copytree(code_path, self.code_dir)
                    elif os.path.isfile(code_path):
                        shutil.copy(code_path, self.code_dir)
                except FileExistsError:
                    pass


def episodes(n, etag=None, log_dir=None):
    col_width = 18
    with tp.TableContext(
        [
            f"Episode",
            f"Sim/Wall",
            f"Total Steps",
            f"Steps/Sec",
            f"Score",
        ],
        width=col_width,
        style="round",
    ) as table:
        tb_writer = None
        experiment_name = None
        last_eval_iterations = defaultdict(lambda: None)
        eval_count = 0
        all_data = defaultdict(lambda: defaultdict(lambda: defaultdict(lambda: [])))
        agents_itr = defaultdict(lambda: 0)
        for i in range(n):
            e = Episode(
                index=i,
                experiment_name=experiment_name,
                tb_writer=tb_writer,
                etag=etag,
                agents_itr=agents_itr,
                last_eval_iterations=last_eval_iterations,
                all_data=all_data,
                eval_count=eval_count,
                log_dir=log_dir,
            )
            yield e
            tb_writer = e.tb_writer
            last_eval_iterations = e.last_eval_iterations
            experiment_name = e.experiment_name
            all_data = e.all_data
            eval_count = e.eval_count
            agents_itr = e.agents_itr
            if e.active_tag:
                agent_rewards_strings = [
                    "{}: {:.4f}".format(
                        agent_id,
                        agent_info.data["episode_return"],
                    )
                    for agent_id, agent_info in e.info[e.active_tag].items()
                ]
                row = (
                    f"{e.index + 1}/{n}",
                    f"{e.sim2wall_ratio:.2f}",
                    f"{e.steps}",
                    f"{e.steps_per_second:.2f}",
                    ", ".join(agent_rewards_strings),
                )
                table(row)
            else:
                table(("", "", "", "", ""))


class Callbacks(DefaultCallbacks):
    @staticmethod
    def on_episode_start(
        worker,
        base_env,
        policies,
        episode,
        **kwargs,
    ):
        episode.user_data = RLlibLogInfo()

    @staticmethod
    def on_episode_step(
        worker,
        base_env,
        episode,
        **kwargs,
    ):

        single_agent_id = list(episode._agent_to_last_obs)[0]
        policy_id = episode.policy_for(single_agent_id)
        agent_reward_key = (single_agent_id, policy_id)

        info = episode.last_info_for(single_agent_id)
        reward = episode.agent_rewards[agent_reward_key]
        if info:
            episode.user_data.add(info, reward)

    @staticmethod
    def on_episode_end(
        worker,
        base_env,
        policies,
        episode,
        **kwargs,
    ):
        episode.user_data.normalize(episode.length)
        for key, val in episode.user_data.data.items():
            if not isinstance(val, (list, tuple, np.ndarray)):
                episode.custom_metrics[key] = val

        print(
            f"Episode {episode.episode_id} ended:\nlength:{episode.length},\nenv_score:{episode.custom_metrics['env_score']},\ncollision:{episode.custom_metrics['collision']}, \nreached_goal:{episode.custom_metrics['reached_goal']},\ntimeout:{episode.custom_metrics['timed_out']},\noff_road:{episode.custom_metrics['off_road']},\ndist_travelled:{episode.custom_metrics['dist_travelled']},\ngoal_dist:{episode.custom_metrics['goal_dist']}"
        )
        print("--------------------------------------------------------")


def log_creator(log_dir):
    result_dir = log_dir
    result_dir = Path(result_dir).expanduser().resolve().absolute()
    logdir_prefix = gen_experiment_name()

    def logger_creator(config):
        if not os.path.exists(result_dir):
            os.makedirs(result_dir)
        logdir = tempfile.mkdtemp(prefix=logdir_prefix, dir=result_dir)
        return UnifiedLogger(config, logdir, loggers=None)

    return logger_creator<|MERGE_RESOLUTION|>--- conflicted
+++ resolved
@@ -45,11 +45,7 @@
     def __init__(self):
         self.data = {
             "env_score": 0.0,
-<<<<<<< HEAD
-            "episode_reward": 0.0,
-=======
             "episode_return": 0.0,
->>>>>>> 64ae798b
             "dist_center": 0,
             "goal_dist": 0,
             "speed": 0,
@@ -83,11 +79,7 @@
         self.data["goal_dist"] = infos["logs"]["goal_dist"]
         self.data["ego_linear_jerk"] += infos["logs"]["linear_jerk"]
         self.data["ego_angular_jerk"] += infos["logs"]["angular_jerk"]
-<<<<<<< HEAD
-        self.data["episode_reward"] += rewards
-=======
         self.data["episode_return"] += rewards
->>>>>>> 64ae798b
         self.data["final_pos"] = infos["logs"]["position"][:2]
         self.data["start_pos"] = infos["logs"]["start"].position
         self.data["dist_travelled"] = math.sqrt(
@@ -202,19 +194,11 @@
 
     def calculate_gap(self):
         gap_info = self.info["Gap"]
-<<<<<<< HEAD
-        for agent_id, agent_info in self.info["Train"].items():
-            for key in agent_info.data:
-                if np.isscalar(agent_info.data[key]):
-                    gap_info[agent_id].data[key] = (
-                        self.info["Train"][agent_id].data[key]
-=======
         for agent_id, agent_info in self.info["Evaluation"].items():
             for key in agent_info.data:
                 if np.isscalar(gap_info[agent_id].data[key]):
                     gap_info[agent_id].data[key] = (
                         self.info["Evaluation_Training"][agent_id].data[key]
->>>>>>> 64ae798b
                         - self.info["Evaluation"][agent_id].data[key]
                     )
 
@@ -270,35 +254,20 @@
         # Increment this episode's step count.
         self.steps += 1
 
-<<<<<<< HEAD
-    def record_episode(self, old_episode=None, eval_rate=None):
-        for _, agent_info in self.info[self.active_tag].items():
-            agent_info.normalize()
-
-        if (old_episode is not None) and (eval_rate is not None):
-=======
     def record_episode(self, old_episode=None, num_episodes_to_average=None):
         for _, agent_info in self.info[self.active_tag].items():
             agent_info.normalize()
 
         if (old_episode is not None) and (num_episodes_to_average is not None):
             count = self.index % num_episodes_to_average
->>>>>>> 64ae798b
             for agent_id, agent_info in self.info[self.active_tag].items():
                 for key in agent_info.data:
                     if np.isscalar(agent_info.data[key]):
                         agent_info.data[key] = (
-<<<<<<< HEAD
-                            agent_info.data[key] * eval_rate
-                            + old_episode.info[self.active_tag][agent_id].data[key]
-                        ) / eval_rate
-                    # print(f"key: {key}, value: {agent_info.data[key]}")
-=======
                             agent_info.data[key]
                             + old_episode.info[self.active_tag][agent_id].data[key]
                             * count
                         ) / (count + 1)
->>>>>>> 64ae798b
 
     def initialize_tb_writer(self):
         if self.tb_writer is None:
@@ -318,7 +287,7 @@
             for key, value in agent_info.data.items():
                 if not isinstance(value, (list, tuple, np.ndarray)):
                     if (
-                        key is "episode_reward"
+                        key is "episode_return"
                         or key is "reached_goal"
                         or key is "collision"
                     ):
