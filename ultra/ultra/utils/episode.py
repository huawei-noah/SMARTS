# MIT License
#
# Copyright (C) 2021. Huawei Technologies Co., Ltd. All rights reserved.
#
# Permission is hereby granted, free of charge, to any person obtaining a copy
# of this software and associated documentation files (the "Software"), to deal
# in the Software without restriction, including without limitation the rights
# to use, copy, modify, merge, publish, distribute, sublicense, and/or sell
# copies of the Software, and to permit persons to whom the Software is
# furnished to do so, subject to the following conditions:
#
# The above copyright notice and this permission notice shall be included in
# all copies or substantial portions of the Software.
#
# THE SOFTWARE IS PROVIDED "AS IS", WITHOUT WARRANTY OF ANY KIND, EXPRESS OR
# IMPLIED, INCLUDING BUT NOT LIMITED TO THE WARRANTIES OF MERCHANTABILITY,
# FITNESS FOR A PARTICULAR PURPOSE AND NONINFRINGEMENT. IN NO EVENT SHALL THE
# AUTHORS OR COPYRIGHT HOLDERS BE LIABLE FOR ANY CLAIM, DAMAGES OR OTHER
# LIABILITY, WHETHER IN AN ACTION OF CONTRACT, TORT OR OTHERWISE, ARISING FROM,
# OUT OF OR IN CONNECTION WITH THE SOFTWARE OR THE USE OR OTHER DEALINGS IN
# THE SOFTWARE.
import datetime
import math
import os
from pathlib import Path

import shutil
import time
from collections import defaultdict

import dill
import numpy as np
import tableprint as tp
from ultra.utils.rllib_log_info import RLlibLogInfo
from ultra.utils.common import gen_experiment_name

import tempfile
from ray.rllib.agents.callbacks import DefaultCallbacks
from ray.tune.logger import Logger, UnifiedLogger

from tensorboardX import SummaryWriter


class LogInfo:
    def __init__(self):
        self.data = {
            "env_score": 0.0,
            "episode_return": 0.0,
            "dist_center": 0,
            "goal_dist": 0,
            "speed": 0,
            "max_speed_violation": 0,
            "ego_num_violations": 0,
            "social_num_violations": 0,
            "ego_linear_jerk": 0.0,
            "ego_angular_jerk": 0.0,
            "final_pos": [0, 0],
            "start_pos": [0, 0],
            "dist_travelled": 0.0,
            "collision": 0,
            "off_road": 0,
            "off_route": 0,
            "reached_goal": 0,
            "timed_out": 0,
            "episode_length": 1,
        }

    def add(self, infos, rewards):
        self.data["env_score"] += infos["logs"]["env_score"]
        self.data["speed"] += infos["logs"]["speed"]
        self.data["max_speed_violation"] += (
            1 if infos["logs"]["speed"] > infos["logs"]["closest_wp"].speed_limit else 0
        )
        self.data["dist_center"] += infos["logs"]["dist_center"]
        self.data["ego_num_violations"] += int(infos["logs"]["ego_num_violations"] > 0)
        self.data["social_num_violations"] += int(
            infos["logs"]["social_num_violations"] > 0
        )
        self.data["goal_dist"] = infos["logs"]["goal_dist"]
        self.data["ego_linear_jerk"] += infos["logs"]["linear_jerk"]
        self.data["ego_angular_jerk"] += infos["logs"]["angular_jerk"]
        self.data["episode_return"] += rewards
        self.data["final_pos"] = infos["logs"]["position"][:2]
        self.data["start_pos"] = infos["logs"]["start"].position
        self.data["dist_travelled"] = math.sqrt(
            (self.data["final_pos"][1] - self.data["start_pos"][1]) ** 2
            + (self.data["final_pos"][0] - self.data["start_pos"][0]) ** 2
        )
        # recording termination cases
        events = infos["logs"]["events"]
        self.data["collision"] = (
            False
            if len(events.collisions) == 0 or events.collisions[0].collidee_id == 0
            else True
        )
        self.data["off_road"] = int(events.off_road)
        self.data["off_route"] = int(events.off_route)
        self.data["reached_goal"] = int(events.reached_goal)
        self.data["timed_out"] = int(events.reached_max_episode_steps)
        #

    def step(self):
        self.data["episode_length"] += 1

    def normalize(self):
        steps = self.data["episode_length"]
        self.data["dist_center"] /= steps
        self.data["speed"] /= steps
        self.data["ego_linear_jerk"] /= steps
        self.data["ego_angular_jerk"] /= steps
        # self.data["ego_num_violations"] /= steps
        # self.data["social_num_violations"] /= steps
        # self.data["max_speed_violation"] /= steps


class Episode:
    def __init__(
        self,
        index,
        agents_itr=defaultdict(lambda: 0),
        eval_count=0,
        all_data=defaultdict(lambda: defaultdict(lambda: defaultdict(lambda: []))),
        experiment_name=None,
        etag=None,
        tb_writer=None,
        last_eval_iterations=defaultdict(lambda: None),
        log_dir=None,
    ):
        self.info = defaultdict(lambda: defaultdict(lambda: LogInfo()))
        self.all_data = all_data
        self.index = index
        self.eval_count = eval_count

        if experiment_name is None:
            self.experiment_name = gen_experiment_name()
            if etag:
                self.experiment_name = f"{self.experiment_name}-{etag}"
        else:
            self.experiment_name = experiment_name

        if log_dir is None:
            self.log_dir = "logs"
        else:
            self.log_dir = log_dir

        self.experiment_dir = f"{self.log_dir}/{self.experiment_name}"
        self.model_dir = f"{self.log_dir}/{self.experiment_name}/models"
        self.code_dir = f"{self.log_dir}/{self.experiment_name}/codes"
        self.pkls = f"{self.log_dir}/{self.experiment_name}/pkls"
        self.start_time = time.time()
        self.timestep_sec = 0.1
        self.steps = 1
        self.active_tag = None
        self.tb_writer = tb_writer
        self.last_eval_iterations = last_eval_iterations
        self.agents_itr = agents_itr
        # self.scenario = None

    @property
    def sim2wall_ratio(self):
        return self.sim_time / self.wall_time

    @property
    def wall_time(self):
        return time.time() - self.start_time

    @property
    def sim_time(self):
        return self.timestep_sec * self.steps

    @property
    def steps_per_second(self):
        return self.steps / self.wall_time

    def get_itr(self, agent_id):
        return self.agents_itr[agent_id]

    def checkpoint_dir(self, agent_id, iteration):
        path = f"{self.model_dir}/{agent_id}/{iteration}"
        self.make_dir(path)
        return path

    def train_mode(self):
        self.active_tag = "Train"

    def eval_train_mode(self):
        self.active_tag = "Evaluation_Training"

    def eval_mode(self):
        self.active_tag = "Evaluation"

    def gap_mode(self):
        self.active_tag = "Gap"

    def calculate_gap(self):
        gap_info = self.info["Gap"]
        for agent_id, agent_info in self.info["Evaluation"].items():
            for key in agent_info.data:
                if np.isscalar(gap_info[agent_id].data[key]):
                    gap_info[agent_id].data[key] = (
                        self.info["Evaluation_Training"][agent_id].data[key]
                        - self.info["Evaluation"][agent_id].data[key]
                    )

    def reset(self, mode="Train"):
        self.start_time = time.time()
        self.timestep_sec = 0.1
        self.steps = 1
        self.active_tag = mode
        self.info[self.active_tag] = defaultdict(lambda: LogInfo())

    def make_dir(self, dir_name):
        if not os.path.exists(dir_name):
            os.makedirs(dir_name)

    def log_loss(self, step, agent_id, loss_output):
        self.initialize_tb_writer()
        for key, data in loss_output.items():
            if step % data["freq"]:
                loss_name, loss_type = key.split("/")
                if data["type"] == "scalar":
                    self.tb_writer.add_scalar(
                        "{}/{}/{}".format(loss_name, agent_id, loss_type),
                        data["data"],
                        step,
                    )
                else:
                    self.tb_writer.add_histogram(
                        "{}/{}/{}".format(loss_name, agent_id, loss_type),
                        data["data"],
                        step,
                    )

    def save_episode(self, episode_count):
        self.ep_log_dir = "{}/episode_{}".format(self.log_dir, episode_count)
        if not os.path.exists(self.ep_log_dir):
            os.makedirs(self.ep_log_dir)

    def record_step(
        self, agent_ids_to_record, infos, rewards, total_step=0, loss_outputs=None
    ):
        # Record the data for each agent ID.
        for agent_id in agent_ids_to_record:
            if loss_outputs:
                self.log_loss(
                    step=total_step,
                    agent_id=agent_id,
                    loss_output=loss_outputs[agent_id],
                )
            self.info[self.active_tag][agent_id].add(infos[agent_id], rewards[agent_id])
            self.info[self.active_tag][agent_id].step()
            self.agents_itr[agent_id] += 1

        # Increment this episode's step count.
        self.steps += 1

    def record_episode(self, old_episode=None, num_episodes_to_average=None):
        for _, agent_info in self.info[self.active_tag].items():
            agent_info.normalize()

        if (old_episode is not None) and (num_episodes_to_average is not None):
            count = self.index % num_episodes_to_average
            for agent_id, agent_info in self.info[self.active_tag].items():
                for key in agent_info.data:
                    if np.isscalar(agent_info.data[key]):
                        agent_info.data[key] = (
                            agent_info.data[key]
                            + old_episode.info[self.active_tag][agent_id].data[key]
                            * count
                        ) / (count + 1)

    def initialize_tb_writer(self):
        if self.tb_writer is None:
            self.tb_writer = SummaryWriter(
                "{}/{}".format(self.log_dir, self.experiment_name)
            )
            self.make_dir(self.log_dir)
            self.make_dir(self.model_dir)

<<<<<<< HEAD
    def record_density_tensorboard(self, scenario):
        if self.tb_writer is None:
            self.tb_writer = SummaryWriter(
                "{}/{}".format(self.log_dir, self.experiment_name)
            )

        for agent_id, agent_info in self.info[self.active_tag].items():
            for key, value in agent_info.data.items():
                if not isinstance(value, (list, tuple, np.ndarray)):
                    if (
                        key is "episode_return"
                        or key is "reached_goal"
                        or key is "collision"
                    ):
                        # print(f"Recording {key} for {scenario_density}; counter = {density_counter}")
                        self.tb_writer.add_scalar(
                            "{}/{}/{}".format(
                                f"{self.active_tag}-{scenario['scenario_density']}",
                                agent_id,
                                key,
                            ),
                            value,
                            scenario["density_counter"],
                        )

    def record_tensorboard(
        self,
        save_codes=None,
        record_by_episode=False,
        draw_grade_line=False,
    ):
=======
    def record_tensorboard(self, save_codes=None, recording_step=None):
        # Due to performing evaluation asynchronously, this may record evaluation
        # results out of order. For example, if Evaluation 1 began at t = 100 s
        # and recorded at t = 150 s, but Evaluation 2 began at t = 120 s and
        # recorded at t = 140 s, the plot of the data will appear to go backwards,
        # and also only have a data point for Evaluation 2. This seems to be a
        # known tensorboardX and tensorboard issue that has not yet been resolved:
        # https://github.com/tensorflow/tensorboard/issues/3570,
        # https://github.com/lanpa/tensorboardX/milestone/1.
        # Combat this issue by increasing eval_rate so that overlapping
        # evaluations are less likely.

>>>>>>> bb558a2f
        # Only create tensorboard once from training process.
        self.initialize_tb_writer()

        for agent_id, agent_info in self.info[self.active_tag].items():
            agent_itr = recording_step if recording_step else self.get_itr(agent_id)
            data = {}

            manipulated_var = self.index if record_by_episode else agent_itr

            for key, value in agent_info.data.items():
                if not isinstance(value, (list, tuple, np.ndarray)):
                    # vt_line = 1 if (draw_grade_line == True) and (self.index != 0) else 0
                    self.tb_writer.add_scalar(
                        "{}/{}/{}".format(self.active_tag, agent_id, key),
                        value,
                        manipulated_var,
                    )
                    data[key] = value
            self.all_data[self.active_tag][agent_id][manipulated_var] = data

        pkls_dir = f"{self.pkls}/{self.active_tag}"
        if not os.path.exists(pkls_dir):
            os.makedirs(pkls_dir)
        with open(f"{pkls_dir}/results.pkl", "wb") as handle:
            dill.dump(self.all_data[self.active_tag], handle)

        if save_codes and not os.path.exists(self.code_dir):  # Save once.
            self.make_dir(self.code_dir)
            for code_path in save_codes:
                try:
                    if os.path.isdir(code_path):
                        shutil.copytree(code_path, self.code_dir)
                    elif os.path.isfile(code_path):
                        shutil.copy(code_path, self.code_dir)
                except FileExistsError:
                    pass


def episodes(n, etag=None, log_dir=None):
    col_width = 18
    with tp.TableContext(
        [
            f"Episode",
            f"Sim/Wall",
            f"Total Steps",
            f"Steps/Sec",
            f"Score",
        ],
        width=col_width,
        style="round",
    ) as table:
        tb_writer = None
        experiment_name = None
        last_eval_iterations = defaultdict(lambda: None)
        eval_count = 0
        all_data = defaultdict(lambda: defaultdict(lambda: defaultdict(lambda: [])))
        agents_itr = defaultdict(lambda: 0)
        for i in range(n):
            e = Episode(
                index=i,
                experiment_name=experiment_name,
                tb_writer=tb_writer,
                etag=etag,
                agents_itr=agents_itr,
                last_eval_iterations=last_eval_iterations,
                all_data=all_data,
                eval_count=eval_count,
                log_dir=log_dir,
            )
            yield e
            tb_writer = e.tb_writer
            last_eval_iterations = e.last_eval_iterations
            experiment_name = e.experiment_name
            all_data = e.all_data
            eval_count = e.eval_count
            agents_itr = e.agents_itr
            if e.active_tag:
                agent_rewards_strings = [
                    "{}: {:.4f}".format(
                        agent_id,
                        agent_info.data["episode_return"],
                    )
                    for agent_id, agent_info in e.info[e.active_tag].items()
                ]
                row = (
                    f"{e.index + 1}/{n}",
                    f"{e.sim2wall_ratio:.2f}",
                    f"{e.steps}",
                    f"{e.steps_per_second:.2f}",
                    ", ".join(agent_rewards_strings),
                )
                table(row)
            else:
                table(("", "", "", "", ""))


class Callbacks(DefaultCallbacks):
    @staticmethod
    def on_episode_start(
        worker,
        base_env,
        policies,
        episode,
        **kwargs,
    ):
        episode.user_data = RLlibLogInfo()

    @staticmethod
    def on_episode_step(
        worker,
        base_env,
        episode,
        **kwargs,
    ):

        single_agent_id = list(episode._agent_to_last_obs)[0]
        policy_id = episode.policy_for(single_agent_id)
        agent_reward_key = (single_agent_id, policy_id)

        info = episode.last_info_for(single_agent_id)
        reward = episode.agent_rewards[agent_reward_key]
        if info:
            episode.user_data.add(info, reward)

    @staticmethod
    def on_episode_end(
        worker,
        base_env,
        policies,
        episode,
        **kwargs,
    ):
        episode.user_data.normalize(episode.length)
        for key, val in episode.user_data.data.items():
            if not isinstance(val, (list, tuple, np.ndarray)):
                episode.custom_metrics[key] = val

        print(
            f"Episode {episode.episode_id} ended:\nlength:{episode.length},\nenv_score:{episode.custom_metrics['env_score']},\ncollision:{episode.custom_metrics['collision']}, \nreached_goal:{episode.custom_metrics['reached_goal']},\ntimeout:{episode.custom_metrics['timed_out']},\noff_road:{episode.custom_metrics['off_road']},\ndist_travelled:{episode.custom_metrics['dist_travelled']},\ngoal_dist:{episode.custom_metrics['goal_dist']}"
        )
        print("--------------------------------------------------------")


def log_creator(log_dir):
    result_dir = log_dir
    result_dir = Path(result_dir).expanduser().resolve().absolute()
    logdir_prefix = gen_experiment_name()

    def logger_creator(config):
        if not os.path.exists(result_dir):
            os.makedirs(result_dir)
        logdir = tempfile.mkdtemp(prefix=logdir_prefix, dir=result_dir)
        return UnifiedLogger(config, logdir, loggers=None)

    return logger_creator<|MERGE_RESOLUTION|>--- conflicted
+++ resolved
@@ -277,7 +277,6 @@
             self.make_dir(self.log_dir)
             self.make_dir(self.model_dir)
 
-<<<<<<< HEAD
     def record_density_tensorboard(self, scenario):
         if self.tb_writer is None:
             self.tb_writer = SummaryWriter(
@@ -303,13 +302,6 @@
                             scenario["density_counter"],
                         )
 
-    def record_tensorboard(
-        self,
-        save_codes=None,
-        record_by_episode=False,
-        draw_grade_line=False,
-    ):
-=======
     def record_tensorboard(self, save_codes=None, recording_step=None):
         # Due to performing evaluation asynchronously, this may record evaluation
         # results out of order. For example, if Evaluation 1 began at t = 100 s
@@ -322,15 +314,12 @@
         # Combat this issue by increasing eval_rate so that overlapping
         # evaluations are less likely.
 
->>>>>>> bb558a2f
         # Only create tensorboard once from training process.
         self.initialize_tb_writer()
 
         for agent_id, agent_info in self.info[self.active_tag].items():
             agent_itr = recording_step if recording_step else self.get_itr(agent_id)
             data = {}
-
-            manipulated_var = self.index if record_by_episode else agent_itr
 
             for key, value in agent_info.data.items():
                 if not isinstance(value, (list, tuple, np.ndarray)):
@@ -338,7 +327,7 @@
                     self.tb_writer.add_scalar(
                         "{}/{}/{}".format(self.active_tag, agent_id, key),
                         value,
-                        manipulated_var,
+                        agent_itr,
                     )
                     data[key] = value
             self.all_data[self.active_tag][agent_id][manipulated_var] = data
