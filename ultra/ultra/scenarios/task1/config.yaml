levels:
  hijack:
    train:
      total: 10
      ego_missions:
        # left turn from south to west
      - start: south-SN
        end:   west-EW
      intersection_types:
        2lane_t:
           percent: 1
           specs: [[70kmh,p-test,1]]
           stops: null
    test:
      total: 10
      ego_missions:
        # left turn from south to west
      - start: south-SN
        end:   west-EW
      intersection_types:
        2lane_t:
           percent: 1
           specs: [[70kmh,p-test,1]]
           stops: null
  no-traffic:
    train:
      total: 10000
      ego_missions:
        # left turn from south to west
      - start: south-SN
        end:   west-EW
      intersection_types:
        2lane_t:
           percent: 0.5
           specs: [[50kmh,no-traffic,0.34],[70kmh,no-traffic,0.33],[100kmh,no-traffic,0.33]]
           stops: null
        3lane_t:
           percent: 0.5
           specs: [[50kmh,no-traffic,0.34],[70kmh,no-traffic,0.33],[100kmh,no-traffic,0.33]]
           stops: null
    test:
      total: 200
      ego_missions:
        # left turn from south to west
      - start: south-SN
        end:   west-EW
      intersection_types:
        2lane_c:
           percent: 0.5
           specs: [[50kmh,no-traffic,0.34],[70kmh,no-traffic,0.33],[100kmh,no-traffic,0.33]]
           stops: null
        3lane_c:
           percent: 0.5
           specs: [[50kmh,no-traffic,0.34],[70kmh,no-traffic,0.33],[100kmh,no-traffic,0.33]]
           stops: null
  easy:
    train:
      total: 10000
      ego_missions:
        # left turn from south to west
      - start: south-SN
        end:   west-EW
      intersection_types:
        2lane_t:
           percent: 0.2
           specs: [[50kmh,low-density,0.21],[70kmh,low-density,0.20],[100kmh,low-density,0.20], #61%
                   [50kmh,mid-density,0.11],[70kmh,mid-density,0.11],[100kmh,mid-density,0.11], #33%,
                   [50kmh,no-traffic,0.01],[70kmh,no-traffic,0.01],[100kmh,no-traffic,0.01], #3%
                   [50kmh,high-density,0.01],[70kmh,high-density,0.01],[100kmh,high-density,0.01]] # 3%
           stops: null
        2lane_curvy_t:
           percent: 0.4
           specs: [[50kmh,low-density,0.21],[70kmh,low-density,0.20],[100kmh,low-density,0.20], #61%
                   [50kmh,mid-density,0.11],[70kmh,mid-density,0.11],[100kmh,mid-density,0.11], #33%
                   [50kmh,no-traffic,0.01],[70kmh,no-traffic,0.01],[100kmh,no-traffic,0.01], #3%
                   [50kmh,high-density,0.01],[70kmh,high-density,0.01],[100kmh,high-density,0.01]] # 3%
           stops: null
        3lane_t:
           percent: 0.4
           specs: [[50kmh,low-density,0.21],[70kmh,low-density,0.20],[100kmh,low-density,0.20], #61%
                   [50kmh,mid-density,0.11],[70kmh,mid-density,0.11],[100kmh,mid-density,0.11], #33%
                   [50kmh,no-traffic,0.01],[70kmh,no-traffic,0.01],[100kmh,no-traffic,0.01], #3%
                   [50kmh,high-density,0.01],[70kmh,high-density,0.01],[100kmh,high-density,0.01]] # 3%
           stops: null
    test:
      total: 200
      ego_missions:
        # left turn from south to west
      - start: south-SN
        end:   west-EW
      intersection_types:
        2lane_c:
           percent: 0.5
           specs: [[50kmh,low-density,0.21],[70kmh,low-density,0.20],[100kmh,low-density,0.20], #61%
                   [50kmh,mid-density,0.11],[70kmh,mid-density,0.11],[100kmh,mid-density,0.11], #33%
                   [50kmh,no-traffic,0.01],[70kmh,no-traffic,0.01],[100kmh,no-traffic,0.01], #3%
                   [50kmh,high-density,0.01],[70kmh,high-density,0.01],[100kmh,high-density,0.01]] # 3%
           stops: null
        3lane_c:
           percent: 0.5
           specs: [[50kmh,low-density,0.21],[70kmh,low-density,0.20],[100kmh,low-density,0.20], #61%
                   [50kmh,mid-density,0.11],[70kmh,mid-density,0.11],[100kmh,mid-density,0.11], #33%
                   [50kmh,no-traffic,0.01],[70kmh,no-traffic,0.01],[100kmh,no-traffic,0.01], #3%
                   [50kmh,high-density,0.01],[70kmh,high-density,0.01],[100kmh,high-density,0.01]] # 3%
           stops: null
  hard:
    train:
      total: 10000
      ego_missions:
        # left turn from south to west
      - start: south-SN
        end:   west-EW
      intersection_types:
        2lane_t:
           percent: 0.2
           specs: [[50kmh,high-density,0.21],[70kmh,high-density,0.2],[100kmh,high-density,0.2], #61%
                   [50kmh,mid-density,0.11],[70kmh,mid-density,0.11],[100kmh,mid-density,0.11], #33%
                   [50kmh,low-density,0.01],[70kmh,low-density,0.01],[100kmh,low-density,0.01], # 3%
                   [50kmh,no-traffic,0.01],[70kmh,no-traffic,0.01],[100kmh,no-traffic,0.01]] #3%
           stops: null

        2lane_curvy_t:
           percent: 0.4
           specs: [[50kmh,high-density,0.21],[70kmh,high-density,0.2],[100kmh,high-density,0.2], #61%
                   [50kmh,mid-density,0.11],[70kmh,mid-density,0.11],[100kmh,mid-density,0.11],
                   [50kmh,low-density,0.01],[70kmh,low-density,0.01],[100kmh,low-density,0.01], # 3%
                   [50kmh,no-traffic,0.01],[70kmh,no-traffic,0.01],[100kmh,no-traffic,0.01]] #3%
           stops: null
        3lane_t:
           percent: 0.4
           specs: [[50kmh,high-density,0.21],[70kmh,high-density,0.2],[100kmh,high-density,0.2], # 61%
                  [50kmh,mid-density,0.11],[70kmh,mid-density,0.11],[100kmh,mid-density,0.11], # 33%
                  [50kmh,low-density,0.01],[70kmh,low-density,0.01],[100kmh,low-density,0.01], # 3%
                  [50kmh,no-traffic,0.01],[70kmh,no-traffic,0.01],[100kmh,no-traffic,0.01]] #3%
           stops: null
    test:
      total: 200
      ego_missions:
        # left turn from south to west
      - start: south-SN
        end:   west-EW
      intersection_types:
        2lane_c:
           percent: 0.5
           specs: [[50kmh,high-density,0.21],[70kmh,high-density,0.2],[100kmh,high-density,0.2], #61%
                   [50kmh,mid-density,0.12],[70kmh,mid-density,0.12],[100kmh,mid-density,0.12], #36%
                   [50kmh,low-density,0.01],[70kmh,low-density,0.01],[100kmh,low-density,0.01]] # 3%]
           stops: null
        3lane_c:
           percent: 0.5
           specs: [[50kmh,high-density,0.21],[70kmh,high-density,0.2],[100kmh,high-density,0.2], #61%,
                   [50kmh,mid-density,0.12],[70kmh,mid-density,0.12],[100kmh,mid-density,0.12], #36%
                   [50kmh,low-density,0.01],[70kmh,low-density,0.01],[100kmh,low-density,0.01]] # 3%
<<<<<<< HEAD

  
  high-density:
    train:
      total: 10
      ego_missions:
        # left turn from south to west
      - start: south-SN
        end:   west-EW
      intersection_types:
        2lane_t:
           percent: 0.5
           specs: [[50kmh,high-density,0.33], [70kmh,high-density,0.34], [100kmh,high-density,0.33]]
        3lane_t:
           percent: 0.5
           specs: [[50kmh,high-density,0.33], [70kmh,high-density,0.34], [100kmh,high-density,0.33]]
    test:
      total: 10
      ego_missions:
        # left turn from south to west
      - start: south-SN
        end:   west-EW
      intersection_types:
        4lane_c:
           percent: 0.4
           specs: [[50kmh,high-density,0.33], [70kmh,high-density,0.34], [100kmh,high-density,0.33]]
        3lane_c:
           percent: 0.3
           specs: [[50kmh,high-density,0.33], [70kmh,high-density,0.34], [100kmh,high-density,0.33]]
        2lane_c:
           percent: 0.3
           specs: [[50kmh,high-density,0.33], [70kmh,high-density,0.34], [100kmh,high-density,0.33]]
           
  mid-density:
    train:
      total: 200
      ego_missions:
        # left turn from south to west
      - start: south-SN
        end:   west-EW
      intersection_types:
        2lane_t:
           percent: 0.5
           specs: [[50kmh,mid-density,0.33], [70kmh,mid-density,0.34], [100kmh,mid-density,0.33]]
        3lane_t:
           percent: 0.5
           specs: [[50kmh,mid-density,0.33], [70kmh,mid-density,0.34], [100kmh,mid-density,0.33]]
    test:
      total: 150
      ego_missions:
        # left turn from south to west
      - start: soutmid
        end:   west-EW
      intersection_types:
        4lane_c:
           percent: 0.4
           specs: [[50kmh,mid-density,0.33], [70kmh,mid-density,0.34], [100kmh,mid-density,0.33]]
        3lane_c:
           percent: 0.3
           specs: [[50kmh,mid-density,0.33], [70kmh,mid-density,0.34], [100kmh,mid-density,0.33]]
        2lane_c:
           percent: 0.3
           specs: [[50kmh,mid-density,0.33], [70kmh,mid-density,0.34], [100kmh,mid-density,0.33]]
=======
           stops: null
>>>>>>> 0f28b8d3
<|MERGE_RESOLUTION|>--- conflicted
+++ resolved
@@ -151,8 +151,7 @@
            specs: [[50kmh,high-density,0.21],[70kmh,high-density,0.2],[100kmh,high-density,0.2], #61%,
                    [50kmh,mid-density,0.12],[70kmh,mid-density,0.12],[100kmh,mid-density,0.12], #36%
                    [50kmh,low-density,0.01],[70kmh,low-density,0.01],[100kmh,low-density,0.01]] # 3%
-<<<<<<< HEAD
-
+            stops: null
   
   high-density:
     train:
@@ -165,9 +164,11 @@
         2lane_t:
            percent: 0.5
            specs: [[50kmh,high-density,0.33], [70kmh,high-density,0.34], [100kmh,high-density,0.33]]
-        3lane_t:
-           percent: 0.5
-           specs: [[50kmh,high-density,0.33], [70kmh,high-density,0.34], [100kmh,high-density,0.33]]
+           stops: null
+        3lane_t:
+           percent: 0.5
+           specs: [[50kmh,high-density,0.33], [70kmh,high-density,0.34], [100kmh,high-density,0.33]]
+           stops: null
     test:
       total: 10
       ego_missions:
@@ -178,12 +179,15 @@
         4lane_c:
            percent: 0.4
            specs: [[50kmh,high-density,0.33], [70kmh,high-density,0.34], [100kmh,high-density,0.33]]
-        3lane_c:
-           percent: 0.3
-           specs: [[50kmh,high-density,0.33], [70kmh,high-density,0.34], [100kmh,high-density,0.33]]
-        2lane_c:
-           percent: 0.3
-           specs: [[50kmh,high-density,0.33], [70kmh,high-density,0.34], [100kmh,high-density,0.33]]
+           stops: null
+        3lane_c:
+           percent: 0.3
+           specs: [[50kmh,high-density,0.33], [70kmh,high-density,0.34], [100kmh,high-density,0.33]]
+           stops: null
+        2lane_c:
+           percent: 0.3
+           specs: [[50kmh,high-density,0.33], [70kmh,high-density,0.34], [100kmh,high-density,0.33]]
+           stops: null
            
   mid-density:
     train:
@@ -196,9 +200,11 @@
         2lane_t:
            percent: 0.5
            specs: [[50kmh,mid-density,0.33], [70kmh,mid-density,0.34], [100kmh,mid-density,0.33]]
-        3lane_t:
-           percent: 0.5
-           specs: [[50kmh,mid-density,0.33], [70kmh,mid-density,0.34], [100kmh,mid-density,0.33]]
+           stops: null
+        3lane_t:
+           percent: 0.5
+           specs: [[50kmh,mid-density,0.33], [70kmh,mid-density,0.34], [100kmh,mid-density,0.33]]
+           stops: null
     test:
       total: 150
       ego_missions:
@@ -209,12 +215,13 @@
         4lane_c:
            percent: 0.4
            specs: [[50kmh,mid-density,0.33], [70kmh,mid-density,0.34], [100kmh,mid-density,0.33]]
-        3lane_c:
-           percent: 0.3
-           specs: [[50kmh,mid-density,0.33], [70kmh,mid-density,0.34], [100kmh,mid-density,0.33]]
-        2lane_c:
-           percent: 0.3
-           specs: [[50kmh,mid-density,0.33], [70kmh,mid-density,0.34], [100kmh,mid-density,0.33]]
-=======
-           stops: null
->>>>>>> 0f28b8d3
+           stops: null
+        3lane_c:
+           percent: 0.3
+           specs: [[50kmh,mid-density,0.33], [70kmh,mid-density,0.34], [100kmh,mid-density,0.33]]
+           stops: null
+        2lane_c:
+           percent: 0.3
+           specs: [[50kmh,mid-density,0.33], [70kmh,mid-density,0.34], [100kmh,mid-density,0.33]]
+           stops: null
+           