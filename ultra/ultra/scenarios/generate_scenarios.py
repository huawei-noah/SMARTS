--- conflicted
+++ resolved
@@ -375,11 +375,8 @@
     route_lanes,
     route_has_turn,
     stopwatcher_info,
-<<<<<<< HEAD
     traffic_params,
-=======
     stops,
->>>>>>> 0f28b8d3
     begin_time_init=None,
     deadlock_optimization=True,
 ):
