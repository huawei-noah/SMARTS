--- conflicted
+++ resolved
@@ -115,15 +115,6 @@
                    [50kmh,low-density,0.07],[70kmh,low-density,0.07],[100kmh,low-density,0.06], #20%,
                    [50kmh,mid-density,0.15],[70kmh,mid-density,0.15],[100kmh,mid-density,0.15], #45%
                    [50kmh,high-density,0.08],[70kmh,high-density,0.08],[100kmh,high-density,0.09]] #25%
-<<<<<<< HEAD
-=======
-        3lane_c:
-           percent: 0.5
-           specs: [[50kmh,no-traffic,0.035],[70kmh,no-traffic,0.035],[100kmh,no-traffic,0.03], #10%
-                   [50kmh,low-density,0.07],[70kmh,low-density,0.07],[100kmh,low-density,0.06], #20%,
-                   [50kmh,mid-density,0.15],[70kmh,mid-density,0.15],[100kmh,mid-density,0.15], #45%
-                   [50kmh,high-density,0.08],[70kmh,high-density,0.08],[100kmh,high-density,0.09]] #25%
->>>>>>> 6217ce6f
   # ~~~~~~~~~~~~~~~~~~~~~~~~~~~~~~~~~~~~~~~~~~~~~~~~~~~~~~~~~~~~~~~~~~~~~~~~~~~~~~~~~~~~~~~~~~~~~~~~~~~~~~~~ 
   grade4:
     train:
@@ -167,7 +158,6 @@
            specs: [[50kmh,no-traffic,0.035],[70kmh,no-traffic,0.035],[100kmh,no-traffic,0.03], #10%
                    [50kmh,low-density,0.07],[70kmh,low-density,0.07],[100kmh,low-density,0.06], #20%,
                    [50kmh,mid-density,0.08],[70kmh,mid-density,0.08],[100kmh,mid-density,0.09], #25%
-<<<<<<< HEAD
                    [50kmh,high-density,0.15],[70kmh,high-density,0.15],[100kmh,high-density,0.15]] #45%
 
   # ~~~~~~~~~~~~~~~~~~~~~~~~~~~~~~~~~~~~~~~~~~~~~~~~~~~~~~~~~~~~~~~~~~~~~~~~~~~~~~~~~~~~~~~~~~~~~~~~~~~~~~~~ 
@@ -256,7 +246,4 @@
       intersection_types:
         2lane_c:
            percent: 1
-           specs: [[50kmh,high-density,0.33],[70kmh,high-density,0.34],[100kmh,high-density,0.33]]
-=======
-                   [50kmh,high-density,0.15],[70kmh,high-density,0.15],[100kmh,high-density,0.15]] #45%
->>>>>>> 6217ce6f
+           specs: [[50kmh,high-density,0.33],[70kmh,high-density,0.34],[100kmh,high-density,0.33]]