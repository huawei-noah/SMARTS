--- conflicted
+++ resolved
@@ -88,11 +88,7 @@
   # ~~~~~~~~~~~~~~~~~~~~~~~~~~~~~~~~~~~~~~~~~~~~~~~~~~~~~~~~~~~~~~~~~~~~~~~~~~~~~~~~~~~~~~~~~~~~~~~~~~~~~~~~ 
   grade3:
     train:
-<<<<<<< HEAD
-      total: 1000
-=======
       total: 500
->>>>>>> 1ae82d12
       ego_missions:
       - start: south-SN
         end:   west-EW
@@ -119,11 +115,7 @@
                    [50kmh,high-density,0.07],[70kmh,high-density,0.07],[100kmh,high-density,0.06]] #20%
            stops: null
     test:
-<<<<<<< HEAD
-      total: 1
-=======
       total: 300
->>>>>>> 1ae82d12
       ego_missions:
       - start: south-SN
         end:   west-EW
@@ -138,11 +130,7 @@
   # ~~~~~~~~~~~~~~~~~~~~~~~~~~~~~~~~~~~~~~~~~~~~~~~~~~~~~~~~~~~~~~~~~~~~~~~~~~~~~~~~~~~~~~~~~~~~~~~~~~~~~~~~ 
   grade4:
     train:
-<<<<<<< HEAD
-      total: 1000
-=======
       total: 500
->>>>>>> 1ae82d12
       ego_missions:
       - start: south-SN
         end:   west-EW
@@ -169,11 +157,7 @@
                    [50kmh,high-density,0.20],[70kmh,high-density,0.20],[100kmh,high-density,0.20]] #60%
            stops: null
     test:
-<<<<<<< HEAD
-      total: 1
-=======
       total: 300
->>>>>>> 1ae82d12
       ego_missions:
       - start: south-SN
         end:   west-EW
@@ -292,7 +276,6 @@
            percent: 0.5
            specs: [[50kmh,high-density,0.33],[70kmh,high-density,0.34],[100kmh,high-density,0.33]]
            stops: null
-<<<<<<< HEAD
     
   constant-flow:
     train:
@@ -325,8 +308,6 @@
            percent: 1
            specs: [[50kmh,constant-flow,0.33],[70kmh,constant-flow,0.34],[100kmh,constant-flow,0.33]] #100%
            stops: null
-=======
->>>>>>> 1ae82d12
 
   # Evaluation only scenarios ~~~~~~~~~~~~~~~~~~~~~~~~~~~~~~~~~~~~~~~~~~~~~~~~~~~~~~~~~~~~~~~~~~~~~~~~~~~~~~~~~~~~~~~~
   eval-equal:
