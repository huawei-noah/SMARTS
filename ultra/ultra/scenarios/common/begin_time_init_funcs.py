--- conflicted
+++ resolved
@@ -33,11 +33,7 @@
     return count
 
 
-<<<<<<< HEAD
-def basic_begin_time_init_func(num_lanes, num_vehicle, traffic_params=None, **params):
-=======
 def basic_begin_time_init_func(num_lanes, num_vehicle, traffic_params, **params):
->>>>>>> b2e9553b
     begin_times = [[] for _ in range(num_lanes)]
     for j in range(num_lanes):
         [
@@ -82,38 +78,23 @@
 
             speed = "".join(filter(lambda i: i.isdigit(), speed))
             if density == "high-density":
-<<<<<<< HEAD
-                if int(speed) < 70:
-=======
                 if int(speed) == 50:
->>>>>>> b2e9553b
                     variable_time_between_cluster = (
                         time_between_cluster[0] + speed_offset + (num_lanes / 2),
                         time_between_cluster[1] + speed_offset + (num_lanes / 2),
                     )
-<<<<<<< HEAD
-                elif int(speed) > 70:
-=======
                 elif int(speed) == 70:
                     variable_time_between_cluster = (
                         time_between_cluster[0],
                         time_between_cluster[1],
                     )
                 elif int(speed) == 100:
->>>>>>> b2e9553b
                     variable_time_between_cluster = (
                         time_between_cluster[0] - speed_offset - (num_lanes / 2),
                         time_between_cluster[1] - speed_offset - (num_lanes / 2),
                     )
                 else:
-<<<<<<< HEAD
-                    variable_time_between_cluster = (
-                        time_between_cluster[0],
-                        time_between_cluster[1],
-                    )
-=======
                     raise ValueError(f"Unsupported speed: {speed}.")
->>>>>>> b2e9553b
 
                 time_to_next_cluster = np.random.uniform(*variable_time_between_cluster)
             else:
@@ -127,12 +108,7 @@
     return begin_times
 
 
-<<<<<<< HEAD
-def poisson_init(num_lanes, num_vehicle, traffic_params=None, temperature=8):
-    # print("using poisson distribution ...")
-=======
 def poisson_init(num_lanes, num_vehicle, traffic_params, temperature=8):
->>>>>>> b2e9553b
     vehicle_spawn_time = np.random.exponential(
         temperature, size=(num_lanes, num_vehicle)
     )
