--- conflicted
+++ resolved
@@ -353,18 +353,8 @@
                 "deadlock_optimization": False,
             },  # blocking
             "east-west": {
-<<<<<<< HEAD
-                "vehicles": 200,
-                "distribution": {
-                    "default": 0.7,
-                    "aggressive": 0.30,
-                    "cautious": 0.00,
-                    "blocker": 0.00,
-                },
-=======
                 "vehicles": 1000,
                 "distribution": behavior_distribution,
->>>>>>> 27f5b97c
                 "start_end_on_different_lanes_probability": 0.0,
                 "begin_time_init": {
                     "func": burst_begin_time_init_func,
