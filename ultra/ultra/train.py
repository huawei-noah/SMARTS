# MIT License
#
# Copyright (C) 2021. Huawei Technologies Co., Ltd. All rights reserved.
#
# Permission is hereby granted, free of charge, to any person obtaining a copy
# of this software and associated documentation files (the "Software"), to deal
# in the Software without restriction, including without limitation the rights
# to use, copy, modify, merge, publish, distribute, sublicense, and/or sell
# copies of the Software, and to permit persons to whom the Software is
# furnished to do so, subject to the following conditions:
#
# The above copyright notice and this permission notice shall be included in
# all copies or substantial portions of the Software.
#
# THE SOFTWARE IS PROVIDED "AS IS", WITHOUT WARRANTY OF ANY KIND, EXPRESS OR
# IMPLIED, INCLUDING BUT NOT LIMITED TO THE WARRANTIES OF MERCHANTABILITY,
# FITNESS FOR A PARTICULAR PURPOSE AND NONINFRINGEMENT. IN NO EVENT SHALL THE
# AUTHORS OR COPYRIGHT HOLDERS BE LIABLE FOR ANY CLAIM, DAMAGES OR OTHER
# LIABILITY, WHETHER IN AN ACTION OF CONTRACT, TORT OR OTHERWISE, ARISING FROM,
# OUT OF OR IN CONNECTION WITH THE SOFTWARE OR THE USE OR OTHER DEALINGS IN
# THE SOFTWARE.
import os
import glob
from ultra.utils.ray import default_ray_kwargs

# Set environment to better support Ray
os.environ["MKL_NUM_THREADS"] = "1"
import argparse
import dill
import gym
import pickle
import ray
import time
import torch

from smarts.zoo.registry import make
from ultra.evaluate import evaluation_check, collect_evaluations
from ultra.utils.common import agent_pool_value
from ultra.utils.episode import episodes

num_gpus = 1 if torch.cuda.is_available() else 0


def create_argument_parser():
    parser = argparse.ArgumentParser("intersection-training")
    parser.add_argument(
        "--task", help="Tasks available : [0, 1, 2]", type=str, default="1"
    )
    parser.add_argument(
        "--level",
        help="Levels available : [easy, medium, hard, no-traffic]",
        type=str,
        default="easy",
    )
    parser.add_argument(
        "--policy",
        help="Policies available : [ppo, sac, td3, dqn, bdqn]",
        type=str,
        default="sac",
    )
    parser.add_argument(
        "--episodes", help="Number of training episodes", type=int, default=1000000
    )
    parser.add_argument(
        "--max-episode-steps",
        help="Maximum number of steps per episode",
        type=int,
        default=1200,
    )
    parser.add_argument(
        "--max-steps",
        help="Maximum total number of training steps",
        type=int,
        default=1000000,
    )
    parser.add_argument(
        "--timestep", help="Environment timestep (sec)", type=float, default=0.1
    )
    parser.add_argument(
        "--headless",
        help="Run without envision",
        action="store_true",
    )
    parser.add_argument(
        "--eval-episodes", help="Number of evaluation episodes", type=int, default=200
    )
    parser.add_argument(
        "--eval-rate",
        help="The number of training episodes to wait before running the evaluation",
        type=int,
        default=200,
    )
    parser.add_argument(
        "--seed",
        help="Environment seed",
        default=2,
        type=int,
    )
    parser.add_argument(
        "--log-dir",
        help="Log directory location",
        default="logs",
        type=str,
    )
    parser.add_argument(
        "--experiment-dir",
        help="Path to the base dir of trained model",
        default=None,
        type=str,
    )
    parser.add_argument(
        "--policy-ids",
        help="Name of each specified policy",
        default=None,
        type=str,
    )
    return parser


def load_agents(experiment_dir):
    # Load relevant agent metadata.
    with open(
        os.path.join(experiment_dir, "agent_metadata.pkl"), "rb"
    ) as metadata_file:
        agent_metadata = pickle.load(metadata_file)

    for key in agent_metadata.keys():
        assert key in ["agent_ids", "agent_classes", "agent_specs"]

    # Extract the agent IDs and policy classes from the metadata and given models.
    agent_ids = [agent_id for agent_id in agent_metadata["agent_ids"]]

    agent_classes = {
        agent_id: agent_metadata["agent_classes"][agent_id] for agent_id in agent_ids
    }

<<<<<<< HEAD
    if len(os.listdir(os.path.join(experiment_dir, "models"))) != 0:
        latest_checkpoint_directories = {
            agent_id: sorted(
                glob.glob(os.path.join(experiment_dir, "models", agent_id, "*")),
                key=lambda x: int(x.split("/")[-1]),
            )[-1]
            for agent_id in agent_ids
        }
    else:
        print("No models found, building agent_spec without any checkpoint directories")
        latest_checkpoint_directories = {agent_id: None for agent_id in agent_ids}
=======
    latest_checkpoint_directories = {}
    for agent_id in agent_ids:
        checkpoint_directories = sorted(
            glob.glob(os.path.join(experiment_dir, "models", agent_id, "*")),
            key=lambda x: int(x.split("/")[-1]),
        )
        latest_checkpoint_directory = (
            checkpoint_directories[-1] if len(checkpoint_directories) > 0 else None
        )
        latest_checkpoint_directories[agent_id] = latest_checkpoint_directory
>>>>>>> 15fe4da9

    # Create the agent specifications matched with their associated ID and corresponding
    # checkpoint directory
    agent_specs = {
        agent_id: make(
            locator=agent_classes[agent_id],
            checkpoint_dir=latest_checkpoint_directories[agent_id],
            experiment_dir=experiment_dir,
            agent_id=agent_id,
        )
        for agent_id in agent_ids
    }

    # Create the agents matched with their associated ID.
    agents = {
        agent_id: agent_spec.build_agent()
        for agent_id, agent_spec in agent_specs.items()
    }

    # Load any extra data that the agent needs from its last training run in order to
    # resume training (e.g. its previous replay buffer experience).
    for agent_id, agent in agents.items():
        extras_directory = os.path.join(experiment_dir, "extras", agent_id)
        agent.load_extras(extras_directory)

    return agent_ids, agent_classes, agent_specs, agents


def build_agents(policy_classes, policy_ids, max_episode_steps):
    # Make agent_ids in the form of 000, 001, ..., 010, 011, ..., 999, 1000, ...;
    # or use the provided policy_ids if available.
    agent_ids = (
        ["0" * max(0, 3 - len(str(i))) + str(i) for i in range(len(policy_classes))]
        if not policy_ids
        else policy_ids
    )
    # Ensure there is an ID for each policy, and a policy for each ID.
    assert len(agent_ids) == len(policy_classes), (
        "The number of agent IDs provided ({}) must be equal to "
        "the number of policy classes provided ({}).".format(
            len(agent_ids), len(policy_classes)
        )
    )

    # Assign the policy classes to their associated ID.
    agent_classes = {
        agent_id: policy_class
        for agent_id, policy_class in zip(agent_ids, policy_classes)
    }
    # Create the agent specifications matched with their associated ID.
    agent_specs = {
        agent_id: make(locator=policy_class, max_episode_steps=max_episode_steps)
        for agent_id, policy_class in agent_classes.items()
    }
    # Create the agents matched with their associated ID.
    agents = {
        agent_id: agent_spec.build_agent()
        for agent_id, agent_spec in agent_specs.items()
    }

    return agent_ids, agent_classes, agent_specs, agents


def _save_agent_metadata(
    experiment_dir, filename, agent_ids, agent_classes, agent_specs
):
    # Save relevant agent metadata.
    if not os.path.exists(experiment_dir):
        os.makedirs(experiment_dir)
    with open(os.path.join(experiment_dir, filename), "wb") as metadata_file:
        dill.dump(
            {
                "agent_ids": agent_ids,
                "agent_classes": agent_classes,
                "agent_specs": agent_specs,
            },
            metadata_file,
            pickle.HIGHEST_PROTOCOL,
        )


def train(
    scenario_info,
    num_episodes,
    policy_classes,
    max_episode_steps,
    max_steps,
    eval_info,
    timestep_sec,
    headless,
    seed,
    log_dir,
    experiment_dir=None,
    policy_ids=None,
):
    torch.set_num_threads(1)
    total_step = 0
    finished = False
    evaluation_task_ids = dict()

    if experiment_dir:
        agent_ids, agent_classes, agent_specs, agents = load_agents(experiment_dir)
    else:
        agent_ids, agent_classes, agent_specs, agents = build_agents(
            policy_classes, policy_ids, max_episode_steps
        )

    # Define an 'etag' for this experiment's data directory based off policy_classes.
    # E.g. From a ["ultra.baselines.dqn:dqn-v0", "ultra.baselines.ppo:ppo-v0"]
    # policy_classes list, transform it to an etag of "dqn-v0:ppo-v0".
    etag = ":".join(
        [agent_class.split(":")[-1] for agent_class in agent_classes.values()]
    )

    # Create the environment.
    env = gym.make(
        "ultra.env:ultra-v0",
        agent_specs=agent_specs,
        scenario_info=scenario_info,
        headless=headless,
        timestep_sec=timestep_sec,
        seed=seed,
    )

    for episode in episodes(num_episodes, etag=etag, log_dir=log_dir):

        # Reset the environment and retrieve the initial observations.
        observations = env.reset()
        dones = {"__all__": False}
        infos = None
        episode.reset()

        experiment_dir = episode.experiment_dir
        # Name of agent metadata pickle file
        filename = "agent_metadata.pkl"
        if not os.path.exists(os.path.join(experiment_dir, filename)):
            _save_agent_metadata(
                experiment_dir,
                filename,
                agent_ids,
                agent_classes,
                agent_specs,
            )

        evaluation_check(
            agents=agents,
            agent_ids=agent_ids,
            policy_classes=agent_classes,
            episode=episode,
            log_dir=log_dir,
            max_episode_steps=max_episode_steps,
            evaluation_task_ids=evaluation_task_ids,
            **eval_info,
            **env.info,
        )

        collect_evaluations(evaluation_task_ids=evaluation_task_ids)

        while not dones["__all__"]:
            # Break if any of the agent's step counts is max_steps (default is 1000000) or greater.
            if any([episode.get_itr(agent_id) >= max_steps for agent_id in agents]):
                finished = True
                break
            # Request and perform actions on each agent that received an observation.
            actions = {
                agent_id: agents[agent_id].act(observation, explore=True)
                for agent_id, observation in observations.items()
            }
            next_observations, rewards, dones, infos = env.step(actions)

            # Active agents are those that receive observations in this step and the next
            # step. Step each active agent (obtaining their network loss if applicable).
            active_agent_ids = observations.keys() & next_observations.keys()
            loss_outputs = {
                agent_id: agents[agent_id].step(
                    state=observations[agent_id],
                    action=actions[agent_id],
                    reward=rewards[agent_id],
                    next_state=next_observations[agent_id],
                    done=dones[agent_id],
                    info=infos[agent_id],
                )
                for agent_id in active_agent_ids
            }

            # Record the data from this episode.
            episode.record_step(
                agent_ids_to_record=active_agent_ids,
                infos=infos,
                rewards=rewards,
                total_step=total_step,
                loss_outputs=loss_outputs,
            )

            # Update variables for the next step.
            total_step += 1
            observations = next_observations

        episode.record_episode()
        episode.record_tensorboard(recording_step=episode.index)

        if finished:
            break

    # Save any extra data that the agent may need to resume training in a future
    # training session (e.g. its replay buffer experience).
    for agent_id, agent in agents.items():
        extras_directory = episode.extras_dir(agent_id)
        agent.save_extras(extras_directory)

    # Wait on the remaining evaluations to finish.
    while collect_evaluations(evaluation_task_ids):
        time.sleep(0.1)

    env.close()


if __name__ == "__main__":
    parser = create_argument_parser()
    args = parser.parse_args()

    # Obtain the policy class strings for each specified policy.
    policy_classes = [
        agent_pool_value(agent_name, "policy_class")
        for agent_name in args.policy.split(",")
    ]

    # Obtain the policy class IDs from the arguments.
    policy_ids = args.policy_ids.split(",") if args.policy_ids else None

    ray.init()
    try:
        train(
            scenario_info=(args.task, args.level),
            num_episodes=int(args.episodes),
            max_episode_steps=int(args.max_episode_steps),
            max_steps=int(args.max_steps),
            eval_info={
                "eval_rate": float(args.eval_rate),
                "eval_episodes": int(args.eval_episodes),
            },
            timestep_sec=float(args.timestep),
            headless=args.headless,
            policy_classes=policy_classes,
            seed=args.seed,
            log_dir=args.log_dir,
            experiment_dir=args.experiment_dir,
            policy_ids=policy_ids,
        )
    finally:
        ray.shutdown()<|MERGE_RESOLUTION|>--- conflicted
+++ resolved
@@ -134,19 +134,6 @@
         agent_id: agent_metadata["agent_classes"][agent_id] for agent_id in agent_ids
     }
 
-<<<<<<< HEAD
-    if len(os.listdir(os.path.join(experiment_dir, "models"))) != 0:
-        latest_checkpoint_directories = {
-            agent_id: sorted(
-                glob.glob(os.path.join(experiment_dir, "models", agent_id, "*")),
-                key=lambda x: int(x.split("/")[-1]),
-            )[-1]
-            for agent_id in agent_ids
-        }
-    else:
-        print("No models found, building agent_spec without any checkpoint directories")
-        latest_checkpoint_directories = {agent_id: None for agent_id in agent_ids}
-=======
     latest_checkpoint_directories = {}
     for agent_id in agent_ids:
         checkpoint_directories = sorted(
@@ -157,7 +144,6 @@
             checkpoint_directories[-1] if len(checkpoint_directories) > 0 else None
         )
         latest_checkpoint_directories[agent_id] = latest_checkpoint_directory
->>>>>>> 15fe4da9
 
     # Create the agent specifications matched with their associated ID and corresponding
     # checkpoint directory
