--- conflicted
+++ resolved
@@ -129,7 +129,6 @@
 
     old_episode = None
     for episode in episodes(num_episodes, etag=etag, log_dir=log_dir):
-<<<<<<< HEAD
         if grade_mode:
             graduate = agent_coordinator.graduate(
                 episode.index, average_scenarios_passed
@@ -157,11 +156,6 @@
             observations = env.reset()
             scenario = None
 
-=======
-
-        # Reset the environment and retrieve the initial observations.
-        observations = env.reset()
->>>>>>> 64ae798b
         dones = {"__all__": False}
         infos = None
         episode.reset()
@@ -182,9 +176,8 @@
                     pickle.HIGHEST_PROTOCOL,
                 )
 
-<<<<<<< HEAD
-=======
         if eval_info["eval_episodes"] != 0:
+            # Perform the evaluation check.
             evaluation_check(
                 agents=agents,
                 agent_ids=agent_ids,
@@ -192,20 +185,19 @@
                 episode=episode,
                 log_dir=log_dir,
                 max_episode_steps=max_episode_steps,
+                episode_count=episode_count,
+                grade_mode=grade_mode,
+                agent_coordinator=agent_coordinator,
                 **eval_info,
                 **env.info,
             )
 
->>>>>>> 64ae798b
+
         while not dones["__all__"]:
             # Break if any of the agent's step counts is 1000000 or greater.
             if any([episode.get_itr(agent_id) >= 1000000 for agent_id in agents]):
                 finished = True
                 break
-<<<<<<< HEAD
-
-=======
->>>>>>> 64ae798b
             # Request and perform actions on each agent that received an observation.
             actions = {
                 agent_id: agents[agent_id].act(observation, explore=True)
@@ -241,16 +233,9 @@
             total_step += 1
             observations = next_observations
 
-<<<<<<< HEAD
         episode.record_episode(
-            old_episode, eval_info["eval_rate"]
+            eval_info["eval_rate"]
         )  # Add scenario in loginfo
-        old_episode = episode
-
-        # print("Reached goal: ", episode.info[episode.active_tag]["000"].data["reached_goal"])
-        if (episode.index + 1) % eval_info["eval_rate"] == 0:
-            episode.record_tensorboard(record_by_episode=True)
-            old_episode = None
 
         if grade_mode:
             episode.record_density_tensorboard(scenario)
@@ -260,28 +245,6 @@
             ) = agent_coordinator.calculate_average_scenario_passed(
                 episode, total_scenarios_passed, agents, average_scenarios_passed
             )
-
-        if eval_info["eval_episodes"] != 0:
-            # Perform the evaluation check.
-            evaluation_check(
-                agents=agents,
-                agent_ids=agent_ids,
-                policy_classes=agent_classes,
-                episode=episode,
-                log_dir=log_dir,
-                max_episode_steps=max_episode_steps,
-                episode_count=episode_count,
-                grade_mode=grade_mode,
-                agent_coordinator=agent_coordinator,
-                **eval_info,
-                **env.info,
-            )
-
-        episode_count += 1
-=======
-        episode.record_episode()
-        episode.record_tensorboard()
->>>>>>> 64ae798b
 
         if finished:
             break
