# MIT License
#
# Copyright (C) 2021. Huawei Technologies Co., Ltd. All rights reserved.
#
# Permission is hereby granted, free of charge, to any person obtaining a copy
# of this software and associated documentation files (the "Software"), to deal
# in the Software without restriction, including without limitation the rights
# to use, copy, modify, merge, publish, distribute, sublicense, and/or sell
# copies of the Software, and to permit persons to whom the Software is
# furnished to do so, subject to the following conditions:
#
# The above copyright notice and this permission notice shall be included in
# all copies or substantial portions of the Software.
#
# THE SOFTWARE IS PROVIDED "AS IS", WITHOUT WARRANTY OF ANY KIND, EXPRESS OR
# IMPLIED, INCLUDING BUT NOT LIMITED TO THE WARRANTIES OF MERCHANTABILITY,
# FITNESS FOR A PARTICULAR PURPOSE AND NONINFRINGEMENT. IN NO EVENT SHALL THE
# AUTHORS OR COPYRIGHT HOLDERS BE LIABLE FOR ANY CLAIM, DAMAGES OR OTHER
# LIABILITY, WHETHER IN AN ACTION OF CONTRACT, TORT OR OTHERWISE, ARISING FROM,
# OUT OF OR IN CONNECTION WITH THE SOFTWARE OR THE USE OR OTHER DEALINGS IN
# THE SOFTWARE.
import json
import os
import sys

from ultra.utils.ray import default_ray_kwargs

# Set environment to better support Ray
os.environ["MKL_NUM_THREADS"] = "1"
import argparse
import pickle
import time

import dill
import gym
import psutil
import ray
import torch
import matplotlib.pyplot as plt

from smarts.zoo.registry import make
<<<<<<< HEAD
from ultra.evaluate import evaluation_check
from ultra.utils.common import str_to_bool
=======
from ultra.evaluate import evaluation_check, collect_evaluations
>>>>>>> bb558a2f
from ultra.utils.episode import episodes
from ultra.utils.coordinator import Coordinator, CurriculumInfo, ScenarioDataHandler

num_gpus = 1 if torch.cuda.is_available() else 0


def train(
    scenario_info,
    num_episodes,
    policy_classes,
    max_episode_steps,
    eval_info,
    timestep_sec,
    headless,
    seed,
    log_dir,
    grade_mode,
    gb_info,
    policy_ids=None,
):
    torch.set_num_threads(1)
    total_step = 0
    finished = False
    evaluation_task_ids = dict()

    # Make agent_ids in the form of 000, 001, ..., 010, 011, ..., 999, 1000, ...;
    # or use the provided policy_ids if available.
    agent_ids = (
        ["0" * max(0, 3 - len(str(i))) + str(i) for i in range(len(policy_classes))]
        if not policy_ids
        else policy_ids
    )
    # Ensure there is an ID for each policy, and a policy for each ID.
    assert len(agent_ids) == len(policy_classes), (
        "The number of agent IDs provided ({}) must be equal to "
        "the number of policy classes provided ({}).".format(
            len(agent_ids), len(policy_classes)
        )
    )

    # Assign the policy classes to their associated ID.
    agent_classes = {
        agent_id: policy_class
        for agent_id, policy_class in zip(agent_ids, policy_classes)
    }
    # Create the agent specifications matched with their associated ID.
    agent_specs = {
        agent_id: make(locator=policy_class, max_episode_steps=max_episode_steps)
        for agent_id, policy_class in agent_classes.items()
    }
    # Create the agents matched with their associated ID.
    agents = {
        agent_id: agent_spec.build_agent()
        for agent_id, agent_spec in agent_specs.items()
    }

    # Define an 'etag' for this experiment's data directory based off policy_classes.
    # E.g. From a ["ultra.baselines.dqn:dqn-v0", "ultra.baselines.ppo:ppo-v0"]
    # policy_classes list, transform it to an etag of "dqn-v0:ppo-v0".
    etag = ":".join([policy_class.split(":")[-1] for policy_class in policy_classes])

    CurriculumInfo.initialize(gb_info["gb_curriculum_dir"]) # Applicable to both non-gb and gb cases

    if grade_mode:
        agent_coordinator, scenario_info = gb_setup(gb_info, num_episodes)
        scenario_data_handler = ScenarioDataHandler("Train")
        if (num_episodes % agent_coordinator.get_num_of_grades() == 0):
            num_episodes += 1
            print("New max episodes (due to end case):", num_episodes)
    else:
        print("\n------------ GRADE MODE : Disabled ------------\n")
        agent_coordinator = None
        scenario_data_handler = ScenarioDataHandler("Train")

    # Create the environment.
    env = gym.make(
        "ultra.env:ultra-v0",
        agent_specs=agent_specs,
        scenario_info=scenario_info,
        headless=headless,
        timestep_sec=timestep_sec,
        seed=seed,
        grade_mode=grade_mode,
    )

    old_episode = None

<<<<<<< HEAD
    average_scenarios_passed = 0.0
    total_scenarios_passed = 0.0
    # CurriculumInfo.initialize()

    old_episode = None
    asp_list = []
    asp_list_two = []
    for episode in episodes(num_episodes, etag=etag, log_dir=log_dir):
        if grade_mode:
            graduate = agent_coordinator.graduate(
                episode.index, average_scenarios_passed
            )
            if graduate == True:
                observations, scenario = env.reset(True, agent_coordinator.get_grade())
                average_scenarios_passed = 0.0
                grade_size = agent_coordinator.get_grade_size()
                scenario_data_handler.display_grade_scenario_distribution(grade_size)
                scenario_data_handler.save_grade_density(grade_size)
                agent_coordinator.episode_per_grade = 0
                agent_coordinator.end_warmup = False
            else:
                observations, scenario = env.reset()

            if agent_coordinator.check_cycle_condition(episode.index):
                print("No cycling of grades -> run completed")
                break

            if agent_coordinator.end_warmup == True:
                density_counter = scenario_data_handler.record_density_data(
                    scenario["scenario_density"]
                )
                scenario["density_counter"] = density_counter
            # print("agent_coordinator.episode_per_grade:", agent_coordinator.episode_per_grade)
        else:
            # Reset the environment and retrieve the initial observations.
            observations, scenario = env.reset()
            density_counter = scenario_data_handler.record_density_data(
                    scenario["scenario_density"]
            )

=======
    old_episode = None
    for episode in episodes(num_episodes, etag=etag, log_dir=log_dir):

        # Reset the environment and retrieve the initial observations.
        observations = env.reset()
>>>>>>> bb558a2f
        dones = {"__all__": False}
        infos = None
        episode.reset()
        experiment_dir = episode.experiment_dir

        # Save relevant agent metadata.
        if not os.path.exists(f"{experiment_dir}/agent_metadata.pkl"):
            if not os.path.exists(experiment_dir):
                os.makedirs(experiment_dir)
            with open(f"{experiment_dir}/agent_metadata.pkl", "wb") as metadata_file:
                dill.dump(
                    {
                        "agent_ids": agent_ids,
                        "agent_classes": agent_classes,
                        "agent_specs": agent_specs,
                    },
                    metadata_file,
                    pickle.HIGHEST_PROTOCOL,
                )

<<<<<<< HEAD
        if (eval_info["eval_episodes"] != 0):
            # Perform the evaluation check.
            evaluation_check(
                agents=agents,
                agent_ids=agent_ids,
                policy_classes=agent_classes,
                episode=episode,
                log_dir=log_dir,
                max_episode_steps=max_episode_steps,
                grade_mode=grade_mode,
                agent_coordinator=agent_coordinator,
                **eval_info,
                **env.info,
            )
=======
        evaluation_check(
            agents=agents,
            agent_ids=agent_ids,
            policy_classes=agent_classes,
            episode=episode,
            log_dir=log_dir,
            max_episode_steps=max_episode_steps,
            evaluation_task_ids=evaluation_task_ids,
            **eval_info,
            **env.info,
        )

        collect_evaluations(evaluation_task_ids=evaluation_task_ids)
>>>>>>> bb558a2f

        while not dones["__all__"]:
            # Break if any of the agent's step counts is 1000000 or greater.
            if any([episode.get_itr(agent_id) >= 1000000 for agent_id in agents]):
                finished = True
                break
            # Request and perform actions on each agent that received an observation.
            actions = {
                agent_id: agents[agent_id].act(observation, explore=True)
                for agent_id, observation in observations.items()
            }
            next_observations, rewards, dones, infos = env.step(actions)

            # Active agents are those that receive observations in this step and the next
            # step. Step each active agent (obtaining their network loss if applicable).
            active_agent_ids = observations.keys() & next_observations.keys()
            loss_outputs = {
                agent_id: agents[agent_id].step(
                    state=observations[agent_id],
                    action=actions[agent_id],
                    reward=rewards[agent_id],
                    next_state=next_observations[agent_id],
                    done=dones[agent_id],
                    info=infos[agent_id],
                )
                for agent_id in active_agent_ids
            }

            # Record the data from this episode.
            episode.record_step(
                agent_ids_to_record=active_agent_ids,
                infos=infos,
                rewards=rewards,
                total_step=total_step,
                loss_outputs=loss_outputs,
            )

            # Update variables for the next step.
            total_step += 1
            observations = next_observations

<<<<<<< HEAD
        episode.record_episode() # record_by_episode option available as well
=======
        episode.record_episode()
>>>>>>> bb558a2f
        episode.record_tensorboard()

        if (grade_mode == True) and (agent_coordinator.end_warmup == True):
            episode.record_density_tensorboard(scenario)

        if grade_mode == True:
            if agent_coordinator.end_warmup == True:
                (
                    average_scenarios_passed,
                    total_scenarios_passed,
                ) = Coordinator.calculate_average_scenario_passed(
                    episode, total_scenarios_passed, agents, average_scenarios_passed
                )
                if ((episode.index + 1) % CurriculumInfo.pass_based_sample_rate == 0): # Set sample rate as in gb curriculum config
                    print(
                        f"({episode.index + 1}) AVERAGE SCENARIOS PASSED: {average_scenarios_passed}"
                    )
                    asp_list_two.append(tuple((episode.index + 1, average_scenarios_passed)))
        else:
            (
                average_scenarios_passed,
                total_scenarios_passed,
            ) = Coordinator.calculate_average_scenario_passed(
                episode, total_scenarios_passed, agents, average_scenarios_passed
            )
            if ((episode.index + 1) % 30 == 0): # Set sample rate as in gb curriculum config
                print(
                    f"({episode.index + 1}) AVERAGE SCENARIOS PASSED: {average_scenarios_passed}"
                )
                asp_list.append(tuple((episode.index + 1, average_scenarios_passed)))
        
        if finished:
            break

<<<<<<< HEAD
    # print(agent_coordinator.get_checkpoints())

    if not grade_mode:
        scenario_data_handler.display_grade_scenario_distribution(num_episodes)
        scenario_data_handler.save_grade_density(num_episodes)
    
    filepath = os.path.join(episode.experiment_dir, "Train.csv")
    scenario_data_handler.plot_densities_data(filepath)
    print(scenario_data_handler.overall_densities_counter)

    print("(one) Average scenarios passed list:", asp_list)
    print("(two) Average scenarios passed list:", asp_list_two)
    
=======
    # Wait on the remaining evaluations to finish.
    while collect_evaluations(evaluation_task_ids):
        time.sleep(0.1)

>>>>>>> bb558a2f
    env.close()

def gb_setup(gb_info, num_episodes):
    agent_coordinator = Coordinator(num_episodes)
    # To build all scenarios from all grades
    if gb_info["gb_build_scenarios"]:
        agent_coordinator.build_all_scenarios(
            gb_info["gb_scenarios_root_dir"], gb_info["gb_scenarios_save_dir"]
        )
    print(
        "\n------------ GRADE MODE : Enabled ------------\n Number of Intervals (grades):",
        agent_coordinator.get_num_of_grades(),
    )
    agent_coordinator.next_grade()
    scenario_info = tuple(agent_coordinator.get_grade())
    return agent_coordinator, scenario_info


if __name__ == "__main__":
    parser = argparse.ArgumentParser("intersection-training")
    parser.add_argument(
        "--task", help="Tasks available : [0, 1, 2]", type=str, default="1"
    )
    parser.add_argument(
        "--level",
        help="Levels available : [easy, medium, hard, no-traffic]",
        type=str,
        default="easy",
    )
    parser.add_argument(
        "--policy",
        help="Policies available : [ppo, sac, td3, dqn, bdqn]",
        type=str,
        default="sac",
    )
    parser.add_argument(
        "--episodes", help="Number of training episodes", type=int, default=1000000
    )
    parser.add_argument(
        "--max-episode-steps",
        help="Maximum number of steps per episode",
        type=int,
        default=200,
    )
    parser.add_argument(
        "--timestep", help="Environment timestep (sec)", type=float, default=0.1
    )
    parser.add_argument(
        "--headless", help="Run without envision", type=str_to_bool, default="True"
    )
    parser.add_argument(
        "--eval-episodes", help="Number of evaluation episodes", type=int, default=200
    )
    parser.add_argument(
        "--eval-rate",
<<<<<<< HEAD
        help="Evaluation rate based on number of episodes",
        type=int,
        default=100,
=======
        help="The number of training episodes to wait before running the evaluation",
        type=int,
        default=200,
>>>>>>> bb558a2f
    )
    parser.add_argument(
        "--seed",
        help="Environment seed",
        default=2,
        type=int,
    )
    parser.add_argument(
        "--log-dir",
        help="Log directory location",
        default="logs",
        type=str,
    )
    parser.add_argument(
        "--policy-ids",
        help="Name of each specified policy",
        default=None,
        type=str,
    )
    parser.add_argument(
        "--gb-mode",
        help="Toggle grade based mode",
        default="False",
        type=str_to_bool,
    )
    parser.add_argument(
        "--gb-curriculum-dir",
        help="local path to grade based (GB) curriculum dir. Local path is path from ultra/",
        type=str,
        default="../scenarios/grade_based_curriculum/",
    )
    parser.add_argument(
        "--gb-build-scenarios",
        help="Build all scenarios from curriculum",
        default="False",
        type=str_to_bool,
    )
    parser.add_argument(
        "--gb-scenarios-root-dir",
        help="Root directory where gb tasks are stored",
        type=str,
        default="ultra/scenarios",
    )
    parser.add_argument(
        "--gb-scenarios-save-dir",
        help="Save the scenarios in specified directory",
        type=str,
        default=None,
    )

    base_dir = os.path.dirname(__file__)
    pool_path = os.path.join(base_dir, "agent_pool.json")
    args = parser.parse_args()

    # Obtain the policy class strings for each specified policy.
    policy_classes = []
    with open(pool_path, "r") as f:
        data = json.load(f)
        for policy in args.policy.split(","):
            if policy in data["agents"].keys():
                policy_classes.append(
                    data["agents"][policy]["path"]
                    + ":"
                    + data["agents"][policy]["locator"]
                )
            else:
                raise ImportError("Invalid policy name. Please try again")

    # Obtain the policy class IDs from the arguments.
    policy_ids = args.policy_ids.split(",") if args.policy_ids else None

    ray.init()
<<<<<<< HEAD
    ray.wait(
        [
            train.remote(
                scenario_info=(args.task, args.level),
                num_episodes=int(args.episodes),
                max_episode_steps=int(args.max_episode_steps),
                eval_info={
                    "eval_rate": int(args.eval_rate),
                    "eval_episodes": int(args.eval_episodes),
                },
                timestep_sec=float(args.timestep),
                headless=args.headless,
                policy_classes=policy_classes,
                seed=args.seed,
                log_dir=args.log_dir,
                grade_mode=args.gb_mode,
                gb_info={
                    "gb_curriculum_dir": args.gb_curriculum_dir,
                    "gb_build_scenarios": args.gb_build_scenarios,
                    "gb_scenarios_root_dir": args.gb_scenarios_root_dir,
                    "gb_scenarios_save_dir": args.gb_scenarios_save_dir,
                },
                policy_ids=policy_ids,
            )
        ]
=======
    train(
        scenario_info=(args.task, args.level),
        num_episodes=int(args.episodes),
        max_episode_steps=int(args.max_episode_steps),
        eval_info={
            "eval_rate": float(args.eval_rate),
            "eval_episodes": int(args.eval_episodes),
        },
        timestep_sec=float(args.timestep),
        headless=args.headless,
        policy_classes=policy_classes,
        seed=args.seed,
        log_dir=args.log_dir,
        policy_ids=policy_ids,
>>>>>>> bb558a2f
    )<|MERGE_RESOLUTION|>--- conflicted
+++ resolved
@@ -39,12 +39,8 @@
 import matplotlib.pyplot as plt
 
 from smarts.zoo.registry import make
-<<<<<<< HEAD
-from ultra.evaluate import evaluation_check
 from ultra.utils.common import str_to_bool
-=======
 from ultra.evaluate import evaluation_check, collect_evaluations
->>>>>>> bb558a2f
 from ultra.utils.episode import episodes
 from ultra.utils.coordinator import Coordinator, CurriculumInfo, ScenarioDataHandler
 
@@ -132,7 +128,6 @@
 
     old_episode = None
 
-<<<<<<< HEAD
     average_scenarios_passed = 0.0
     total_scenarios_passed = 0.0
     # CurriculumInfo.initialize()
@@ -173,13 +168,6 @@
                     scenario["scenario_density"]
             )
 
-=======
-    old_episode = None
-    for episode in episodes(num_episodes, etag=etag, log_dir=log_dir):
-
-        # Reset the environment and retrieve the initial observations.
-        observations = env.reset()
->>>>>>> bb558a2f
         dones = {"__all__": False}
         infos = None
         episode.reset()
@@ -200,28 +188,14 @@
                     pickle.HIGHEST_PROTOCOL,
                 )
 
-<<<<<<< HEAD
-        if (eval_info["eval_episodes"] != 0):
-            # Perform the evaluation check.
-            evaluation_check(
-                agents=agents,
-                agent_ids=agent_ids,
-                policy_classes=agent_classes,
-                episode=episode,
-                log_dir=log_dir,
-                max_episode_steps=max_episode_steps,
-                grade_mode=grade_mode,
-                agent_coordinator=agent_coordinator,
-                **eval_info,
-                **env.info,
-            )
-=======
         evaluation_check(
             agents=agents,
             agent_ids=agent_ids,
             policy_classes=agent_classes,
             episode=episode,
             log_dir=log_dir,
+            grade_mode=grade_mode,
+            agent_coordinator=agent_coordinator,
             max_episode_steps=max_episode_steps,
             evaluation_task_ids=evaluation_task_ids,
             **eval_info,
@@ -229,7 +203,6 @@
         )
 
         collect_evaluations(evaluation_task_ids=evaluation_task_ids)
->>>>>>> bb558a2f
 
         while not dones["__all__"]:
             # Break if any of the agent's step counts is 1000000 or greater.
@@ -271,11 +244,7 @@
             total_step += 1
             observations = next_observations
 
-<<<<<<< HEAD
-        episode.record_episode() # record_by_episode option available as well
-=======
         episode.record_episode()
->>>>>>> bb558a2f
         episode.record_tensorboard()
 
         if (grade_mode == True) and (agent_coordinator.end_warmup == True):
@@ -310,7 +279,6 @@
         if finished:
             break
 
-<<<<<<< HEAD
     # print(agent_coordinator.get_checkpoints())
 
     if not grade_mode:
@@ -324,12 +292,10 @@
     print("(one) Average scenarios passed list:", asp_list)
     print("(two) Average scenarios passed list:", asp_list_two)
     
-=======
     # Wait on the remaining evaluations to finish.
     while collect_evaluations(evaluation_task_ids):
         time.sleep(0.1)
 
->>>>>>> bb558a2f
     env.close()
 
 def gb_setup(gb_info, num_episodes):
@@ -385,15 +351,9 @@
     )
     parser.add_argument(
         "--eval-rate",
-<<<<<<< HEAD
-        help="Evaluation rate based on number of episodes",
-        type=int,
-        default=100,
-=======
         help="The number of training episodes to wait before running the evaluation",
         type=int,
         default=200,
->>>>>>> bb558a2f
     )
     parser.add_argument(
         "--seed",
@@ -466,39 +426,12 @@
     policy_ids = args.policy_ids.split(",") if args.policy_ids else None
 
     ray.init()
-<<<<<<< HEAD
-    ray.wait(
-        [
-            train.remote(
-                scenario_info=(args.task, args.level),
-                num_episodes=int(args.episodes),
-                max_episode_steps=int(args.max_episode_steps),
-                eval_info={
-                    "eval_rate": int(args.eval_rate),
-                    "eval_episodes": int(args.eval_episodes),
-                },
-                timestep_sec=float(args.timestep),
-                headless=args.headless,
-                policy_classes=policy_classes,
-                seed=args.seed,
-                log_dir=args.log_dir,
-                grade_mode=args.gb_mode,
-                gb_info={
-                    "gb_curriculum_dir": args.gb_curriculum_dir,
-                    "gb_build_scenarios": args.gb_build_scenarios,
-                    "gb_scenarios_root_dir": args.gb_scenarios_root_dir,
-                    "gb_scenarios_save_dir": args.gb_scenarios_save_dir,
-                },
-                policy_ids=policy_ids,
-            )
-        ]
-=======
     train(
         scenario_info=(args.task, args.level),
         num_episodes=int(args.episodes),
         max_episode_steps=int(args.max_episode_steps),
         eval_info={
-            "eval_rate": float(args.eval_rate),
+            "eval_rate": int(args.eval_rate),
             "eval_episodes": int(args.eval_episodes),
         },
         timestep_sec=float(args.timestep),
@@ -506,6 +439,13 @@
         policy_classes=policy_classes,
         seed=args.seed,
         log_dir=args.log_dir,
+        grade_mode=args.gb_mode,
+        gb_info={
+            "gb_curriculum_dir": args.gb_curriculum_dir,
+            "gb_build_scenarios": args.gb_build_scenarios,
+            "gb_scenarios_root_dir": args.gb_scenarios_root_dir,
+            "gb_scenarios_save_dir": args.gb_scenarios_save_dir,
+        },
         policy_ids=policy_ids,
->>>>>>> bb558a2f
-    )+    )
+    