--- conflicted
+++ resolved
@@ -44,11 +44,6 @@
 num_gpus = 1 if torch.cuda.is_available() else 0
 
 
-<<<<<<< HEAD
-@ray.remote(num_gpus=num_gpus / 2, max_calls=1)
-=======
-#@ray.remote(num_gpus=num_gpus / 2, max_calls=1)
->>>>>>> 5d00198c
 def train(
     scenario_info,
     num_episodes,
@@ -144,28 +139,18 @@
             episode=episode,
             log_dir=log_dir,
             max_episode_steps=max_episode_steps,
-<<<<<<< HEAD
-=======
             evaluation_task_ids=evaluation_task_ids,
->>>>>>> 5d00198c
             **eval_info,
             **env.info,
         )
 
-<<<<<<< HEAD
-=======
         collect_evaluations(evaluation_task_ids=evaluation_task_ids)
 
->>>>>>> 5d00198c
         while not dones["__all__"]:
             # Break if any of the agent's step counts is 1000000 or greater.
             if any([episode.get_itr(agent_id) >= 1000000 for agent_id in agents]):
                 finished = True
                 break
-<<<<<<< HEAD
-=======
-
->>>>>>> 5d00198c
             # Request and perform actions on each agent that received an observation.
             actions = {
                 agent_id: agents[agent_id].act(observation, explore=True)
@@ -296,26 +281,6 @@
     policy_ids = args.policy_ids.split(",") if args.policy_ids else None
 
     ray.init()
-<<<<<<< HEAD
-    ray.wait(
-        [
-            train.remote(
-                scenario_info=(args.task, args.level),
-                num_episodes=int(args.episodes),
-                max_episode_steps=int(args.max_episode_steps),
-                eval_info={
-                    "eval_rate": int(args.eval_rate),
-                    "eval_episodes": int(args.eval_episodes),
-                },
-                timestep_sec=float(args.timestep),
-                headless=args.headless,
-                policy_classes=policy_classes,
-                seed=args.seed,
-                log_dir=args.log_dir,
-                policy_ids=policy_ids,
-            )
-        ]
-=======
     train(
         scenario_info=(args.task, args.level),
         num_episodes=int(args.episodes),
@@ -330,5 +295,4 @@
         seed=args.seed,
         log_dir=args.log_dir,
         policy_ids=policy_ids,
->>>>>>> 5d00198c
     )