# MIT License
#
# Copyright (C) 2021. Huawei Technologies Co., Ltd. All rights reserved.
#
# Permission is hereby granted, free of charge, to any person obtaining a copy
# of this software and associated documentation files (the "Software"), to deal
# in the Software without restriction, including without limitation the rights
# to use, copy, modify, merge, publish, distribute, sublicense, and/or sell
# copies of the Software, and to permit persons to whom the Software is
# furnished to do so, subject to the following conditions:
#
# The above copyright notice and this permission notice shall be included in
# all copies or substantial portions of the Software.
#
# THE SOFTWARE IS PROVIDED "AS IS", WITHOUT WARRANTY OF ANY KIND, EXPRESS OR
# IMPLIED, INCLUDING BUT NOT LIMITED TO THE WARRANTIES OF MERCHANTABILITY,
# FITNESS FOR A PARTICULAR PURPOSE AND NONINFRINGEMENT. IN NO EVENT SHALL THE
# AUTHORS OR COPYRIGHT HOLDERS BE LIABLE FOR ANY CLAIM, DAMAGES OR OTHER
# LIABILITY, WHETHER IN AN ACTION OF CONTRACT, TORT OR OTHERWISE, ARISING FROM,
# OUT OF OR IN CONNECTION WITH THE SOFTWARE OR THE USE OR OTHER DEALINGS IN
# THE SOFTWARE.
from collections import deque
import copy
import glob
import math
import pathlib
from itertools import cycle
from sys import path
from typing import Dict, List, Tuple, Sequence, Union

import numpy as np
import yaml, inspect
from scipy.spatial import distance

from smarts.core.scenario import Scenario
from smarts.core.sensors import Observation, TopDownRGB
from smarts.env.hiway_env import HiWayEnv
import ultra.adapters as adapters
from ultra.baselines.common.yaml_loader import load_yaml

path.append("./ultra")

_CONFIG_FILE = "config.yaml"

_STACK_SIZE = 4


class UltraEnv(HiWayEnv):
    def __init__(
        self,
        agent_specs,
        scenario_info,
        headless,
        timestep_sec,
        seed,
        eval_mode=False,
        ordered_scenarios=False,
    ):
        self.scenario_info = scenario_info
        self.headless = headless
        self.timestep_sec = timestep_sec
        self.smarts_observations_stack = deque(maxlen=_STACK_SIZE)

        scenarios = UltraEnv.get_scenarios_from_scenario_info(scenario_info, eval_mode)

        super().__init__(
            scenarios=scenarios,
            agent_specs=agent_specs,
            headless=headless,
            timestep_sec=timestep_sec,
            seed=seed,
            visdom=False,
        )

        if ordered_scenarios:
            scenario_roots = []
            for root in scenarios:
                if Scenario.is_valid_scenario(root):
                    # The case that this is a scenario root
                    scenario_roots.append(root)
                else:
                    # The case that there this is a directory of scenarios: find each of the roots
                    scenario_roots.extend(Scenario.discover_scenarios(root))
            # Also see `smarts.env.HiwayEnv`
            self._scenarios_iterator = cycle(
                Scenario.variations_for_all_scenario_roots(
                    scenario_roots, list(agent_specs.keys())
                )
            )

    def step(self, agent_actions):
        agent_actions = {
            agent_id: self._agent_specs[agent_id].action_adapter(action)
            for agent_id, action in agent_actions.items()
        }

        smarts_observations, rewards, agent_dones, extras = self._smarts.step(
            agent_actions
        )

        self.smarts_observations_stack.append(copy.deepcopy(smarts_observations))
        observations = self._adapt_smarts_observations(smarts_observations)

        infos = {
            agent_id: {"score": value, "env_obs": observations[agent_id]}
            for agent_id, value in extras["scores"].items()
        }

        for agent_id in observations:
            agent_spec = self._agent_specs[agent_id]
            observation = observations[agent_id]
            reward = rewards[agent_id]
            info = infos[agent_id]

            rewards[agent_id] = agent_spec.reward_adapter(observation, reward)
            observations[agent_id] = agent_spec.observation_adapter(observation)
            infos[agent_id] = agent_spec.info_adapter(observation, reward, info)

        for done in agent_dones.values():
            self._dones_registered += 1 if done else 0

        agent_dones["__all__"] = self._dones_registered == len(self._agent_specs)

        return observations, rewards, agent_dones, infos

    def reset(self):
        scenario = next(self._scenarios_iterator)

        self._dones_registered = 0
        smarts_observations = self._smarts.reset(scenario)

        for _ in range(_STACK_SIZE):
            self.smarts_observations_stack.append(copy.deepcopy(smarts_observations))
        observations = self._adapt_smarts_observations(smarts_observations)

        observations = {
            agent_id: self._agent_specs[agent_id].observation_adapter(obs)
            for agent_id, obs in observations.items()
        }

        return observations

    @staticmethod
    def get_scenarios_from_scenario_info(
        scenario_info: Union[Tuple[str, str], Sequence[str]], eval_mode: bool = False
    ) -> List[str]:
        """Finds all scenarios from a given (task, level) tuple, or sequence of scenario
        directories.

        Args:
            scenario_info (Union[Tuple[str, str], Sequence[str]]): Either a tuple of
                two strings (task, level) that describe the scenarios of the specific
                task and level, or a sequence of scenario directory strings.
            eval_mode (bool): Used only when obtaining scenarios from a (task, level)
                tuple. This determines whether to return the evaluation scenarios of the
                specified task's level. Training scenarios are returned by default.

        Returns:
            List[str]: A list of scenario directory strings.
        """
<<<<<<< HEAD
        try:
            # Attempt to load scenarios from a (task, level) tuple.
            task, level = scenario_info
            base_dir = pathlib.Path(__file__).parent.parent
            task_config_path = base_dir / _CONFIG_FILE

            with open(task_config_path, "r") as tasks_file:
                tasks = yaml.safe_load(tasks_file)["tasks"]
            scenario_paths = tasks[f"task{task}"][level]

            scenario_paths["train"] = (base_dir / scenario_paths["train"]).resolve()
            scenario_paths["test"] = (base_dir / scenario_paths["test"]).resolve()

            if not eval_mode:
                scenarios = glob.glob(f"{scenario_paths['train']}")
            else:
                scenarios = glob.glob(f"{scenario_paths['test']}")
        except (KeyError, ValueError):
            # Treat scenario_info as a list of scenario directories.
            scenarios = scenario_info
        except Exception as exception:
            # Otherwise, something else has gone wrong.
            raise exception
=======
        task_id, task_level = scenario_info[0], scenario_info[1]

        base_dir = os.path.join(os.path.dirname(__file__), "../")
        config_path = os.path.join(base_dir, _CONFIG_FILE)

        with open(config_path, "r") as task_file:
            tasks = yaml.safe_load(task_file)["tasks"]
            scenario_paths = tasks[f"task{task_id}"][task_level]

        scenario_paths["train"] = os.path.join(base_dir, scenario_paths["train"])
        scenario_paths["test"] = os.path.join(base_dir, scenario_paths["test"])

        if not self.eval_mode:
            scenarios = glob.glob(f"{scenario_paths['train']}")
        else:
            scenarios = glob.glob(f"{scenario_paths['test']}")
>>>>>>> b1269e18

        return scenarios

    @property
    def info(self):
        return {
            "scenario_info": self.scenario_info,
            "timestep_sec": self.timestep_sec,
            "headless": self.headless,
        }

    def _adapt_smarts_observations(
        self, current_observations: Dict[str, Observation]
    ) -> Dict[str, Observation]:
        """Adapts the observations received from the SMARTS simulator.

        The ULTRA environment slightly adapts the simulator observations by:
        - Stacking the TopDownRGB component's data of each observation if the TopDownRGB
          component of the observation is not None.

        Args:
            current_observations (Dict[str, Observation]): The current simulator
                observations.

        Returns:
            Dict[str, Observation]: The adapted current observations.
        """
        for agent_id, current_observation in current_observations.items():
            if current_observation.top_down_rgb:
                # This agent's observation contains a TopDownRGB, stack its data.
                current_top_down_rgb = current_observation.top_down_rgb

                top_down_rgb_data = []
                for observations in self.smarts_observations_stack:
                    if agent_id in observations:
                        top_down_rgb_data.append(
                            observations[agent_id].top_down_rgb.data
                        )
                    else:
                        # Use the current observation's TopDownRGB data if this agent
                        # doesn't have previous observations to use to build the stack.
                        top_down_rgb_data.append(current_top_down_rgb.data)
                stacked_top_down_rgb_data = np.stack(top_down_rgb_data)

                # Create the new TopDownRGB with stacked data.
                stacked_top_down_rgb = TopDownRGB(
                    metadata=current_top_down_rgb.metadata,
                    data=stacked_top_down_rgb_data,
                )

                current_observations[agent_id].top_down_rgb = stacked_top_down_rgb

        return current_observations<|MERGE_RESOLUTION|>--- conflicted
+++ resolved
@@ -158,7 +158,6 @@
         Returns:
             List[str]: A list of scenario directory strings.
         """
-<<<<<<< HEAD
         try:
             # Attempt to load scenarios from a (task, level) tuple.
             task, level = scenario_info
@@ -182,24 +181,6 @@
         except Exception as exception:
             # Otherwise, something else has gone wrong.
             raise exception
-=======
-        task_id, task_level = scenario_info[0], scenario_info[1]
-
-        base_dir = os.path.join(os.path.dirname(__file__), "../")
-        config_path = os.path.join(base_dir, _CONFIG_FILE)
-
-        with open(config_path, "r") as task_file:
-            tasks = yaml.safe_load(task_file)["tasks"]
-            scenario_paths = tasks[f"task{task_id}"][task_level]
-
-        scenario_paths["train"] = os.path.join(base_dir, scenario_paths["train"])
-        scenario_paths["test"] = os.path.join(base_dir, scenario_paths["test"])
-
-        if not self.eval_mode:
-            scenarios = glob.glob(f"{scenario_paths['train']}")
-        else:
-            scenarios = glob.glob(f"{scenario_paths['test']}")
->>>>>>> b1269e18
 
         return scenarios
 
