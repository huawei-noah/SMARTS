--- conflicted
+++ resolved
@@ -75,13 +75,12 @@
             policy_dir = "/".join(inspect.getfile(policy_class).split("/")[:-1])
             policy_params = load_yaml(f"{policy_dir}/params.yaml")
             social_vehicle_params = dict(
-<<<<<<< HEAD
                 encoder_key=policy_params["social_vehicles"]["encoder_key"],
                 social_policy_hidden_units=policy_params["social_vehicles"][
                     "social_policy_hidden_units"
                 ],
-                social_polciy_init_std=policy_params["social_vehicles"][
-                    "social_polciy_init_std"
+                social_policy_init_std=policy_params["social_vehicles"][
+                    "social_policy_init_std"
                 ],
                 num_social_features=policy_params["social_vehicles"][
                     "num_social_features"
@@ -89,15 +88,6 @@
                 seed=policy_params["social_vehicles"]["seed"],
                 observation_num_lookahead=policy_params["observation_num_lookahead"],
                 social_capacity=policy_params["social_vehicles"]["social_capacity"],
-=======
-                encoder_key="no_encoder",
-                social_policy_hidden_units=128,
-                social_policy_init_std=0.5,
-                num_social_features=4,
-                seed=2,
-                observation_num_lookahead=20,
-                social_capacity=10,
->>>>>>> 0a8e92ab
             )
             adapter = BaselineAdapter(social_vehicle_params=social_vehicle_params)
             spec = AgentSpec(
