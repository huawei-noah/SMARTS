--- conflicted
+++ resolved
@@ -95,26 +95,17 @@
             reward_type = adapters.type_from_string(
                 string_type=policy_params["reward_type"]
             )
-<<<<<<< HEAD
-
-            adapter_interface_requirements = adapters.required_interface_from_types(
-                action_type, observation_type, reward_type
-=======
             info_type = adapters.AdapterType.DefaultInfo
 
             adapter_interface_requirements = adapters.required_interface_from_types(
                 action_type, observation_type, reward_type, info_type
->>>>>>> d5f3900f
             )
             action_adapter = adapters.adapter_from_type(adapter_type=action_type)
             observation_adapter = adapters.adapter_from_type(
                 adapter_type=observation_type
             )
             reward_adapter = adapters.adapter_from_type(adapter_type=reward_type)
-<<<<<<< HEAD
-=======
             info_adapter = adapters.adapter_from_type(adapter_type=info_type)
->>>>>>> d5f3900f
 
             spec = AgentSpec(
                 interface=AgentInterface(
@@ -129,10 +120,7 @@
                 action_adapter=action_adapter,
                 observation_adapter=observation_adapter,
                 reward_adapter=reward_adapter,
-<<<<<<< HEAD
-=======
                 info_adapter=info_adapter,
->>>>>>> d5f3900f
             )
 
         return spec