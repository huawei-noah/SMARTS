tasks:
  task00: # unittest
    easy:
      train: "../tests/task/train_mock*"
      test:  "../tests/task/test_mock*"
    eval_test:
      train: "../tests/task/eval_test/train_*"
      test:  "../tests/task/eval_test/test_*"
  task00-multiagent: # unittest
    easy:
      train: "../tests/task/train_multiagent_mock*"
      test:  "../tests/task/test_multiagent_mock*"
    eval_test:
<<<<<<< HEAD
      train: "../tests/task/eval_test_multiagent/eval*"
      test:  "../tests/task/eval_test_multiagent/eval*"
  task00-gb: # unittest
    test_grade1:
      train: "../tests/gb_train_test/gb*"
      test:  "../tests/gb_train_test/gb*"
    test_grade2:
      train: "../tests/gb_train_test/gb*"
      test:  "../tests/gb_train_test/gb*"
    test_grade3:
      train: "../tests/gb_train_test/gb*"
      test:  "../tests/gb_train_test/gb*"
=======
      train: "../tests/task/eval_test_multiagent/train_*"
      test:  "../tests/task/eval_test_multiagent/test_*"
>>>>>>> afb77653
  task0:
    no-traffic:
      train: "scenarios/task1/train_no-traffic*"
      test:  "scenarios/task1/train_no-traffic*"
    easy:
      train: "scenarios/task1/train_easy*"
      test:  "scenarios/task1/train_easy*"
    medium:
      train: "scenarios/task1/train_medium*"
      test:  "scenarios/task1/train_medium*"
    hard:
      train: "scenarios/task1/train_hard*"
      test:  "scenarios/task1/train_hard*"
  task1:
    no-traffic:
      train: "scenarios/task1/train_no-traffic*"
      test:  "scenarios/task1/test_no-traffic*"
    easy:
      train: "scenarios/task1/train_easy*"
      test:  "scenarios/task1/test_easy*"
    medium:
      train: "scenarios/task1/train_medium*"
      test:  "scenarios/task1/test_medium*"
    hard:
      train: "scenarios/task1/train_hard*"
      test:  "scenarios/task1/test_hard*"
  task2:
    lo-hi:
      train: "scenarios/task2/train_lo-hi*"
      test:  "scenarios/task2/test_lo-hi*"
    hi-lo:
      train: "scenarios/task2/train_hi-lo*"
      test:  "scenarios/task2/test_hi-lo*"
  task3:
    grade1:
      train: "scenarios/task3/train_grade1*"
      test: "scenarios/task3/test_grade1*"
    grade2:
      train: "scenarios/task3/train_grade2*"
      test: "scenarios/task3/test_grade2*"
    grade3:
      train: "scenarios/task3/train_grade3*"
      test: "scenarios/task3/test_grade3*"
    grade4:
      train: "scenarios/task3/train_grade4*"
      test: "scenarios/task3/test_grade4*"
<|MERGE_RESOLUTION|>--- conflicted
+++ resolved
@@ -11,23 +11,8 @@
       train: "../tests/task/train_multiagent_mock*"
       test:  "../tests/task/test_multiagent_mock*"
     eval_test:
-<<<<<<< HEAD
-      train: "../tests/task/eval_test_multiagent/eval*"
-      test:  "../tests/task/eval_test_multiagent/eval*"
-  task00-gb: # unittest
-    test_grade1:
-      train: "../tests/gb_train_test/gb*"
-      test:  "../tests/gb_train_test/gb*"
-    test_grade2:
-      train: "../tests/gb_train_test/gb*"
-      test:  "../tests/gb_train_test/gb*"
-    test_grade3:
-      train: "../tests/gb_train_test/gb*"
-      test:  "../tests/gb_train_test/gb*"
-=======
       train: "../tests/task/eval_test_multiagent/train_*"
       test:  "../tests/task/eval_test_multiagent/test_*"
->>>>>>> afb77653
   task0:
     no-traffic:
       train: "scenarios/task1/train_no-traffic*"
