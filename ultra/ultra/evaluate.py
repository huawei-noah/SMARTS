--- conflicted
+++ resolved
@@ -55,22 +55,15 @@
     timestep_sec,
     headless,
     log_dir,
-<<<<<<< HEAD
     grade_mode,
     agent_coordinator=None,
-=======
     evaluation_task_ids,
->>>>>>> bb558a2f
 ):
     # Evaluate agents that have reached the eval_rate.
     agent_ids_to_evaluate = [
         agent_id
         for agent_id in agent_ids
-<<<<<<< HEAD
         if (episode.index + 1) % eval_rate == 0
-=======
-        if episode.index % eval_rate == 0
->>>>>>> bb558a2f
         and episode.last_eval_iterations[agent_id] != episode.index
     ]
 
@@ -88,30 +81,6 @@
         )
         agents[agent_id].save(checkpoint_directory)
 
-<<<<<<< HEAD
-        # Perform the evaluation on this agent and save the data.
-        evaluation_data.update(
-            ray.get(
-                [
-                    evaluate.remote(
-                        seed=episode.eval_count,
-                        experiment_dir=episode.experiment_dir,
-                        agent_ids=[agent_id],
-                        policy_classes={agent_id: policy_classes[agent_id]},
-                        checkpoint_dirs={agent_id: checkpoint_directory},
-                        scenario_info=scenario_info,
-                        num_episodes=eval_episodes,
-                        max_episode_steps=max_episode_steps,
-                        headless=headless,
-                        timestep_sec=timestep_sec,
-                        log_dir=log_dir,
-                        grade_mode=grade_mode,
-                        agent_coordinator=agent_coordinator,
-                        eval_mode=True,
-                    )
-                ]
-            )[0]
-=======
         evaluation_task_id = evaluate.remote(
             seed=episode.eval_count,
             experiment_dir=episode.experiment_dir,
@@ -124,6 +93,8 @@
             headless=headless,
             timestep_sec=timestep_sec,
             log_dir=log_dir,
+            grade_mode=grade_mode,
+            agent_coordinator=agent_coordinator,
             eval_mode=False,
         )
         evaluation_task_ids[evaluation_task_id] = (
@@ -136,7 +107,6 @@
         # Get the checkpoint directory for the current agent and save its model.
         checkpoint_directory = episode.checkpoint_dir(
             agent_id, episode.get_itr(agent_id)
->>>>>>> bb558a2f
         )
         agents[agent_id].save(checkpoint_directory)
 
@@ -163,7 +133,6 @@
         episode.eval_count += 1
         episode.last_eval_iterations[agent_id] = episode.get_itr(agent_id)
 
-<<<<<<< HEAD
     episode.eval_mode()
     episode.info[episode.active_tag] = evaluation_data
     episode.record_tensorboard()
@@ -213,7 +182,6 @@
     episode.record_tensorboard()
 
     episode.train_mode()
-=======
 
 def collect_evaluations(evaluation_task_ids: dict):
     ready_evaluation_task_ids, _ = ray.wait(list(evaluation_task_ids.keys()), timeout=0)
@@ -235,7 +203,6 @@
         episode.train_mode()
 
     return len(evaluation_task_ids) > 0
->>>>>>> bb558a2f
 
 
 # Number of GPUs should be split between remote functions.
@@ -252,12 +219,9 @@
     headless,
     timestep_sec,
     log_dir,
-<<<<<<< HEAD
     grade_mode,
     agent_coordinator=None,
     explore=False,
-=======
->>>>>>> bb558a2f
     eval_mode=True,
 ):
     torch.set_num_threads(1)
@@ -282,10 +246,7 @@
         headless=headless,
         timestep_sec=timestep_sec,
         seed=seed,
-<<<<<<< HEAD
         grade_mode=grade_mode,
-=======
->>>>>>> bb558a2f
         eval_mode=eval_mode,
     )
 
