--- conflicted
+++ resolved
@@ -218,13 +218,7 @@
                 agent_ids_to_record=infos.keys(), infos=infos, rewards=rewards
             )
 
-<<<<<<< HEAD
-        # TODO: How should we record the scenario name for evaluation?
         episode.record_episode(scenario_name)
-=======
-        episode.record_episode()
-        episode.record_scenario_name(env.scenario_log["scenario_map"])
->>>>>>> 91f38a87
 
         for agent_id, agent_data in episode.info[episode.active_tag].items():
             for key, value in agent_data.data.items():
