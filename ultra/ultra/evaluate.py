--- conflicted
+++ resolved
@@ -340,7 +340,6 @@
         + "-evaluation"
     )
 
-<<<<<<< HEAD
     for agent_id, checkpoint_directories in agent_checkpoint_directories.items():
         num_of_checkpoints = len(checkpoint_directories)
         ray.init()
@@ -370,48 +369,11 @@
                         )
                     ]
                 )[0]
-                episode.record_tensorboard(recording_step=1)
+                episode.record_tensorboard(recording_step=episode.index)
                 episode.eval_count += 1
         finally:
             time.sleep(1)
             ray.shutdown()
-=======
-    ray.init()
-    try:
-        for episode in episodes(
-            number_of_checkpoints,
-            etag=etag,
-            log_dir=log_dir,
-        ):
-            # Obtain a checkpoint directory for each agent.
-            current_checkpoint_directories = {
-                agent_id: agent_directories[episode.index]
-                for agent_id, agent_directories in agent_checkpoint_directories.items()
-            }
-            episode.eval_mode()
-            episode.info[episode.active_tag] = ray.get(
-                [
-                    evaluate.remote(
-                        experiment_dir=experiment_dir,
-                        agent_ids=agent_ids,
-                        policy_classes=policy_classes,
-                        seed=episode.eval_count,
-                        checkpoint_dirs=current_checkpoint_directories,
-                        scenario_info=scenario_info,
-                        num_episodes=num_episodes,
-                        max_episode_steps=max_episode_steps,
-                        timestep_sec=timestep,
-                        headless=headless,
-                        log_dir=log_dir,
-                    )
-                ]
-            )[0]
-            episode.record_tensorboard(recording_step=episode.index)
-            episode.eval_count += 1
-    finally:
-        time.sleep(1)
-        ray.shutdown()
->>>>>>> dd49350c
 
 
 if __name__ == "__main__":
