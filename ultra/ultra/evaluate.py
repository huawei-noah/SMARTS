# MIT License
#
# Copyright (C) 2021. Huawei Technologies Co., Ltd. All rights reserved.
#
# Permission is hereby granted, free of charge, to any person obtaining a copy
# of this software and associated documentation files (the "Software"), to deal
# in the Software without restriction, including without limitation the rights
# to use, copy, modify, merge, publish, distribute, sublicense, and/or sell
# copies of the Software, and to permit persons to whom the Software is
# furnished to do so, subject to the following conditions:
#
# The above copyright notice and this permission notice shall be included in
# all copies or substantial portions of the Software.
#
# THE SOFTWARE IS PROVIDED "AS IS", WITHOUT WARRANTY OF ANY KIND, EXPRESS OR
# IMPLIED, INCLUDING BUT NOT LIMITED TO THE WARRANTIES OF MERCHANTABILITY,
# FITNESS FOR A PARTICULAR PURPOSE AND NONINFRINGEMENT. IN NO EVENT SHALL THE
# AUTHORS OR COPYRIGHT HOLDERS BE LIABLE FOR ANY CLAIM, DAMAGES OR OTHER
# LIABILITY, WHETHER IN AN ACTION OF CONTRACT, TORT OR OTHERWISE, ARISING FROM,
# OUT OF OR IN CONNECTION WITH THE SOFTWARE OR THE USE OR OTHER DEALINGS IN
# THE SOFTWARE.
import os
import pickle
from typing import Sequence, Tuple

# Set environment to better support Ray
os.environ["MKL_NUM_THREADS"] = "1"
import argparse
import glob
import time
from pydoc import locate

import gym
import numpy as np
import ray
import torch

from smarts.zoo.registry import make
from ultra.utils.episode import LogInfo, episodes
from ultra.utils.ray import default_ray_kwargs

num_gpus = 1 if torch.cuda.is_available() else 0


def evaluation_check(
    agents,
    episode,
    agent_ids,
    policy_classes,
    eval_rate,
    eval_episodes,
    max_episode_steps,
    scenario_info,
    timestep_sec,
    headless,
    log_dir,
    evaluation_task_ids,
):
    # Evaluate agents that have reached the eval_rate.
    agent_ids_to_evaluate = [
        agent_id
        for agent_id in agent_ids
        if episode.index % eval_rate == 0
        and episode.last_eval_iterations[agent_id] != episode.index
    ]

    # Skip evaluation if there are no agents needing an evaluation.
    if len(agent_ids_to_evaluate) < 1:
        return

    if eval_episodes < 1:
        return

    for agent_id in agent_ids_to_evaluate:
        # Get the checkpoint directory for the current agent and save its model.
        checkpoint_directory = episode.checkpoint_dir(
            agent_id, episode.get_itr(agent_id)
        )
        agents[agent_id].save(checkpoint_directory)

        evaluation_train_task_id = evaluate.remote(
            seed=episode.eval_count,
            experiment_dir=episode.experiment_dir,
            agent_ids=[agent_id],
            policy_classes={agent_id: policy_classes[agent_id]},
            checkpoint_dirs={agent_id: checkpoint_directory},
            scenario_info=scenario_info,
            num_episodes=eval_episodes,
            max_episode_steps=max_episode_steps,
            headless=headless,
            timestep_sec=timestep_sec,
            log_dir=log_dir,
            eval_mode=False,
        )
        evaluation_task_id = evaluate.remote(
            seed=episode.eval_count,
            experiment_dir=episode.experiment_dir,
            agent_ids=[agent_id],
            policy_classes={agent_id: policy_classes[agent_id]},
            checkpoint_dirs={agent_id: checkpoint_directory},
            scenario_info=scenario_info,
            num_episodes=eval_episodes,
            max_episode_steps=max_episode_steps,
            headless=headless,
            timestep_sec=timestep_sec,
            log_dir=log_dir,
            eval_mode=True,
        )

        evaluation_task_ids[evaluation_train_task_id] = (
            episode.get_itr(agent_id),
            episode,
            "eval_train",
        )
        evaluation_task_ids[evaluation_task_id] = (
            episode.get_itr(agent_id),
            episode,
            "eval",
        )

        episode.eval_count += 1
        episode.last_eval_iterations[agent_id] = episode.get_itr(agent_id)


def collect_evaluations(evaluation_task_ids: dict):
    ready_evaluation_task_ids, _ = ray.wait(list(evaluation_task_ids.keys()), timeout=0)

    # For each ready evaluation result, put it in the episode's
    # evaluation info so that it can be recorded to tensorboard.
    for ready_evaluation_task_id in ready_evaluation_task_ids:
        agent_iteration, episode, mode = evaluation_task_ids.pop(
            ready_evaluation_task_id
        )

        if mode == "eval":
            episode.eval_mode()
        elif mode == "eval_train":
            episode.eval_train_mode()

        episode.info[episode.active_tag] = ray.get(ready_evaluation_task_id)
        episode.record_tensorboard(recording_step=agent_iteration)
        episode.train_mode()

    return len(evaluation_task_ids) > 0


# Number of GPUs should be split between remote functions.
@ray.remote(num_gpus=num_gpus / 2, max_calls=1)
def evaluate(
    experiment_dir,
    seed,
    agent_ids,
    policy_classes,
    checkpoint_dirs,
    scenario_info,
    num_episodes,
    max_episode_steps,
    headless,
    timestep_sec,
    log_dir,
    eval_mode=True,
):
    torch.set_num_threads(1)

    # Create the agent specifications matched with their associated ID.
    agent_specs = {
        agent_id: make(
            locator=policy_classes[agent_id],
            checkpoint_dir=checkpoint_dirs[agent_id],
            experiment_dir=experiment_dir,
            max_episode_steps=max_episode_steps,
            agent_id=agent_id,
        )
        for agent_id in agent_ids
    }

    # Create the environment with the specified agents.
    env = gym.make(
        "ultra.env:ultra-v0",
        agent_specs=agent_specs,
        scenario_info=scenario_info,
        headless=headless,
        timestep_sec=timestep_sec,
        seed=seed,
        eval_mode=eval_mode,
    )

    # Build each agent from its specification.
    agents = {
        agent_id: agent_spec.build_agent()
        for agent_id, agent_spec in agent_specs.items()
    }

    # A dictionary to hold the evaluation data for each agent.
    summary_log = {agent_id: LogInfo() for agent_id in agent_ids}

    # Define an 'etag' for this experiment's data directory based off policy_classes.
    # E.g. From a ["ultra.baselines.dqn:dqn-v0", "ultra.baselines.ppo:ppo-v0"]
    # policy_classes list, transform it to an etag of "dqn-v0:ppo-v0".
    etag = ":".join([policy_class.split(":")[-1] for policy_class in policy_classes])

    for episode in episodes(num_episodes, etag=etag, log_dir=log_dir):
        # Reset the environment and retrieve the initial observations.
        observations = env.reset()
        dones = {"__all__": False}
        infos = None
        episode.reset(mode="Evaluation")

        while not dones["__all__"]:
            # Get and perform the available agents' actions.
            actions = {
                agent_id: agents[agent_id].act(observation, explore=False)
                for agent_id, observation in observations.items()
            }
            observations, rewards, dones, infos = env.step(actions)

            # Record the data from this episode.
            episode.record_step(
                agent_ids_to_record=infos.keys(), infos=infos, rewards=rewards
            )

        episode.record_episode()

        for agent_id, agent_data in episode.info[episode.active_tag].items():
            for key, value in agent_data.data.items():
                if not isinstance(value, (list, tuple, np.ndarray)):
                    summary_log[agent_id].data[key] += value

    # Normalize by the number of evaluation episodes.
    for agent_id, agent_data in summary_log.items():
        for key, value in agent_data.data.items():
            if not isinstance(value, (list, tuple, np.ndarray)):
                summary_log[agent_id].data[key] /= num_episodes

    env.close()

    return summary_log


<<<<<<< HEAD
def evaluate_saved_models(
    experiment_dir: str,
    log_dir: str,
    headless: bool,
    max_episode_steps: int,
    model_paths: Sequence[str],
    num_episodes: int,
    scenario_info: Tuple[str, str],
    timestep: float,
):
    if not os.path.exists(log_dir):
        os.makedirs(log_dir)
    if not all([os.path.exists(model_path) for model_path in model_paths]):
=======
if __name__ == "__main__":
    parser = argparse.ArgumentParser("intersection-evaluation")
    parser.add_argument(
        "--task", help="Tasks available : [0, 1, 2]", type=str, default="1"
    )
    parser.add_argument(
        "--level",
        help="Levels available : [easy, medium, hard, no-traffic]",
        type=str,
        default="easy",
    )
    parser.add_argument(
        "--models",
        nargs="+",
        help="The models in the models/ directory of the experiment to evaluate",
    )
    parser.add_argument(
        "--episodes", help="Number of training episodes", type=int, default=200
    )
    parser.add_argument(
        "--max-episode-steps",
        help="Maximum number of steps per episode",
        type=int,
        default=200,
    )
    parser.add_argument(
        "--timestep", help="Environment timestep (sec)", type=float, default=0.1
    )
    parser.add_argument(
        "--headless",
        help="Run without envision",
        action="store_true",
    )
    parser.add_argument(
        "--experiment-dir",
        help="Path to the experiment directory",
        type=str,
    )
    parser.add_argument(
        "--log-dir",
        help="Log directory location",
        default="logs",
        type=str,
    )
    args = parser.parse_args()

    if not os.path.exists(args.log_dir):
        os.makedirs(args.log_dir)

    if not all([os.path.exists(model_path) for model_path in args.models]):
>>>>>>> 5733f0d6
        raise "At least one path to a model is invalid"
    if not all([os.listdir(model_path) for model_path in model_paths]):
        raise "There are no models to evaluate in at least one model path"

    # Get agent IDs from the models to be evaluated.
    agent_ids_from_models = [
        os.path.basename(os.path.normpath(model_path)) for model_path in model_paths
    ]

    # Load relevant agent metadata.
    with open(
        os.path.join(experiment_dir, "agent_metadata.pkl"), "rb"
    ) as metadata_file:
        agent_metadata = pickle.load(metadata_file)

    # Extract the agent IDs and policy classes from the metadata and given models.
    agent_ids = [
        agent_id
        for agent_id in agent_metadata["agent_ids"]
        if agent_id in agent_ids_from_models
    ]
    policy_classes = {
        agent_id: agent_metadata["agent_classes"][agent_id] for agent_id in agent_ids
    }

    # From a base model directory such as logs/<experiment_name>/models/*, assign each agent ID with its
    # checkpoint directories in sorted order based on the checkpoint iteration. The agent IDs are
    # obtained from the direct child folders of the model directory given. As an example result:
    # {
    #     '000': ['logs/<experiment_name>/models/000/1042', 'logs/<experiment_name>/models/000/2062'],
    #     '001': ['logs/<experiment_name>/models/001/999', 'logs/<experiment_name>/models/001/1999'],
    #     '003': ['logs/<experiment_name>/models/003/1009', 'logs/<experiment_name>/models/003/2120'],
    #     '002': ['logs/<experiment_name>/models/002/1053', 'logs/<experiment_name>/models/002/2041'],
    # }
    agent_checkpoint_directories = {
        agent_id: sorted(
            glob.glob(os.path.join(experiment_dir, "models", agent_id, "*")),
            key=lambda x: int(x.split("/")[-1]),
        )
        for agent_id in agent_ids
    }

    # Assert each agent ID has the same number of checkpoints saved.
    directories_iterator = iter(agent_checkpoint_directories.values())
    number_of_checkpoints = len(next(directories_iterator))
    assert all(
        len(checkpoint_directory) == number_of_checkpoints
        for checkpoint_directory in directories_iterator
    ), "Not all agents have the same number of checkpoints saved"

    # Define an 'etag' for this experiment's data directory based off policy_classes.
    # E.g. From a {"000": "ultra.baselines.dqn:dqn-v0", "001": "ultra.baselines.ppo:ppo-v0"]
    # policy_classes dict, transform it to an etag of "dqn-v0:ppo-v0-evaluation".
    etag = (
        ":".join([policy_classes[agent_id].split(":")[-1] for agent_id in agent_ids])
        + "-evaluation"
    )

    ray.init()
    try:
        for episode in episodes(
            number_of_checkpoints,
            etag=etag,
            log_dir=log_dir,
        ):
            # Obtain a checkpoint directory for each agent.
            current_checkpoint_directories = {
                agent_id: agent_directories[episode.index]
                for agent_id, agent_directories in agent_checkpoint_directories.items()
            }
            episode.eval_mode()
            episode.info[episode.active_tag] = ray.get(
                [
                    evaluate.remote(
                        experiment_dir=experiment_dir,
                        agent_ids=agent_ids,
                        policy_classes=policy_classes,
                        seed=episode.eval_count,
                        checkpoint_dirs=current_checkpoint_directories,
                        scenario_info=scenario_info,
                        num_episodes=num_episodes,
                        max_episode_steps=max_episode_steps,
                        timestep_sec=timestep,
                        headless=headless,
                        log_dir=log_dir,
                    )
                ]
            )[0]
            episode.record_tensorboard()
            episode.eval_count += 1
    finally:
        time.sleep(1)
        ray.shutdown()


if __name__ == "__main__":
    parser = argparse.ArgumentParser("intersection-evaluation")
    parser.add_argument(
        "--task", help="Tasks available : [0, 1, 2]", type=str, default="1"
    )
    parser.add_argument(
        "--level",
        help="Levels available : [easy, medium, hard, no-traffic]",
        type=str,
        default="easy",
    )
    parser.add_argument(
        "--models",
        nargs="+",
        help="The models in the models/ directory of the experiment to evaluate",
    )
    parser.add_argument(
        "--episodes", help="Number of training episodes", type=int, default=200
    )
    parser.add_argument(
        "--max-episode-steps",
        help="Maximum number of steps per episode",
        type=int,
        default=10000,
    )
    parser.add_argument(
        "--timestep", help="Environment timestep (sec)", type=float, default=0.1
    )
    parser.add_argument(
        "--headless", help="Run without envision", type=bool, default=False
    )
    parser.add_argument(
        "--experiment-dir",
        help="Path to the experiment directory",
        type=str,
    )
    parser.add_argument(
        "--log-dir",
        help="Log directory location",
        default="logs",
        type=str,
    )
    args = parser.parse_args()

    evaluate_saved_models(
        experiment_dir=args.experiment_dir,
        log_dir=args.log_dir,
        headless=args.headless,
        max_episode_steps=int(args.max_episode_steps),
        model_paths=args.models,
        num_episodes=int(args.episodes),
        scenario_info=(args.task, args.level),
        timestep=float(args.timestep),
    )<|MERGE_RESOLUTION|>--- conflicted
+++ resolved
@@ -237,7 +237,6 @@
     return summary_log
 
 
-<<<<<<< HEAD
 def evaluate_saved_models(
     experiment_dir: str,
     log_dir: str,
@@ -251,58 +250,6 @@
     if not os.path.exists(log_dir):
         os.makedirs(log_dir)
     if not all([os.path.exists(model_path) for model_path in model_paths]):
-=======
-if __name__ == "__main__":
-    parser = argparse.ArgumentParser("intersection-evaluation")
-    parser.add_argument(
-        "--task", help="Tasks available : [0, 1, 2]", type=str, default="1"
-    )
-    parser.add_argument(
-        "--level",
-        help="Levels available : [easy, medium, hard, no-traffic]",
-        type=str,
-        default="easy",
-    )
-    parser.add_argument(
-        "--models",
-        nargs="+",
-        help="The models in the models/ directory of the experiment to evaluate",
-    )
-    parser.add_argument(
-        "--episodes", help="Number of training episodes", type=int, default=200
-    )
-    parser.add_argument(
-        "--max-episode-steps",
-        help="Maximum number of steps per episode",
-        type=int,
-        default=200,
-    )
-    parser.add_argument(
-        "--timestep", help="Environment timestep (sec)", type=float, default=0.1
-    )
-    parser.add_argument(
-        "--headless",
-        help="Run without envision",
-        action="store_true",
-    )
-    parser.add_argument(
-        "--experiment-dir",
-        help="Path to the experiment directory",
-        type=str,
-    )
-    parser.add_argument(
-        "--log-dir",
-        help="Log directory location",
-        default="logs",
-        type=str,
-    )
-    args = parser.parse_args()
-
-    if not os.path.exists(args.log_dir):
-        os.makedirs(args.log_dir)
-
-    if not all([os.path.exists(model_path) for model_path in args.models]):
->>>>>>> 5733f0d6
         raise "At least one path to a model is invalid"
     if not all([os.listdir(model_path) for model_path in model_paths]):
         raise "There are no models to evaluate in at least one model path"
@@ -427,7 +374,9 @@
         "--timestep", help="Environment timestep (sec)", type=float, default=0.1
     )
     parser.add_argument(
-        "--headless", help="Run without envision", type=bool, default=False
+        "--headless",
+        help="Run without envision",
+        action="store_true",
     )
     parser.add_argument(
         "--experiment-dir",
