# MIT License
#
# Copyright (C) 2021. Huawei Technologies Co., Ltd. All rights reserved.
#
# Permission is hereby granted, free of charge, to any person obtaining a copy
# of this software and associated documentation files (the "Software"), to deal
# in the Software without restriction, including without limitation the rights
# to use, copy, modify, merge, publish, distribute, sublicense, and/or sell
# copies of the Software, and to permit persons to whom the Software is
# furnished to do so, subject to the following conditions:
#
# The above copyright notice and this permission notice shall be included in
# all copies or substantial portions of the Software.
#
# THE SOFTWARE IS PROVIDED "AS IS", WITHOUT WARRANTY OF ANY KIND, EXPRESS OR
# IMPLIED, INCLUDING BUT NOT LIMITED TO THE WARRANTIES OF MERCHANTABILITY,
# FITNESS FOR A PARTICULAR PURPOSE AND NONINFRINGEMENT. IN NO EVENT SHALL THE
# AUTHORS OR COPYRIGHT HOLDERS BE LIABLE FOR ANY CLAIM, DAMAGES OR OTHER
# LIABILITY, WHETHER IN AN ACTION OF CONTRACT, TORT OR OTHERWISE, ARISING FROM,
# OUT OF OR IN CONNECTION WITH THE SOFTWARE OR THE USE OR OTHER DEALINGS IN
# THE SOFTWARE.
import os
import pickle
from typing import Sequence, Tuple

# Set environment to better support Ray
os.environ["MKL_NUM_THREADS"] = "1"
import argparse
import glob
import time
from pydoc import locate

import gym
import numpy as np
import ray
import torch

from smarts.zoo.registry import make
from ultra.utils.episode import LogInfo, episodes
from ultra.utils.ray import default_ray_kwargs
from ultra.utils.curriculum.curriculum_info import CurriculumInfo
from ultra.utils.curriculum.scenario_data_handler import ScenarioDataHandler
from ultra.utils.curriculum.dynamic_scenarios import DynamicScenarios

num_gpus = 1 if torch.cuda.is_available() else 0


def evaluation_check(
    agents,
    episode,
    agent_ids,
    policy_classes,
    eval_rate,
    eval_episodes,
    max_episode_steps,
    scenario_info,
    timestep_sec,
    headless,
    log_dir,
    evaluation_task_ids,
    eval_after_grade=False,
    curriculum_metadata=None,
    curriculum_mode=False,
    static_coordinator=None,
    save_model_only=False,
):
    # Evaluate agents that have reached the eval_rate.
    agent_ids_to_evaluate = [
        agent_id
        for agent_id in agent_ids
        if eval_after_grade == True
        or (
            (episode.index + 1) % eval_rate == 0
            and episode.last_eval_iterations[agent_id] != episode.index
        )
    ]

    # Skip evaluation if there are no agents needing an evaluation.
    if len(agent_ids_to_evaluate) < 1:
        return

    if eval_episodes < 1 and save_model_only == False:
        return

    if curriculum_mode is True:
        if CurriculumInfo.static_curriculum_toggle is True:
            static_coordinator.next_eval_grade()

    for agent_id in agent_ids_to_evaluate:
        # Get the checkpoint directory for the current agent and save its model.
        checkpoint_directory = episode.checkpoint_dir(agent_id, episode.index)
        agents[agent_id].save(checkpoint_directory)
        print(
            f"MODEL SAVED @ Timestep: {episode.get_itr(agent_id)} ~~~~ MODEL STORED @ {episode.experiment_dir}"
        )

        if save_model_only == False:
            evaluation_train_task_id = evaluate.remote(
                seed=episode.eval_count,
                experiment_dir=episode.experiment_dir,
                agent_ids=[agent_id],
                policy_classes={agent_id: policy_classes[agent_id]},
                checkpoint_dirs={agent_id: checkpoint_directory},
                scenario_info=scenario_info,
                num_episodes=eval_episodes,
                max_episode_steps=max_episode_steps,
                headless=headless,
                timestep_sec=timestep_sec,
                log_dir=log_dir,
                eval_mode=False,
            )
            evaluation_task_id = evaluate.remote(
                seed=episode.eval_count,
                experiment_dir=episode.experiment_dir,
                agent_ids=[agent_id],
                policy_classes={agent_id: policy_classes[agent_id]},
                checkpoint_dirs={agent_id: checkpoint_directory},
                scenario_info=scenario_info,
                num_episodes=eval_episodes,
                max_episode_steps=max_episode_steps,
                headless=headless,
                timestep_sec=timestep_sec,
                log_dir=log_dir,
                eval_mode=True,
            )

            evaluation_task_ids[evaluation_train_task_id] = (
                episode.get_itr(agent_id),
                episode,
                "eval_train",
            )
            evaluation_task_ids[evaluation_task_id] = (
                episode.get_itr(agent_id),
                episode,
                "eval",
            )

            episode.eval_count += 1
            episode.last_eval_iterations[agent_id] = episode.get_itr(agent_id)


def collect_evaluations(evaluation_task_ids: dict):
    ready_evaluation_task_ids, _ = ray.wait(list(evaluation_task_ids.keys()), timeout=0)

    # For each ready evaluation result, put it in the episode's
    # evaluation info so that it can be recorded to tensorboard.
    for ready_evaluation_task_id in ready_evaluation_task_ids:
        agent_iteration, episode, mode = evaluation_task_ids.pop(
            ready_evaluation_task_id
        )

        if mode == "eval":
            episode.eval_mode()
        elif mode == "eval_train":
            episode.eval_train_mode()

        episode.info[episode.active_tag] = ray.get(ready_evaluation_task_id)
        episode.record_tensorboard(
            recording_step=episode.index
        )  # Record evaluation episodically
        episode.train_mode()

    return len(evaluation_task_ids) > 0


# Number of GPUs should be split between remote functions.
@ray.remote(num_gpus=num_gpus / 2, max_calls=1)
def evaluate(
    experiment_dir,
    seed,
    agent_ids,
    policy_classes,
    checkpoint_dirs,
    scenario_info,
    num_episodes,
    max_episode_steps,
    headless,
    timestep_sec,
    log_dir,
    curriculum_metadata=None,
    curriculum_mode=False,
    static_coordinator=None,
    explore=False,
    eval_mode=True,
):
    torch.set_num_threads(1)

    # Create the agent specifications matched with their associated ID.
    agent_specs = {
        agent_id: make(
            locator=policy_classes[agent_id],
            checkpoint_dir=checkpoint_dirs[agent_id],
            experiment_dir=experiment_dir,
            max_episode_steps=max_episode_steps,
            agent_id=agent_id,
        )
        for agent_id in agent_ids
    }

    if curriculum_mode is True:
        CurriculumInfo.initialize(curriculum_metadata["curriculum_dir"])
        if CurriculumInfo.dynamic_curriculum_toggle is True:
            dynamic_coordinator = DynamicScenarios(
                curriculum_metadata["curriculum_scenarios_root_dir"],
                curriculum_metadata["curriculum_scenarios_save_dir"],
                rate=num_episodes,
            )
            dynamic_coordinator.reset_scenario_pool(
                CurriculumInfo.tasks_levels_used, num_episodes
            )
            scenario_info = CurriculumInfo.tasks_levels_used

    # Create the environment with the specified agents.
    env = gym.make(
        "ultra.env:ultra-v0",
        agent_specs=agent_specs,
        scenario_info=scenario_info,
        headless=headless,
        timestep_sec=timestep_sec,
        seed=seed,
        curriculum_mode=curriculum_mode,
        eval_mode=eval_mode,
    )

    # Build each agent from its specification.
    agents = {
        agent_id: agent_spec.build_agent()
        for agent_id, agent_spec in agent_specs.items()
    }

    # A dictionary to hold the evaluation data for each agent.
    summary_log = {agent_id: LogInfo() for agent_id in agent_ids}

    # Define an 'etag' for this experiment's data directory based off policy_classes.
    # E.g. From a ["ultra.baselines.dqn:dqn-v0", "ultra.baselines.ppo:ppo-v0"]
    # policy_classes list, transform it to an etag of "dqn-v0:ppo-v0".
    etag = ":".join([policy_class.split(":")[-1] for policy_class in policy_classes])

    initial_grade_switch = False

    scenario_data_handler_eval = ScenarioDataHandler("Evaluation")

    for episode in episodes(num_episodes, etag=etag, log_dir=log_dir):
        # Reset the environment and retrieve the initial observations.
        if curriculum_mode == True:
            if CurriculumInfo.static_curriculum_toggle == True:
                if initial_grade_switch == False:
                    observations, scenario = env.reset(
                        True, static_coordinator.eval_grade
                    )
                    initial_grade_switch = True
                else:
                    observations, scenario = env.reset()
            elif CurriculumInfo.dynamic_curriculum_toggle == True:
                observations, scenario = env.reset()
        else:
            observations, scenario = env.reset()

        dones = {"__all__": False}
        infos = None
        episode.reset(mode="Evaluation")

        while not dones["__all__"]:
            # Get and perform the available agents' actions.
            actions = {
                agent_id: agents[agent_id].act(observation, explore=False)
                for agent_id, observation in observations.items()
            }
            observations, rewards, dones, infos = env.step(actions)

            # Record the data from this episode.
            episode.record_step(
                agent_ids_to_record=infos.keys(), infos=infos, rewards=rewards
            )

        density_counter = scenario_data_handler_eval.record_density_data(
            scenario["scenario_density"]
        )
        scenario["density_counter"] = density_counter
        episode.record_scenario_info(agents, scenario)
        episode.record_episode()
        if eval_mode is True and curriculum_mode is True:
            episode.record_tensorboard(recording_step=episode.index)

        for agent_id, agent_data in episode.info[episode.active_tag].items():
            for key, value in agent_data.data.items():
                if not isinstance(value, (list, tuple, dict, np.ndarray)):
                    summary_log[agent_id].data[key] += value

    # Normalize by the number of evaluation episodes.
    for agent_id, agent_data in summary_log.items():
        for key, value in agent_data.data.items():
            if not isinstance(value, (list, tuple, dict, np.ndarray)):
                summary_log[agent_id].data[key] /= num_episodes

    env.close()

    if curriculum_mode is True:
        if CurriculumInfo.static_curriculum_toggle is True:
            scenario_data_handler_eval.display_grade_scenario_distribution(
                num_episodes, static_coordinator.eval_grade
            )
            scenario_data_handler_eval.save_grade_density(num_episodes)
    else:
        scenario_data_handler_eval.display_grade_scenario_distribution(num_episodes)
        scenario_data_handler_eval.save_grade_density(num_episodes)

    try:
        if eval_mode:
            filepath = os.path.join(
                checkpoint_dirs["000"], "Evaluate-test-scenarios.csv"
            )
        else:
            filepath = os.path.join(
                checkpoint_dirs["000"], "Evaluate-train-scenarios.csv"
            )
        scenario_data_handler_eval.plot_densities_data(filepath)
    except KeyError as e:
        pass

    return summary_log


def evaluate_saved_models(
    experiment_dir: str,
    log_dir: str,
    headless: bool,
    max_episode_steps: int,
    model_paths: Sequence[str],
    num_episodes: int,
    scenario_info: Tuple[str, str],
    timestep: float,
):
    if not os.path.exists(log_dir):
        os.makedirs(log_dir)
    if not all([os.path.exists(model_path) for model_path in model_paths]):
        raise "At least one path to a model is invalid"
    if not all([os.listdir(model_path) for model_path in model_paths]):
        raise "There are no models to evaluate in at least one model path"

    # Get agent IDs from the models to be evaluated.
    agent_ids_from_models = [
        os.path.basename(os.path.normpath(model_path)) for model_path in model_paths
    ]

    # Load relevant agent metadata.
    with open(
        os.path.join(experiment_dir, "agent_metadata.pkl"), "rb"
    ) as metadata_file:
        agent_metadata = pickle.load(metadata_file)

    # Extract the agent IDs and policy classes from the metadata and given models.
    agent_ids = [
        agent_id
        for agent_id in agent_metadata["agent_ids"]
        if agent_id in agent_ids_from_models
    ]
    policy_classes = {
        agent_id: agent_metadata["agent_classes"][agent_id] for agent_id in agent_ids
    }

    # From a base model directory such as logs/<experiment_name>/models/*, assign each agent ID with its
    # checkpoint directories in sorted order based on the checkpoint iteration. The agent IDs are
    # obtained from the direct child folders of the model directory given. As an example result:
    # {
    #     '000': ['logs/<experiment_name>/models/000/1042', 'logs/<experiment_name>/models/000/2062'],
    #     '001': ['logs/<experiment_name>/models/001/999', 'logs/<experiment_name>/models/001/1999'],
    #     '003': ['logs/<experiment_name>/models/003/1009', 'logs/<experiment_name>/models/003/2120'],
    #     '002': ['logs/<experiment_name>/models/002/1053', 'logs/<experiment_name>/models/002/2041'],
    # }
    agent_checkpoint_directories = {
        agent_id: sorted(
            glob.glob(os.path.join(experiment_dir, "models", agent_id, "*")),
            key=lambda x: int(x.split("/")[-1]),
        )
        for agent_id in agent_ids
    }

    # Assert each agent ID has the same number of checkpoints saved.
    directories_iterator = iter(agent_checkpoint_directories.values())
    number_of_checkpoints = len(next(directories_iterator))
    assert all(
        len(checkpoint_directory) == number_of_checkpoints
        for checkpoint_directory in directories_iterator
    ), "Not all agents have the same number of checkpoints saved"

    # Define an 'etag' for this experiment's data directory based off policy_classes.
    # E.g. From a {"000": "ultra.baselines.dqn:dqn-v0", "001": "ultra.baselines.ppo:ppo-v0"]
    # policy_classes dict, transform it to an etag of "dqn-v0:ppo-v0-evaluation".
    etag = (
        ":".join([policy_classes[agent_id].split(":")[-1] for agent_id in agent_ids])
        + "-evaluation"
    )

    ray.init()
    try:
        for episode in episodes(
            number_of_checkpoints,
            etag=etag,
            log_dir=log_dir,
        ):
            # Obtain a checkpoint directory for each agent.
            current_checkpoint_directories = {
                agent_id: agent_directories[episode.index]
                for agent_id, agent_directories in agent_checkpoint_directories.items()
            }
            episode.eval_mode()
            episode.info[episode.active_tag] = ray.get(
                [
                    evaluate.remote(
                        experiment_dir=experiment_dir,
                        agent_ids=agent_ids,
                        policy_classes=policy_classes,
                        seed=episode.eval_count,
                        checkpoint_dirs=current_checkpoint_directories,
                        scenario_info=scenario_info,
                        num_episodes=num_episodes,
                        max_episode_steps=max_episode_steps,
                        timestep_sec=timestep,
                        headless=headless,
                        log_dir=log_dir,
                    )
                ]
            )[0]
<<<<<<< HEAD
            episode.record_tensorboard(recording_step=0)
=======
            episode.record_tensorboard(recording_step=episode.index)
>>>>>>> dd49350c
            episode.eval_count += 1
    finally:
        time.sleep(1)
        ray.shutdown()


if __name__ == "__main__":
    parser = argparse.ArgumentParser("intersection-evaluation")
    parser.add_argument(
        "--task", help="Tasks available : [0, 1, 2]", type=str, default="1"
    )
    parser.add_argument(
        "--level",
        help="Levels available : [easy, medium, hard, no-traffic]",
        type=str,
        default="easy",
    )
    parser.add_argument(
        "--models",
        nargs="+",
        help="The models in the models/ directory of the experiment to evaluate",
    )
    parser.add_argument(
        "--episodes", help="Number of training episodes", type=int, default=200
    )
    parser.add_argument(
        "--max-episode-steps",
        help="Maximum number of steps per episode",
        type=int,
        default=10000,
    )
    parser.add_argument(
        "--timestep", help="Environment timestep (sec)", type=float, default=0.1
    )
    parser.add_argument(
        "--headless",
        help="Run without envision",
        action="store_true",
    )
    parser.add_argument(
        "--experiment-dir",
        help="Path to the experiment directory",
        type=str,
    )
    parser.add_argument(
        "--log-dir",
        help="Log directory location",
        default="logs",
        type=str,
    )
    args = parser.parse_args()

    evaluate_saved_models(
        experiment_dir=args.experiment_dir,
        log_dir=args.log_dir,
        headless=args.headless,
        max_episode_steps=int(args.max_episode_steps),
        model_paths=args.models,
        num_episodes=int(args.episodes),
        scenario_info=(args.task, args.level),
        timestep=float(args.timestep),
    )<|MERGE_RESOLUTION|>--- conflicted
+++ resolved
@@ -422,11 +422,7 @@
                     )
                 ]
             )[0]
-<<<<<<< HEAD
-            episode.record_tensorboard(recording_step=0)
-=======
             episode.record_tensorboard(recording_step=episode.index)
->>>>>>> dd49350c
             episode.eval_count += 1
     finally:
         time.sleep(1)
