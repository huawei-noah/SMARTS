--- conflicted
+++ resolved
@@ -179,11 +179,7 @@
         "--timestep", help="environment timestep (sec)", type=float, default=0.1
     )
     parser.add_argument(
-<<<<<<< HEAD
-        "--headless", help="run without envision", type=bool, default=True
-=======
         "--headless", help="run without envision", type=str_to_bool, default="True"
->>>>>>> d7dad3a1
     )
     parser.add_argument(
         "--eval-episodes", help="number of evaluation episodes", type=int, default=100
