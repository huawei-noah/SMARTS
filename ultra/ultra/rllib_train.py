--- conflicted
+++ resolved
@@ -92,12 +92,9 @@
     observation_space = adapters.space_from_type(adapter_type=observation_type)
 
     action_adapter = adapters.adapter_from_type(adapter_type=action_type)
-<<<<<<< HEAD
-=======
     info_adapter = adapters.adapter_from_type(
         adapter_type=adapters.AdapterType.DefaultInfo
     )
->>>>>>> d5f3900f
     observation_adapter = adapters.adapter_from_type(adapter_type=observation_type)
     reward_adapter = adapters.adapter_from_type(adapter_type=reward_type)
 
@@ -151,10 +148,7 @@
             agent_params={},
             agent_builder=None,
             action_adapter=action_adapter,
-<<<<<<< HEAD
-=======
             info_adapter=info_adapter,
->>>>>>> d5f3900f
             observation_adapter=observation_adapter,
             reward_adapter=reward_adapter,
         )
