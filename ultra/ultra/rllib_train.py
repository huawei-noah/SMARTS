# MIT License
#
# Copyright (C) 2021. Huawei Technologies Co., Ltd. All rights reserved.
#
# Permission is hereby granted, free of charge, to any person obtaining a copy
# of this software and associated documentation files (the "Software"), to deal
# in the Software without restriction, including without limitation the rights
# to use, copy, modify, merge, publish, distribute, sublicense, and/or sell
# copies of the Software, and to permit persons to whom the Software is
# furnished to do so, subject to the following conditions:
#
# The above copyright notice and this permission notice shall be included in
# all copies or substantial portions of the Software.
#
# THE SOFTWARE IS PROVIDED "AS IS", WITHOUT WARRANTY OF ANY KIND, EXPRESS OR
# IMPLIED, INCLUDING BUT NOT LIMITED TO THE WARRANTIES OF MERCHANTABILITY,
# FITNESS FOR A PARTICULAR PURPOSE AND NONINFRINGEMENT. IN NO EVENT SHALL THE
# AUTHORS OR COPYRIGHT HOLDERS BE LIABLE FOR ANY CLAIM, DAMAGES OR OTHER
# LIABILITY, WHETHER IN AN ACTION OF CONTRACT, TORT OR OTHERWISE, ARISING FROM,
# OUT OF OR IN CONNECTION WITH THE SOFTWARE OR THE USE OR OTHER DEALINGS IN
# THE SOFTWARE.
import os, gym
from ultra.utils.ray import default_ray_kwargs
import timeit, datetime

# Set environment to better support Ray
os.environ["MKL_NUM_THREADS"] = "1"
import time
import psutil, dill, torch, inspect
import ray, torch, argparse
import numpy as np
from ray import tune
from smarts.zoo.registry import make
from ultra.env.rllib_ultra_env import RLlibUltraEnv

from ray.rllib.models import ModelCatalog
from smarts.core.controllers import ActionSpaceType
from smarts.core.agent_interface import (
    AgentInterface,
    OGM,
    Waypoints,
    NeighborhoodVehicles,
)

from ultra.baselines.rllib.models.fc_network import CustomFCModel
from ultra.baselines.rllib.agent import RllibAgent
from ultra.baselines.common.yaml_loader import load_yaml
from smarts.core.agent import AgentSpec
from ultra.baselines.adapter import BaselineAdapter

from ultra.utils.common import str_to_bool
from ultra.utils.episode import Callbacks
from ultra.utils.episode import log_creator

num_gpus = 1 if torch.cuda.is_available() else 0


def train(
    task,
    num_episodes,
    max_episode_steps,
    rollout_fragment_length,
    policy,
    eval_info,
    timestep_sec,
    headless,
    seed,
    train_batch_size,
    sgd_minibatch_size,
    log_dir,
):

    agent_name = policy
    policy_params = load_yaml(f"ultra/baselines/{agent_name}/{agent_name}/params.yaml")
    adapter = BaselineAdapter(policy_params)
    ModelCatalog.register_custom_model("fc_model", CustomFCModel)
    config = RllibAgent.rllib_default_config(agent_name)

    rllib_policies = {
        "default_policy": (
            None,
            adapter.observation_space,
            adapter.action_space,
            {
                "model": {
                    "custom_model": "fc_model",
                    "custom_model_config": {"adapter": adapter},
                }
            },
        )
    }
    agent_specs = {
        "AGENT-007": AgentSpec(
            interface=AgentInterface(
                waypoints=Waypoints(lookahead=20),
                neighborhood_vehicles=NeighborhoodVehicles(200),
                action=ActionSpaceType.Continuous,
                rgb=False,
                max_episode_steps=max_episode_steps,
                debug=True,
            ),
            agent_params={},
            agent_builder=None,
            observation_adapter=adapter.observation_adapter,
            reward_adapter=adapter.reward_adapter,
            # action_adapter=adapter.action_adapter,
        )
    }

    tune_config = {
        "env": RLlibUltraEnv,
        "log_level": "WARN",
        "callbacks": Callbacks,
        "framework": "torch",
        "num_workers": 1,
        "train_batch_size": train_batch_size,
        "sgd_minibatch_size": sgd_minibatch_size,
        "rollout_fragment_length": rollout_fragment_length,
        "in_evaluation": True,
        "evaluation_num_episodes": eval_info["eval_episodes"],
        "evaluation_interval": eval_info[
            "eval_rate"
        ],  # Evaluation occurs after # of eval-intervals (episodes)
        "evaluation_config": {
            "env_config": {
                "seed": seed,
                "scenario_info": task,
                "headless": headless,
                "eval_mode": True,
                "ordered_scenarios": False,
                "agent_specs": agent_specs,
                "timestep_sec": timestep_sec,
            },
            "explore": False,
        },
        "env_config": {
            "seed": seed,
            "scenario_info": task,
            "headless": headless,
            "eval_mode": False,
            "ordered_scenarios": False,
            "agent_specs": agent_specs,
            "timestep_sec": timestep_sec,
        },
        "multiagent": {"policies": rllib_policies},
    }

    config.update(tune_config)
    agent = RllibAgent(
        agent_name=agent_name,
        env=RLlibUltraEnv,
        config=tune_config,
        logger_creator=log_creator(log_dir),
    )

    # Iteration value in trainer.py (self._iterations) is the technically the number of episodes
    for i in range(num_episodes):
        results = agent.train()
        agent.log_evaluation_metrics(
            results
        )  # Evaluation metrics will now be displayed on Tensorboard


if __name__ == "__main__":
    parser = argparse.ArgumentParser("intersection-single-agent")
    parser.add_argument(
        "--task", help="Tasks available : [0, 1, 2, 3]", type=str, default="1"
    )
    parser.add_argument(
        "--level",
        help="Tasks available : [easy, medium, hard, no-traffic]",
        type=str,
        default="easy",
    )
    parser.add_argument(
        "--policy",
        help="Policies avaliable : [ppo, ddpg, td3]",
        type=str,
        default="ppo",
    )
    parser.add_argument(
        "--episodes", help="number of training episodes", type=int, default=1000000
    )
    parser.add_argument(
        "--max-episode-steps",
        help="Maximum number of steps per episode",
        type=int,
        default=200,
    )
    parser.add_argument(
        "--rollout-fragment-length",
        help="Number of timesteps to use in batch",
        type=int,
        default=200,
    )
    parser.add_argument(
        "--timestep", help="environment timestep (sec)", type=float, default=0.1
    )
    parser.add_argument(
<<<<<<< HEAD
        "--headless", help="run without envision", type=str_to_bool, default="True"
=======
        "--headless",
        help="Run without envision",
        action="store_true",
>>>>>>> b2e9553b
    )
    parser.add_argument(
        "--eval-episodes", help="number of evaluation episodes", type=int, default=100
    )
    parser.add_argument(
        "--eval-rate",
        help="The number of training episodes to wait before running the evaluation",
        type=int,
        default=200,
    )
    parser.add_argument(
        "--seed",
        help="environment seed",
        default=2,
        type=int,
    )
    parser.add_argument(
        "--train-batch-size",
        help="maximum samples for each training iteration",
        default=4000,
        type=int,
    )
    parser.add_argument(
        "--sgd-minibatch-size",
        help="maximum samples for each training iteration",
        default=128,
        type=int,
    )
    parser.add_argument(
        "--log-dir",
        help="Log directory location",
        default="logs",
        type=str,
    )

    args = parser.parse_args()

    ray.init()
    train(
        task=(args.task, args.level),
        num_episodes=int(args.episodes),
        max_episode_steps=int(args.max_episode_steps),
        rollout_fragment_length=int(args.rollout_fragment_length),
        policy=args.policy,
        eval_info={
            "eval_rate": int(args.eval_rate),
            "eval_episodes": int(args.eval_episodes),
        },
        timestep_sec=float(args.timestep),
        headless=args.headless,
        seed=args.seed,
        train_batch_size=args.train_batch_size,
        sgd_minibatch_size=args.sgd_minibatch_size,
        log_dir=args.log_dir,
    )


# keeping for later
# from ray.tune.schedulers import PopulationBasedTraining
# pbt = PopulationBasedTraining(
#     time_attr="time_total_s",
#     metric="episode_reward_mean",
#     mode="max",
#     perturbation_interval=300,
#     resample_probability=0.25,
#     hyperparam_mutations={
#         "lr": [1e-3, 5e-4, 1e-4, 5e-5, 1e-5],
#         "rollout_fragment_length": lambda: 200,
#         "train_batch_size": lambda: 2000,
#     },
# )

# analysis = tune.run(
#     "PPO",  # "SAC"
#     name="exp_1",
#     stop={"training_iteration": 10},  # {"timesteps_total": 1200},
#     checkpoint_freq=10,
#     checkpoint_at_end=True,
#     local_dir=str(result_dir),
#     resume=False,
#     restore=None,
#     max_failures=1,
#     num_samples=1,
#     export_formats=["model", "checkpoint"],
#     config=config,
#     loggers=
#     # scheduler=pbt,
#     # "lr": tune.grid_search([1e-3,1e-4])
# )<|MERGE_RESOLUTION|>--- conflicted
+++ resolved
@@ -197,13 +197,9 @@
         "--timestep", help="environment timestep (sec)", type=float, default=0.1
     )
     parser.add_argument(
-<<<<<<< HEAD
-        "--headless", help="run without envision", type=str_to_bool, default="True"
-=======
         "--headless",
         help="Run without envision",
         action="store_true",
->>>>>>> b2e9553b
     )
     parser.add_argument(
         "--eval-episodes", help="number of evaluation episodes", type=int, default=100
