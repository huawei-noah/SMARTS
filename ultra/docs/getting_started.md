# Getting Started

The following shows how to generate left-turn scenarios for a specific task, then train an agent on those scenarios, and finally evaluate the agent. We will use Task 1 as an example.

## Generating Scenarios for a Task

To begin, start by generating scenarios for a left-turn task. Each task has various left-turn scenarios that aim to teach the agent something. Task 1 trains the agent to generalize its knowledge on the type of intersection. This is done by creating left-turn scenarios in t-intersections for training, and left-turn scenarios in cross-intersections for testing. All supported tasks are listed under `ultra/scenarios/`.

Task 1 Training Scenario|Task 1 Testing Scenario
:----------------------:|:---------------------:
<img src="_static/task1_train.png" width="340" height="220"/> | <img src="_static/task1_test.png" width="340" height="220"/>

- If you have not yet generated the maps used by the ULTRA scenarios (available in `ultra/scenarios/pool/`), run the following command:
  ```sh
  $ scl scenario build-all ultra/scenarios/pool
  ```
  > Maps are descriptions of the roads used in the scenarios and only need to be compiled once. They only need to be compiled again if they have been modified.
- Now we can generate the scenarios for Task 1. Each task has a `config.yaml` file describing the levels of the task:
  ```yaml
  ego_mission:
  ...  # The start and end points of the agent's route.
  level:
    ...
    <level_name>:
      train:
        total:  # The number of training scenarios to generate.
        intersection_types:
          <intersection_shape>:
              percent:  # Proportion of scenarios with this intersection.
              specs:  # Speed, density, and proportion of the traffic.
      test:
        ...
    ...
  ```
  Notice in `ultra/scenarios/task1/config.yaml` the levels of Task 1 include "hijack", "no-traffic", "easy", and "hard". Each level has "train" and "test" scenarios defined by the "total" number of scenarios produced and the intersection types. For example, Task 1's "easy" level produces 10000 training scenarios containing all t-intersections, and 200 testing scenarios containing all c-intersections. Modify these numbers to be 10 and 2 respectively,  and then generate the "easy" level scenarios of Task 1:
  ```sh
  $ python ultra/scenarios/interface.py generate --task 1 --level easy
  ```
  > There should now be 12 (= 10 + 2) scenario folders under `ultra/scenarios/task1/`.
- (Optional) Now that we are ready to train and evaluate, we can start Envision to visualize the process. To do this, run the following command:
  ```sh
  $ ./ultra/env/envision_base.sh
  ```
  > Envision runs as a background process, you can view the visualization on `localhost:8081/`.

## Training a Baseline Agent

Implementations of baseline agents are available in `ultra/baselines/`. Notice, policies such as PPO, SAC, TD3, and DQN are implemented as baselines. We will run a DQN on Task 1's "easy" level in this example.

- Execute `ultra/train.py`. The following is a list of available arguments.
  - `--task`: The task number to run (default is 1).
  - `--level`: The level of the task (default is easy).
  - `--episodes`: The number of training episodes to run (default is 1000000).
  - `--max-episode-steps`: The option to limit the number of steps per epsiodes (default is 200).
  - `--timestep`: The environment timestep in seconds (default is 0.1).
  - `--headless`: Whether to run training without Envision (default is True).
  - `--eval-episodes`: The number of evaluation episodes (default is 200).
  - `--eval-rate`: The number of training episodes to wait before running the evaluation (default is 200).
  - `--seed`: The environment seed (default is 2).
  - `--policy`: The policy (agent) to train (default is sac).
  - `--log-dir`: The directory to put models, tensorboard data, and training results (default is logs/).
<<<<<<< HEAD
  - `--max-steps-episode`: The option to limit the number of steps per epsiodes (default is 10000).
  - `--gb-mode`: Use the grade-based structure, will ignore the tasks and levels flag (default is False).
  - `--gb-curriculum-dir`: Path to the grade based curriculum directory which is used to gather task and level information of the grades (default is ../scenarios/grade_based_curriculum/).
  - `--gb-build-scenarios` : Option to automatically build all the scenarios which will be needed from each grade. If you have already build the scenarios then simply ignore this flag (default is False).
  - `--gb-scenarios-root-dir` : Specifiy the directory where the gb tasks (config files) are stored (default is ultra/scenarios).
  - `--gb-scenarios-save-dir` : Specifiy the directory to save the scenarios in. Default is to save the scenarios inside it's respective task directory (default is None)
=======
>>>>>>> bb558a2f

  Run the following command to train our DQN agent with a quick training session (if you started Envision in the previous section, refresh your browser to observe the training):
  ```sh
  $ python ultra/train.py --task 1 --level easy --episodes 10 --eval-episodes 5 --eval-rate 100 --policy dqn
  ```
  > This will train our DQN on 10 episodes and evaluate its performance every 100 observations. You will notice that it will switch between training episodes and evaluation episodes.
- During training, a folder `logs/<timestamped_experiment_name>` is produced. It contains:
  - A tensorboard log (`events.out.tfevents.<...>`)
  - Models at different observation steps (`models/<observation_number>/online.pth`, `models/<observation_number>/target.pth`)
  - A pickled specification of your agent (`spec.pkl`), and
  - Pickled results from training and evaluation (`Evaluation/resuts.pkl` and `Train/results.pkl`).

## Evaluating the Agent

After training your agent, your models should be saved under `logs/<timestamped_experiment_name>` and you can re-run the evaluation.

- Re-run the evaluation with `ultra/evaluation.py`. Available arguments include:
  - `--task`: The task number to run (default is 1).
  - `--level`: The level of the task (default is easy).
  - `--policy`: A string tag on the evaluation experiment directory (default is TD3).
  - `--models`: The path to the saved model (default is models/).
  - `--episodes`: The number of evaluation episodes (default is 200).
  - `--max-episode-steps`: The option to limit the number of steps per epsiodes (default is 200).
  - `--timestep`: The environment timestep in seconds (default is 0.1).
  - `--headless`: Whether to run evaluation without Envision (default is True).
  - `--experiment-dir`: The path to the spec file that includes adapters and policy parameters.
  - `--policy`: The policy (agent) to evaluate (default is sac).

  For example, let's re-run our DQN's evaluation with the following command:
  ```sh
  $ python ultra/evaluate.py --task 1 --level easy --models logs/<timestamped_experiment_name>/models/ --episodes 5 --policy dqn
  ```
  > This will produce another experiment directory under `logs/` containing the results of the evaluation.

## Using the grade-based structure

The grade-based (GB) structure allows scenarios to be added dynamically during training/testing runs. This is done by dividing an experiment into so called grades, which are combinations of different tasks and levels. 

When an agent is put into training with grade-mode enable (run train.py with flag --grade-mode True), an coordinator object is initialized. It is responsible for setting up the scenarios in each grade and performing graduation (switching) of the agent into the next grade.

Unlike the regular the training setup (grade mode disable), there is another task folder called grade-based-task under ultra/scenarios
which has the blueprint of which set of scenarios are in each grade

```yaml
curriculum:
  grades:
    1: [[<task>,<level>]]
    2: [[<task>,<level>], [<task>,<level>]]
    # 3: [[<task>,<level>], ... ,[<task>,<level>]] can have as many combinations of tasks and levels
  conditions:
    episode_based: # Agent graduates after completing a N number of episodes in each grade
      toggle: <bool> # Enable the condition
      cycle: <bool> # Option to keep cycling through grades to episodes limit
    pass_based: # Agent graduates after getting an average completion rate, the average is taken over the eval-rate (sampling-rate)
      toggle: <bool> # Enable the condition
      pass_rate: <float> # Scalar between 0 and 1; describes the threshold completion rate (%)
      sample_rate: <int> # Takes the average of the total scenarios passed tsp) wrt the sample rate 
```
A more specific example in which we take the three levels from task 1 and distribute it among three grades

```yaml
grades:
  1: [[1,no-traffic]]
  2: [[1,easy]]
  3: [[1,hard]]
  conditions:
    episode_based:
      toggle: True 
      cycle: True 
    pass_based:
      toggle: False 
      pass_rate: 0.50 # If the average scenario passed exceeds more than 0.5 then grade is switched
      sample_rate: 30 # Every 30 episodes slot, the average scenario passed (asp) is calculated (asp = tsp / sample_rate)
```
Now when we enter grade 1, the agent will see only the scenarios that are part of (task 1, level easy), same applies to grades 2 and 3. The condition for graduation is that the agent will complete N number of episodes in each grade. N is the quotient of the total number of episodes / total number of grades. 

To use the grade-based structure, you will follow the same steps as any other training with exception that you will need to turn on --grade-mode by setting that flag to True

```sh
$ python ultra/train.py --episodes 600 --eval-episodes 0 --eval-rate 50 --policy sac --grade-mode True --max-episode-steps 200
```
> Notice that the --task and --level flags are irrelevant because you have already put them in the config file (in grade_based_task folder)

This experiment will run for 600 episodes; each grade will be 200 episodes long and to graduate the agent must traverse those 200 episodes in each grade

When an agent goes from one grade to the next it is called graduating. The condition on when to graduate is an open-ended problem. However, currently under graduate method in coordinator.py we can specify when to graduate. Currently, we have two options:
  - Graduate the agent at every n episodes, thus making the sizes of the grades (based on episodes) to be the same; as described above
  - Graduate the agent based on how successful it is to complete scenarios; i.e. to get an average in terms of percentage of scenarios completed in a grade

> This feature is still a work in progress, feel free to try it out and let us know of any issues, bugs and ofcourse any feedback will be great

## View Tensorboard Results

To view the Tensorboard results of this experiment, run the command below:
```sh
$ tensorboard --logdir <abolute_path_to_ULTRA>/logs/<timestamped_experiment_name>
```
> View the result in your browser with the provided link.

## Running Task 2
Now try generating Task 2's scenarios and training an agent on this task by slightly modifying the above instructions (note that Task 2's level names are different than Task 1's level names).<|MERGE_RESOLUTION|>--- conflicted
+++ resolved
@@ -59,15 +59,12 @@
   - `--seed`: The environment seed (default is 2).
   - `--policy`: The policy (agent) to train (default is sac).
   - `--log-dir`: The directory to put models, tensorboard data, and training results (default is logs/).
-<<<<<<< HEAD
   - `--max-steps-episode`: The option to limit the number of steps per epsiodes (default is 10000).
   - `--gb-mode`: Use the grade-based structure, will ignore the tasks and levels flag (default is False).
   - `--gb-curriculum-dir`: Path to the grade based curriculum directory which is used to gather task and level information of the grades (default is ../scenarios/grade_based_curriculum/).
   - `--gb-build-scenarios` : Option to automatically build all the scenarios which will be needed from each grade. If you have already build the scenarios then simply ignore this flag (default is False).
   - `--gb-scenarios-root-dir` : Specifiy the directory where the gb tasks (config files) are stored (default is ultra/scenarios).
   - `--gb-scenarios-save-dir` : Specifiy the directory to save the scenarios in. Default is to save the scenarios inside it's respective task directory (default is None)
-=======
->>>>>>> bb558a2f
 
   Run the following command to train our DQN agent with a quick training session (if you started Envision in the previous section, refresh your browser to observe the training):
   ```sh
