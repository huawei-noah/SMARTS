# MIT License
#
# Copyright (C) 2021. Huawei Technologies Co., Ltd. All rights reserved.
#
# Permission is hereby granted, free of charge, to any person obtaining a copy
# of this software and associated documentation files (the "Software"), to deal
# in the Software without restriction, including without limitation the rights
# to use, copy, modify, merge, publish, distribute, sublicense, and/or sell
# copies of the Software, and to permit persons to whom the Software is
# furnished to do so, subject to the following conditions:
#
# The above copyright notice and this permission notice shall be included in
# all copies or substantial portions of the Software.
#
# THE SOFTWARE IS PROVIDED "AS IS", WITHOUT WARRANTY OF ANY KIND, EXPRESS OR
# IMPLIED, INCLUDING BUT NOT LIMITED TO THE WARRANTIES OF MERCHANTABILITY,
# FITNESS FOR A PARTICULAR PURPOSE AND NONINFRINGEMENT. IN NO EVENT SHALL THE
# AUTHORS OR COPYRIGHT HOLDERS BE LIABLE FOR ANY CLAIM, DAMAGES OR OTHER
# LIABILITY, WHETHER IN AN ACTION OF CONTRACT, TORT OR OTHERWISE, ARISING FROM,
# OUT OF OR IN CONNECTION WITH THE SOFTWARE OR THE USE OR OTHER DEALINGS IN
# THE SOFTWARE.
import os

# Set environment to better support Ray
os.environ["MKL_NUM_THREADS"] = "1"
import glob
import yaml
import time
import numpy as np
import gym, ray, torch, argparse
import psutil
from pydoc import locate
from ultra.utils.episode import LogInfo, episodes
from ultra.utils.ray import default_ray_kwargs
from smarts.zoo.registry import make

num_gpus = 1 if torch.cuda.is_available() else 0


def evaluation_check(
    agent,
    episode,
    agent_id,
    policy_class,
    eval_rate,
    eval_episodes,
    scenario_info,
    timestep_sec,
    headless,
):
    agent_itr = episode.get_itr(agent_id)

    if (agent_itr + 1) % eval_rate == 0 and episode.last_eval_iteration != agent_itr:
        checkpoint_dir = episode.checkpoint_dir(agent_itr)
        agent.save(checkpoint_dir)
        episode.eval_mode()
        episode.info[episode.active_tag] = ray.get(
            [
                evaluate.remote(
                    experiment_dir=episode.experiment_dir,
                    agent_id="AGENT_008",
                    policy_class=policy_class,
                    seed=episode.eval_count,
                    itr_count=agent_itr,
                    checkpoint_dir=checkpoint_dir,
                    scenario_info=scenario_info,
                    num_episodes=eval_episodes,
                    headless=headless,
                    timestep_sec=timestep_sec,
                )
            ]
        )[0]
        episode.eval_count += 1
        episode.last_eval_iteration = agent_itr
        episode.record_tensorboard(agent_id=agent_id)
        episode.train_mode()


# Number of GPUs should be splited between remote functions.
@ray.remote(num_gpus=num_gpus / 2)
def evaluate(
    experiment_dir,
    seed,
    agent_id,
    policy_class,
    itr_count,
    checkpoint_dir,
    scenario_info,
    num_episodes,
    headless,
    timestep_sec,
):

    torch.set_num_threads(1)
    spec = make(
        locator=policy_class,
        checkpoint_dir=checkpoint_dir,
        experiment_dir=experiment_dir,
    )

    env = gym.make(
        "ultra.env:ultra-v0",
        agent_specs={agent_id: spec},
        scenario_info=scenario_info,
        headless=headless,
        timestep_sec=timestep_sec,
        seed=seed,
        eval_mode=True,
    )

    agent = spec.build_agent()
    summary_log = LogInfo()
    logs = []

    for episode in episodes(num_episodes):
        observations = env.reset()
        state = observations[agent_id]
        dones, infos = {"__all__": False}, None

        episode.reset(mode="Evaluation")
        while not dones["__all__"]:
            action = agent.act(state, explore=False)
            observations, rewards, dones, infos = env.step({agent_id: action})

            next_state = observations[agent_id]

            state = next_state

            episode.record_step(agent_id=agent_id, infos=infos, rewards=rewards)

        episode.record_episode()
        logs.append(episode.info[episode.active_tag].data)

        for key, value in episode.info[episode.active_tag].data.items():
            if not isinstance(value, (list, tuple, np.ndarray)):
                summary_log.data[key] += value

    for key, val in summary_log.data.items():
        if not isinstance(val, (list, tuple, np.ndarray)):
            summary_log.data[key] /= num_episodes

    env.close()

    return summary_log


if __name__ == "__main__":
    parser = argparse.ArgumentParser("intersection-single-agent-evaluation")
    parser.add_argument(
        "--task", help="Tasks available : [0, 1, 2]", type=str, default="1"
    )
    parser.add_argument(
        "--level",
        help="Levels available : [easy, medium, hard, no-traffic]",
        type=str,
        default="easy",
    )
    parser.add_argument(
        "--model-name", help="Name of model being evaluated", default="unnamed-model", type=str,
    )
    parser.add_argument("--models", default="models/", help="Directory to saved models")
    parser.add_argument(
        "--episodes", help="Number of training episodes", type=int, default=200
    )
    parser.add_argument(
        "--timestep", help="Environment timestep (sec)", type=float, default=0.1
    )
    parser.add_argument(
        "--headless", help="Run without envision", type=bool, default=False
    )
    parser.add_argument(
<<<<<<< HEAD
        "--experiment-dir", help="spec file includes adapters and policy parameters", type=str
=======
        "--experiment-dir", help="Path to spec file that includes adapters and policy parameters", type=str
>>>>>>> f8744ef7
    )

    args = parser.parse_args()

    # --------------------------------------------------------
    if not os.path.exists(args.models):
        raise "Models not Found"

    sorted_models = sorted(
        glob.glob(f"{args.models}/*"), key=lambda x: int(x.split("/")[-1])
    )

    policy_class = "ultra.baselines.sac:sac-v0"
    num_cpus = max(
        1, psutil.cpu_count(logical=False) - 1
    )  # remove `logical=False` to use all cpus
    ray_kwargs = default_ray_kwargs(num_cpus=num_cpus, num_gpus=num_gpus)
    ray.init(**ray_kwargs)
    try:
        agent_id = "AGENT_008"
        for episode in episodes(len(sorted_models), etag=args.policy):
            model = sorted_models[episode.index]
            print("model: ", model)
            episode_count = model.split("/")[-1]
            episode.eval_mode()
            episode.info[episode.active_tag] = ray.get(
                [
                    evaluate.remote(
                        experiment_dir=args.experiment_dir,
                        agent_id=agent_id,
                        policy_class=policy_class,
                        seed=episode.eval_count,
                        itr_count=0,
                        checkpoint_dir=model,
                        scenario_info=(args.task, args.level),
                        num_episodes=int(args.episodes),
                        timestep_sec=float(args.timestep),
                        headless=args.headless,
                    )
                ]
            )[0]
            episode.record_tensorboard(agent_id=agent_id)
            episode.eval_count += 1
    finally:
        time.sleep(1)
        ray.shutdown()<|MERGE_RESOLUTION|>--- conflicted
+++ resolved
@@ -169,11 +169,7 @@
         "--headless", help="Run without envision", type=bool, default=False
     )
     parser.add_argument(
-<<<<<<< HEAD
-        "--experiment-dir", help="spec file includes adapters and policy parameters", type=str
-=======
         "--experiment-dir", help="Path to spec file that includes adapters and policy parameters", type=str
->>>>>>> f8744ef7
     )
 
     args = parser.parse_args()
