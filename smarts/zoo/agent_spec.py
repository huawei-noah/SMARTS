# Copyright (C) 2021. Huawei Technologies Co., Ltd. All rights reserved.
#
# Permission is hereby granted, free of charge, to any person obtaining a copy
# of this software and associated documentation files (the "Software"), to deal
# in the Software without restriction, including without limitation the rights
# to use, copy, modify, merge, publish, distribute, sublicense, and/or sell
# copies of the Software, and to permit persons to whom the Software is
# furnished to do so, subject to the following conditions:
#
# The above copyright notice and this permission notice shall be included in
# all copies or substantial portions of the Software.
#
# THE SOFTWARE IS PROVIDED "AS IS", WITHOUT WARRANTY OF ANY KIND, EXPRESS OR
# IMPLIED, INCLUDING BUT NOT LIMITED TO THE WARRANTIES OF MERCHANTABILITY,
# FITNESS FOR A PARTICULAR PURPOSE AND NON-INFRINGEMENT. IN NO EVENT SHALL THE
# AUTHORS OR COPYRIGHT HOLDERS BE LIABLE FOR ANY CLAIM, DAMAGES OR OTHER
# LIABILITY, WHETHER IN AN ACTION OF CONTRACT, TORT OR OTHERWISE, ARISING FROM,
# OUT OF OR IN CONNECTION WITH THE SOFTWARE OR THE USE OR OTHER DEALINGS IN
# THE SOFTWARE.
import inspect
import logging
import warnings
from dataclasses import dataclass
from typing import Any, Callable, Optional

import cloudpickle

from smarts.core.agent import Agent
from smarts.core.agent_interface import AgentInterface

warnings.simplefilter("once")


@dataclass
class AgentSpec(object):
    """A configuration that is used by SMARTS environments.

    .. code-block:: python

        agent_spec = AgentSpec(
            interface=AgentInterface.from_type(AgentType.Laner),
            agent_params={"agent_function": lambda _: "keep_lane"},
            agent_builder=Agent.from_function,
        )

        env = gym.make(
            "smarts.env:hiway-v0",
            scenarios=["scenarios/sumo/loop"],
            agent_specs={agent_id: agent_spec},
        )

        agent = agent_spec.build_agent()

    Refer to the Agent documentation.
    """

    # This is optional because sometimes when building re-useable specs,
    # you don't know the agent interface ahead of time.
    interface: Optional[AgentInterface] = None
    """the adaptor used to wrap agent observation and action flow (default None)"""

    agent_builder: Optional[Callable[..., Agent]] = None
    """A callable to build an `smarts.core.agent.Agent` given `AgentSpec.agent_params` (default None)"""
    agent_params: Optional[Any] = None
    """Parameters to be given to `AgentSpec.agent_builder` (default None)"""

    observation_adapter: Callable = lambda obs: obs
<<<<<<< HEAD
    action_adapter: Callable = lambda act: act
    reward_adapter: Callable = lambda obs, reward: reward
    info_adapter: Callable = lambda obs, reward, info: info
=======
    """Deprecated. Do not use. An adaptor that allows shaping of the 
    observations. Defaults to `lambda obs: obs`."""
    action_adapter: Callable = lambda act: act
    """Deprecated. Do not use. An adaptor that allows shaping of the action. 
    Defaults to `lambda act: act`."""
    reward_adapter: Callable = lambda obs, reward: reward
    """Deprecated. Do not use. An adaptor that allows shaping of the reward. 
    Defaults to `lambda obs, reward: reward`."""
    info_adapter: Callable = lambda obs, reward, info: info
    """Deprecated. Do not use. An adaptor that allows shaping of info. Defaults
    to `lambda obs, reward, info: info`."""

    def __getattribute__(self, item):
        if (
            item == "observation_adapter"
            or item == "action_adapter"
            or item == "reward_adapter"
            or item == "info_adapter"
        ):
            warnings.warn(
                "Observation_adapter, action_adapter, reward_adapter, "
                "and info_adapter, are deprecated. Do not use them.",
                DeprecationWarning,
                stacklevel=2,
            )
        return object.__getattribute__(self, item)
>>>>>>> 07eaedb1

    def __post_init__(self):
        # make sure we can pickle ourselves
        cloudpickle.dumps(self)

    def build_agent(self) -> Agent:
        """Construct an Agent from the AgentSpec configuration."""
        if self.agent_builder is None:
            raise ValueError("Can't build agent, no agent builder was supplied")

        if not callable(self.agent_builder):
            raise ValueError(
                f"""agent_builder: {self.agent_builder} is not callable
Use a combination of agent_params and agent_builder to define how to build your agent, ie.

AgentSpec(
  agent_params={{"input_dimensions": 12}},
  agent_builder=MyAgent # we are not instantiating the agent, just passing the class reference
)
"""
            )

        if self.agent_params is None:
            # no args to agent builder
            return self.agent_builder()
        elif isinstance(self.agent_params, (list, tuple)):
            # a list or tuple is treated as positional arguments
            return self.agent_builder(*self.agent_params)
        elif isinstance(self.agent_params, dict):
            # dictionaries, as keyword arguments
            fas = inspect.getfullargspec(self.agent_builder)
            if fas[2] is not None:
                return self.agent_builder(**self.agent_params)
            else:
                return self.agent_builder(
                    **{
                        k: self.agent_params[k]
                        for k in self.agent_params.keys() & set(fas[0])
                    }
                )
        else:
            # otherwise, the agent params are sent as is to the builder
            return self.agent_builder(self.agent_params)<|MERGE_RESOLUTION|>--- conflicted
+++ resolved
@@ -65,11 +65,6 @@
     """Parameters to be given to `AgentSpec.agent_builder` (default None)"""
 
     observation_adapter: Callable = lambda obs: obs
-<<<<<<< HEAD
-    action_adapter: Callable = lambda act: act
-    reward_adapter: Callable = lambda obs, reward: reward
-    info_adapter: Callable = lambda obs, reward, info: info
-=======
     """Deprecated. Do not use. An adaptor that allows shaping of the 
     observations. Defaults to `lambda obs: obs`."""
     action_adapter: Callable = lambda act: act
@@ -96,7 +91,6 @@
                 stacklevel=2,
             )
         return object.__getattribute__(self, item)
->>>>>>> 07eaedb1
 
     def __post_init__(self):
         # make sure we can pickle ourselves
