--- conflicted
+++ resolved
@@ -137,13 +137,9 @@
 def test_step(env_constructor, single_env_actions, num_env, auto_reset):
     single_env = env_constructor()
     single_env.reset()
-<<<<<<< HEAD
-    single_observations, single_rewards, single_dones, single_infos = single_env.step(single_env_actions)
-=======
     single_observations, single_rewards, single_dones, single_infos = single_env.step(
         single_env_actions
     )
->>>>>>> 07eaedb1
     single_env.close()
 
     env = _make_parallel_env(env_constructor, num_env, auto_reset=auto_reset)
@@ -155,11 +151,7 @@
 
     for batched_outputs, single_outputs in zip(
         [batched_observations, batched_rewards, batched_dones, batched_infos],
-<<<<<<< HEAD
-        [single_observations, single_rewards, single_dones, single_infos]
-=======
         [single_observations, single_rewards, single_dones, single_infos],
->>>>>>> 07eaedb1
     ):
         _compare_outputs(num_env, batched_outputs, single_outputs)
 
