# MIT License
#
# Copyright (C) 2021. Huawei Technologies Co., Ltd. All rights reserved.
#
# Permission is hereby granted, free of charge, to any person obtaining a copy
# of this software and associated documentation files (the "Software"), to deal
# in the Software without restriction, including without limitation the rights
# to use, copy, modify, merge, publish, distribute, sublicense, and/or sell
# copies of the Software, and to permit persons to whom the Software is
# furnished to do so, subject to the following conditions:
#
# The above copyright notice and this permission notice shall be included in
# all copies or substantial portions of the Software.
#
# THE SOFTWARE IS PROVIDED "AS IS", WITHOUT WARRANTY OF ANY KIND, EXPRESS OR
# IMPLIED, INCLUDING BUT NOT LIMITED TO THE WARRANTIES OF MERCHANTABILITY,
# FITNESS FOR A PARTICULAR PURPOSE AND NON-INFRINGEMENT. IN NO EVENT SHALL THE
# AUTHORS OR COPYRIGHT HOLDERS BE LIABLE FOR ANY CLAIM, DAMAGES OR OTHER
# LIABILITY, WHETHER IN AN ACTION OF CONTRACT, TORT OR OTHERWISE, ARISING FROM,
# OUT OF OR IN CONNECTION WITH THE SOFTWARE OR THE USE OR OTHER DEALINGS IN
# THE SOFTWARE.
from pathlib import Path

import gym
import numpy as np
import pytest

from smarts.core.agent_interface import AgentInterface, AgentType
from smarts.env.rllib_hiway_env import RLlibHiWayEnv
from smarts.zoo.agent_spec import AgentSpec

AGENT_ID = "Agent-007"


@pytest.fixture
def rllib_agent():
    return {
        "agent_spec": AgentSpec(
            interface=AgentInterface.from_type(
                AgentType.Standard,
                # We use a low number of steps here since this is a test
                max_episode_steps=10,
            ),
        ),
        "action_space": gym.spaces.Box(
<<<<<<< HEAD
            low=np.array([0.0, 0.0, -1.0]), high=np.array([1.0, 1.0, 1.0]), dtype=np.float32
=======
            low=np.array([0.0, 0.0, -1.0]),
            high=np.array([1.0, 1.0, 1.0]),
            dtype=np.float32,
>>>>>>> 07eaedb1
        ),
    }


def test_rllib_hiway_env(rllib_agent):
    # XXX: We should be able to simply provide "scenarios/sumo/loop"?
    scenario_path = Path(__file__).parent / "../../../scenarios/sumo/loop"

    env_config = {
        "scenarios": [str(scenario_path.absolute())],
        "seed": 42,
        "headless": True,
        "agent_specs": {AGENT_ID: rllib_agent["agent_spec"]},
    }

    class atdict(dict):
        __getattr__ = dict.__getitem__
        __setattr__ = dict.__setitem__
        __delattr__ = dict.__delitem__

    env = RLlibHiWayEnv(config=atdict(**env_config, worker_index=0, vector_index=1))
    agent_ids = list(env_config["agent_specs"].keys())

    dones = {"__all__": False}
    env.reset()
    while not dones["__all__"]:
        _, _, dones, _ = env.step(
            {aid: rllib_agent["action_space"].sample() for aid in agent_ids}
        )
    env.close()<|MERGE_RESOLUTION|>--- conflicted
+++ resolved
@@ -43,13 +43,9 @@
             ),
         ),
         "action_space": gym.spaces.Box(
-<<<<<<< HEAD
-            low=np.array([0.0, 0.0, -1.0]), high=np.array([1.0, 1.0, 1.0]), dtype=np.float32
-=======
             low=np.array([0.0, 0.0, -1.0]),
             high=np.array([1.0, 1.0, 1.0]),
             dtype=np.float32,
->>>>>>> 07eaedb1
         ),
     }
 
