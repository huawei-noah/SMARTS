--- conflicted
+++ resolved
@@ -60,6 +60,7 @@
     yield env
     env.close()
 
+
 @pytest.mark.parametrize("num_stack", [1, 2])
 def test_frame_stack(env, agent_specs, num_stack):
     # Test invalid num_stack inputs
@@ -104,9 +105,6 @@
 
     env.close()
 
-<<<<<<< HEAD
-=======
 
->>>>>>> 07eaedb1
 def _filter_obs(obs):
     return [o.top_down_rgb.data for o in obs]