--- conflicted
+++ resolved
@@ -68,18 +68,11 @@
 
             # Reward is currently the delta in distance travelled by the agent.
             # Ensure that it is infact a delta and not total distance travelled
-<<<<<<< HEAD
-            # since this bug has appeared a few times. Verify by ensuring the 
-            # reward does not grow unbounded.
-            assert all([-3 < reward < 3 for reward in rewards.values()]), \
-                f"Expected bounded reward per timestep, but got {rewards}."
-=======
             # since this bug has appeared a few times. Verify by ensuring the
             # reward does not grow unbounded.
             assert all(
                 [-3 < reward < 3 for reward in rewards.values()]
             ), f"Expected bounded reward per timestep, but got {rewards}."
->>>>>>> 07eaedb1
 
             episode.record_step(observations, rewards, dones, infos)
 
