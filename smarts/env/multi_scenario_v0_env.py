# Copyright (C) 2022. Huawei Technologies Co., Ltd. All rights reserved.
#
# Permission is hereby granted, free of charge, to any person obtaining a copy
# of this software and associated documentation files (the "Software"), to deal
# in the Software without restriction, including without limitation the rights
# to use, copy, modify, merge, publish, distribute, sublicense, and/or sell
# copies of the Software, and to permit persons to whom the Software is
# furnished to do so, subject to the following conditions:
#
# The above copyright notice and this permission notice shall be included in
# all copies or substantial portions of the Software.
#
# THE SOFTWARE IS PROVIDED "AS IS", WITHOUT WARRANTY OF ANY KIND, EXPRESS OR
# IMPLIED, INCLUDING BUT NOT LIMITED TO THE WARRANTIES OF MERCHANTABILITY,
# FITNESS FOR A PARTICULAR PURPOSE AND NONINFRINGEMENT. IN NO EVENT SHALL THE
# AUTHORS OR COPYRIGHT HOLDERS BE LIABLE FOR ANY CLAIM, DAMAGES OR OTHER
# LIABILITY, WHETHER IN AN ACTION OF CONTRACT, TORT OR OTHERWISE, ARISING FROM,
# OUT OF OR IN CONNECTION WITH THE SOFTWARE OR THE USE OR OTHER DEALINGS IN
# THE SOFTWARE.

import os
import pathlib
from typing import Any, Dict, Optional, Tuple

import gym

from smarts import sstudio
from smarts.core.agent_interface import (
    OGM,
    RGB,
    AgentInterface,
    DoneCriteria,
    DrivableAreaGridMap,
    RoadWaypoints,
    Waypoints,
)
from smarts.core.controllers import ActionSpaceType
from smarts.env.hiway_env import HiWayEnv
from smarts.zoo.agent_spec import AgentSpec


def multi_scenario_v0_env(
    scenario: str,
    img_meters: int = 64,
    img_pixels: int = 256,
    action_space="TargetPose",
    headless: bool = True,
    visdom: bool = False,
    sumo_headless: bool = True,
    envision_record_data_replay_path: Optional[str] = None,
):
    """An environment with a mission to be completed by a single or multiple ego agents.

    Observation space for each agent:
        A `smarts.core.sensors.Observation` is returned as observation.

    Action space for each agent:
        A `smarts.core.controllers.ActionSpaceType.TargetPose`, which is a
        sequence of [x-coordinate, y-coordinate, heading, and time-delta].

        Type: gym.spaces.Box(
                low=np.array([-1e10, -1e10, -π, 0]),
                high=np.array([1e10, 1e10, π, 1e10]),
                dtype=np.float32
            )

        Action                                              Value range
        Ego's next x-coordinate on the map                  [-1e10,1e10]
        Ego's next y-coordinate on the map                  [-1e10,1e10]
        Ego's next heading with respect to the map's axes   [-π,π]
        Time delta to reach the given pose                  [-1e10,1e10]

    Reward:
        Reward is distance travelled (in meters) in each step, including the
        termination step.

    Episode termination:
        Episode is terminated if any of the following occurs.
        + Steps per episode exceed 800.
        + Agent collides, drives off road, drives off route, or drives on wrong way.

    Solved requirement:
        If agent successfully completes the mission then `info["score"]` will
        equal 1, else it is 0. Considered solved when `info["score"] == 1` is
        achieved over 500 consecutive episodes.

    Args:
        scenario (str): Scenario name or path to scenario folder.
        img_meters (int): Ground square size covered by image observations.
            Defaults to 64 x 64 meter (height x width) square.
        img_pixels (int): Pixels representing the square image observations.
            Defaults to 256 x 256 pixels (height x width) square.
        action_space: Action space used. Defaults to "Continuous".
        headless (bool, optional): If True, disables visualization in
            Envision. Defaults to False.
        visdom (bool, optional): If True, enables visualization of observed
            RGB images in Visdom. Defaults to False.
        sumo_headless (bool, optional): If True, disables visualization in
            SUMO GUI. Defaults to True.
        envision_record_data_replay_path (Optional[str], optional):
            Envision's data replay output directory. Defaults to None.

    Returns:
        An environment described by the input argument `scenario`.
    """

    env_specs = _get_env_specs(scenario)
    sstudio.build_scenario(scenario=[env_specs["scenario"]])
<<<<<<< HEAD
    done_criteria = DoneCriteria(
        collision=True,
        off_road=True,
        off_route=False,
        on_shoulder=False,
        wrong_way=False,
        not_moving=False,
        agents_alive=None,
    )
    max_episode_steps = 800
    road_waypoint_horizon = 50
    waypoints_lookahead = 50
    agent_specs = {
        f"Agent_{i}": AgentSpec(
            interface=AgentInterface(
                accelerometer=True,
                action=ActionSpaceType[action_space],
                done_criteria=done_criteria,
                drivable_area_grid_map=DrivableAreaGridMap(
                    width=img_pixels,
                    height=img_pixels,
                    resolution=img_meters / img_pixels,
                ),
                lidar=True,
                max_episode_steps=max_episode_steps,
                neighborhood_vehicles=True,
                ogm=OGM(
                    width=img_pixels,
                    height=img_pixels,
                    resolution=img_meters / img_pixels,
                ),
                rgb=RGB(
                    width=img_pixels,
                    height=img_pixels,
                    resolution=img_meters / img_pixels,
                ),
                road_waypoints=RoadWaypoints(horizon=road_waypoint_horizon),
                waypoints=Waypoints(lookahead=waypoints_lookahead),
            ),
=======

    agent_specs = {
        f"Agent_{i}": AgentSpec(
            interface=_resolve_agent_interface(img_meters, img_pixels, action_space)
>>>>>>> ebc361c0
        )
        for i in range(env_specs["num_agent"])
    }

    env = HiWayEnv(
        scenarios=[env_specs["scenario"]],
        agent_specs=agent_specs,
        sim_name="MultiScenario",
        headless=headless,
        visdom=visdom,
        sumo_headless=sumo_headless,
        envision_record_data_replay_path=envision_record_data_replay_path,
    )
    env = _InfoScore(env=env)

    return env


def _get_env_specs(scenario: str):
    """Returns the appropriate environment parameters for each scenario.

    Args:
        scenario (str): Scenario

    Returns:
        Dict[str, Any]: A parameter dictionary.
    """

    if scenario == "1_to_2lane_left_turn_c":
        return {
            "scenario": str(
                pathlib.Path(__file__).absolute().parents[1]
                / "scenarios"
                / "intersection"
                / "1_to_2lane_left_turn_c"
            ),
            "num_agent": 1,
        }
    elif scenario == "1_to_2lane_left_turn_t":
        return {
            "scenario": str(
                pathlib.Path(__file__).absolute().parents[1]
                / "scenarios"
                / "intersection"
                / "1_to_2lane_left_turn_t"
            ),
            "num_agent": 1,
        }
    elif scenario == "3lane_merge_multi_agent":
        return {
            "scenario": str(
                pathlib.Path(__file__).absolute().parents[1]
                / "scenarios"
                / "merge"
                / "3lane_multi_agent"
            ),
            "num_agent": 2,
        }
    elif scenario == "3lane_merge_single_agent":
        return {
            "scenario": str(
                pathlib.Path(__file__).absolute().parents[1]
                / "scenarios"
                / "merge"
                / "3lane_single_agent"
            ),
            "num_agent": 1,
        }
    elif scenario == "3lane_cruise_multi_agent":
        return {
            "scenario": str(
                pathlib.Path(__file__).absolute().parents[1]
                / "scenarios"
                / "straight"
                / "3lane_cruise_multi_agent"
            ),
            "num_agent": 3,
        }
    elif scenario == "3lane_cruise_single_agent":
        return {
            "scenario": str(
                pathlib.Path(__file__).absolute().parents[1]
                / "scenarios"
                / "straight"
                / "3lane_cruise_single_agent"
            ),
            "num_agent": 1,
        }
    elif scenario == "3lane_cut_in":
        return {
            "scenario": str(
                pathlib.Path(__file__).absolute().parents[1]
                / "scenarios"
                / "straight"
                / "3lane_cut_in"
            ),
            "num_agent": 1,
        }
    elif scenario == "3lane_overtake":
        return {
            "scenario": str(
                pathlib.Path(__file__).absolute().parents[1]
                / "scenarios"
                / "straight"
                / "3lane_overtake"
            ),
            "num_agent": 1,
        }
    elif os.path.isdir(scenario):
        import re

        regexp_agent = re.compile(r"agents_\d+")
        regexp_num = re.compile(r"\d+")
        matches_agent = regexp_agent.search(scenario)
        if not matches_agent:
            raise Exception(
                f"Scenario path should match regexp of 'agent_\d+', but got {scenario}"
            )
        num_agent = regexp_num.search(matches_agent.group(0))

        return {
            "scenario": str(scenario),
            "num_agent": int(num_agent.group(0)),
        }
    else:
        raise Exception(f"Unknown scenario {scenario}.")


def _resolve_agent_interface(
    img_meters: int = 64, img_pixels: int = 256, action_space="TargetPose", **kwargs
):
    done_criteria = DoneCriteria(
        collision=True,
        off_road=True,
        off_route=False,
        on_shoulder=False,
        wrong_way=False,
        not_moving=False,
        agents_alive=None,
    )
    max_episode_steps = 800
    road_waypoint_horizon = 50
    waypoints_lookahead = 50
    return (
        AgentInterface(
            accelerometer=True,
            action=ActionSpaceType[action_space],
            done_criteria=done_criteria,
            drivable_area_grid_map=DrivableAreaGridMap(
                width=img_pixels,
                height=img_pixels,
                resolution=img_meters / img_pixels,
            ),
            lidar=True,
            max_episode_steps=max_episode_steps,
            neighborhood_vehicles=True,
            ogm=OGM(
                width=img_pixels,
                height=img_pixels,
                resolution=img_meters / img_pixels,
            ),
            rgb=RGB(
                width=img_pixels,
                height=img_pixels,
                resolution=img_meters / img_pixels,
            ),
            road_waypoints=RoadWaypoints(horizon=road_waypoint_horizon),
            waypoints=Waypoints(lookahead=waypoints_lookahead),
        ),
    )


class _InfoScore(gym.Wrapper):
    def __init__(self, env: gym.Env):
        super(_InfoScore, self).__init__(env)

    def step(
        self, action: Dict[str, Any]
    ) -> Tuple[
        Dict[str, Any],
        Dict[str, float],
        Dict[str, bool],
        Dict[str, Dict[str, Any]],
    ]:
        """Steps the environment. A modified `score` is added to the returned
        `info` of each agent.

        Args:
            action (Dict[str, Any]): Action for each agent.

        Returns:
            Tuple[ Dict[str, Any], Dict[str, float], Dict[str, bool], Dict[str, Dict[str, Any]] ]:
                Observation, reward, done, and info, for each agent is returned.
        """
        obs, reward, done, info = self.env.step(action)

        for agent_id in obs.keys():
            reached_goal = obs[agent_id].events.reached_goal
            # Set `score=1` if ego agent successfully completes mission, else `score=0`.
            info[agent_id]["score"] = reached_goal

        return obs, reward, done, info<|MERGE_RESOLUTION|>--- conflicted
+++ resolved
@@ -106,52 +106,10 @@
 
     env_specs = _get_env_specs(scenario)
     sstudio.build_scenario(scenario=[env_specs["scenario"]])
-<<<<<<< HEAD
-    done_criteria = DoneCriteria(
-        collision=True,
-        off_road=True,
-        off_route=False,
-        on_shoulder=False,
-        wrong_way=False,
-        not_moving=False,
-        agents_alive=None,
-    )
-    max_episode_steps = 800
-    road_waypoint_horizon = 50
-    waypoints_lookahead = 50
-    agent_specs = {
-        f"Agent_{i}": AgentSpec(
-            interface=AgentInterface(
-                accelerometer=True,
-                action=ActionSpaceType[action_space],
-                done_criteria=done_criteria,
-                drivable_area_grid_map=DrivableAreaGridMap(
-                    width=img_pixels,
-                    height=img_pixels,
-                    resolution=img_meters / img_pixels,
-                ),
-                lidar=True,
-                max_episode_steps=max_episode_steps,
-                neighborhood_vehicles=True,
-                ogm=OGM(
-                    width=img_pixels,
-                    height=img_pixels,
-                    resolution=img_meters / img_pixels,
-                ),
-                rgb=RGB(
-                    width=img_pixels,
-                    height=img_pixels,
-                    resolution=img_meters / img_pixels,
-                ),
-                road_waypoints=RoadWaypoints(horizon=road_waypoint_horizon),
-                waypoints=Waypoints(lookahead=waypoints_lookahead),
-            ),
-=======
 
     agent_specs = {
         f"Agent_{i}": AgentSpec(
             interface=_resolve_agent_interface(img_meters, img_pixels, action_space)
->>>>>>> ebc361c0
         )
         for i in range(env_specs["num_agent"])
     }
