--- conflicted
+++ resolved
@@ -136,11 +136,7 @@
         if not done:
             cur_pos = Point(*obs.ego_vehicle_state.position)
             cur_on_route, cur_route_lane, cur_route_lane_point, cur_route_displacement = on_route(
-<<<<<<< HEAD
-                road_map=road_map, route=route, pos=cur_pos
-=======
                 road_map=road_map, route=route, point=cur_pos
->>>>>>> 22b9ad47
             )
 
             if cur_on_route:
@@ -155,17 +151,10 @@
         else:
             cur_pos = Point(*obs.ego_vehicle_state.position)
             cur_on_route, cur_route_lane, cur_route_lane_point, cur_route_displacement = on_route(
-<<<<<<< HEAD
-                road_map=road_map, route=route, pos=cur_pos
-            )
-
-            # Step 1: Compute the last off-route distance driven by the vehicle, if any
-=======
                 road_map=road_map, route=route, point=cur_pos
             )
 
             # Step 1: Compute the last off-route distance driven by the vehicle, if any.
->>>>>>> 22b9ad47
             if not cur_on_route:
                 off_route_dist = tot_dist_travelled - prev_dist_travelled
                 assert off_route_dist >= 0
@@ -177,34 +166,21 @@
                 last_route_lane = cur_route_lane
                 last_route_pos = cur_route_lane_point
 
-<<<<<<< HEAD
-            # Step 2: Compute the remaining route distance from the last recorded on-route position
-=======
             # Step 2: Compute the remaining route distance from the last recorded on-route position.
->>>>>>> 22b9ad47
             on_route_dist = route.distance_between(
                 start=RoadMap.Route.RoutePoint(pt=last_route_pos),
                 end=RoadMap.Route.RoutePoint(pt=end_pos),
             )
 
-<<<<<<< HEAD
-            # Step 3: Remaining `on_route_dist` can become negative when agent overshoots the end position while
-=======
             # Step 3: Compute absolute `on_route_dist` because it could be
             # negative when an agent overshoots the end position while
->>>>>>> 22b9ad47
             # remaining outside the goal capture radius at all times.
             on_route_dist = abs(on_route_dist)
 
             # Step 4: Compute lane error penalty if vehicle is in the same road as goal, but in a different lane.
-<<<<<<< HEAD
-            # TODO: Lane error penalty is not computed because the end lane of a SUMO traffic vehicle of interest
-            # is currently not easily accessible.
-=======
             # TODO: Lane error penalty should be computed. It is not computed
             # currently because the end lane of a SUMO traffic vehicle of
             # interest is currently not accessible.
->>>>>>> 22b9ad47
             lane_error_dist = 0
             # end_lane = route.end_lane
             # if last_route_lane.road == end_lane.road:
@@ -213,17 +189,10 @@
             #     lane_width, _ = end_lane.width_at_offset(end_offset)
             #     lane_error_dist = lane_error * lane_width
 
-<<<<<<< HEAD
-            # Step 5: Total distance to destination
-            dist_remainder = off_route_dist + on_route_dist + lane_error_dist
-
-            # Step 6: Cap distance to destination
-=======
             # Step 5: Total distance to destination.
             dist_remainder = off_route_dist + on_route_dist + lane_error_dist
 
             # Step 6: Cap distance to destination.
->>>>>>> 22b9ad47
             dist_remainder_capped = min(dist_remainder, dist_tot)
 
             return Costs(dist_to_destination=dist_remainder_capped / dist_tot)
@@ -679,41 +648,20 @@
 
 
 def on_route(
-<<<<<<< HEAD
-    road_map: RoadMap, route: RoadMap.Route, pos: Point, radius: float = 7
-) -> Tuple[bool, Optional[RoadMap.Lane], Optional[Point], Optional[float]]:
-    """
-    Computes whether point `pos` is within the search `radius` distance from
-    any lane in the `route`.
-=======
     road_map: RoadMap, route: RoadMap.Route, point: Point, radius: float = 7
 ) -> Tuple[bool, Optional[RoadMap.Lane], Optional[Point], Optional[float]]:
     """
     Computes whether `point` is within the search `radius` distance from any
     lane in the `route`.
->>>>>>> 22b9ad47
 
     Args:
         road_map (RoadMap): Road map.
         route (RoadMap.Route): Route consisting of a set of roads.
-<<<<<<< HEAD
-        pos (smarts.core.coordinates.Point): A world-coordinate point.
-=======
         point (smarts.core.coordinates.Point): A world-coordinate point.
->>>>>>> 22b9ad47
         radius (float): Search radius.
 
     Returns:
         Tuple[bool, Optional[RoadMap.Lane], Optional[smarts.core.coordinates.Point], Optional[float]]:
-<<<<<<< HEAD
-            True if `pos` is nearby any road in `route`, else False. If true,
-            additionally returns the (i) nearest lane in route, (ii) its
-            nearest lane center point, and (iii) displacement between
-            `pos` and lane center point.
-    """
-    lanes = road_map.nearest_lanes(
-        point=pos,
-=======
             True if `point` is nearby any road in `route`, else False. If true,
             additionally returns the (i) nearest lane in route, (ii) its
             nearest lane center point, and (iii) displacement between `point`
@@ -721,7 +669,6 @@
     """
     lanes = road_map.nearest_lanes(
         point=point,
->>>>>>> 22b9ad47
         radius=radius,
         include_junctions=True,
     )
@@ -729,15 +676,9 @@
     route_roads = route.roads
     for lane, _ in lanes:
         if lane.road in route_roads:
-<<<<<<< HEAD
-            offset = lane.offset_along_lane(world_point=pos)
-            lane_point = lane.from_lane_coord(RefLinePoint(s=offset))
-            displacement = np.linalg.norm(lane_point.as_np_array - pos.as_np_array)
-=======
             offset = lane.offset_along_lane(world_point=point)
             lane_point = lane.from_lane_coord(RefLinePoint(s=offset))
             displacement = np.linalg.norm(lane_point.as_np_array - point.as_np_array)
->>>>>>> 22b9ad47
             return True, lane, lane_point, displacement
 
     return False, None, None, None