--- conflicted
+++ resolved
@@ -130,15 +130,8 @@
             return Costs(dist_to_destination=0)
         else:
             cur_pos = Point(*obs.ego_vehicle_state.position)
-<<<<<<< HEAD
-            dist_remainder = get_dist(
-                road_map=road_map, 
-                point_a=cur_pos, 
-                point_b=end_pos, 
-=======
             dist_remainder, route = get_dist(
                 road_map=road_map, point_a=cur_pos, point_b=end_pos, tolerate=True
->>>>>>> 537b2e9c
             )
             # Note: `dist_remainder` can be negative when agent overshoots the goal position while
             # remaining outside the goal capture radius at all times.
@@ -545,15 +538,7 @@
     pass
 
 
-<<<<<<< HEAD
-def get_dist(
-    road_map: RoadMap, 
-    point_a: Point, 
-    point_b: Point,
-) -> float:
-=======
 def get_dist(road_map: RoadMap, point_a: Point, point_b: Point, tolerate:bool=False) -> Tuple[float, RoadMap.Route]:
->>>>>>> 537b2e9c
     """
     Computes the shortest route distance from point_a to point_b in the road
     map. Both points should lie on a road in the road map. Key assumption about
@@ -585,41 +570,11 @@
         ),
     )
     plan = Plan(road_map=road_map, mission=mission, find_route=False)
-<<<<<<< HEAD
-    plan.create_route(mission=mission, radius=20)
-=======
     plan.create_route(mission=mission, radius=5)
->>>>>>> 537b2e9c
     assert isinstance(plan.route, RoadMap.Route)
     from_route_point = RoadMap.Route.RoutePoint(pt=point_a)
     to_route_point = RoadMap.Route.RoutePoint(pt=point_b)
 
-<<<<<<< HEAD
-    dist_tot = plan.route.distance_between(
-        start=from_route_point, end=to_route_point
-    )
-    if dist_tot == None:
-        raise CostError("Unable to find road on route near given points.")
-    elif dist_tot < 0:
-        # This happens when agent overshoots the goal position while 
-        # remaining outside the goal capture radius at all times. Default 
-        # positional goal radius is 2m.
-        dist_tot = abs(dist_tot)
-
-    # Account for agent ending in a different lane but in the same road as
-    # the goal position. 
-    start_lane = plan.route.start_lane
-    end_lane = plan.route.end_lane
-    lane_error = abs(start_lane.index-end_lane.index)
-    if len(plan.route.roads) == 1 and lane_error > 0:
-        assert start_lane.road == end_lane.road      
-        end_offset = end_lane.offset_along_lane(world_point=point_b)
-        lane_width, _ = end_lane.width_at_offset(end_offset)
-        lane_error_dist = lane_error*lane_width
-        dist_tot += lane_error_dist
-
-    return dist_tot
-=======
     dist_tot = plan.route.distance_between(start=from_route_point, end=to_route_point)
     if dist_tot == None:
         raise CostError("Unable to find road on route near given points.")
@@ -653,5 +608,4 @@
         lane_error_dist = lane_error * lane_width
         return lane_error_dist
 
-    return 0
->>>>>>> 537b2e9c
+    return 0