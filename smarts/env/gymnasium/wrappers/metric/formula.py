# MIT License

# Copyright (C) 2023. Huawei Technologies Co., Ltd. All rights reserved.

# Permission is hereby granted, free of charge, to any person obtaining a copy
# of this software and associated documentation files (the "Software"), to deal
# in the Software without restriction, including without limitation the rights
# to use, copy, modify, merge, publish, distribute, sublicense, and/or sell
# copies of the Software, and to permit persons to whom the Software is
# furnished to do so, subject to the following conditions:

# The above copyright notice and this permission notice shall be included in
# all copies or substantial portions of the Software.

# THE SOFTWARE IS PROVIDED "AS IS", WITHOUT WARRANTY OF ANY KIND, EXPRESS OR
# IMPLIED, INCLUDING BUT NOT LIMITED TO THE WARRANTIES OF MERCHANTABILITY,
# FITNESS FOR A PARTICULAR PURPOSE AND NON-INFRINGEMENT. IN NO EVENT SHALL THE
# AUTHORS OR COPYRIGHT HOLDERS BE LIABLE FOR ANY CLAIM, DAMAGES OR OTHER
# LIABILITY, WHETHER IN AN ACTION OF CONTRACT, TORT OR OTHERWISE, ARISING FROM,
# OUT OF OR IN CONNECTION WITH THE SOFTWARE OR THE USE OR OTHER DEALINGS IN
# THE SOFTWARE.
from __future__ import annotations

from typing import Callable, Dict, NewType

import numpy as np

from smarts.env.gymnasium.wrappers.metric.params import Params
from smarts.env.gymnasium.wrappers.metric.types import Costs, Record

Score = NewType("Score", Dict[str, float])


class FormulaBase:
    """Interface, for cost function parameters and score computation formula,
    to be implemented by other formula classes.
    """

    def __init__(self):
        pass

    def params(self) -> Params:
        """Return parameters to configure and initialize cost functions.

        Returns:
            Params: Cost function parameters.
        """
        raise NotImplementedError

    def score(self, records: Dict[str, Dict[str, Record]]) -> Score:
        """Computes sub-component scores and one total combined score named
        "Overall" on the wrapped environment.

        Args:
            records (Dict[str, Dict[str, Record]]): Records.

        Returns:
            "Overall" score and other sub-component scores.
        """
        raise NotImplementedError


class Formula(FormulaBase):
    """Sets the (i) cost function parameters, and (ii) score computation formula,
    for an environment.
    """

    def __init__(self):
        pass

    def params(self) -> Params:
        """Return parameters to configure and initialize cost functions.

        Returns:
            Params: Cost function parameters.
        """
        return Params()

    def score(self, records: Dict[str, Dict[str, Record]]) -> Score:
        """Computes sub-component scores and one total combined score named
        "Overall" on the wrapped environment.

        Args:
            records (Dict[str, Dict[str, Record]]): Records.

        Returns:
            Score: "Overall" score and other sub-component scores.
        """

        agent_weight = agent_weights(records=records)
        agent_score = agent_scores(records=records, func=costs_to_score)
        return weighted_score(scores=agent_score, weights=agent_weight)


def agent_weights(records: Dict[str, Dict[str, Record]]) -> Dict[str, Dict[str, float]]:
    """Retrieves weight for each agent in every scenario.

    Args:
        records (Dict[str, Dict[str, Record]]): Records.

    Returns:
        Dict[str,Dict[str,float]]: Weight for each agent in every scenario.
    """

    weights = {}
    for scen, agents in records.items():
        weights[scen] = dict(
            map(lambda i: (i[0], i[1].metadata.difficulty), agents.items())
        )

    return weights


def agent_scores(
    records: Dict[str, Dict[str, Record]], func: Callable[[Costs], Score]
) -> Dict[str, Dict[str, Score]]:
    """Computes score for each agent in every scenario.

    Args:
        records (Dict[str, Dict[str, Record]]): Records.
        func (Callable[[Costs],Score]): Function which computes Score given Costs.

    Returns:
        Dict[str,Dict[str,Score]]: Score for each agent in every scenario.
    """

    scores = {}
    for scen, agents in records.items():
        scores[scen] = dict(map(lambda i: (i[0], func(i[1].costs)), agents.items()))

    return scores


def weighted_score(
    scores: Dict[str, Dict[str, Score]], weights: Dict[str, Dict[str, float]]
) -> Score:
    """Computes single overall weighted score using `weights`.

    Args:
        scores (Dict[str,Dict[str,Score]]): Score for each agent in every scenario.
        weights (Dict[str,Dict[str,float]]): Weight for each agent in every scenario.

    Returns:
        Score: Weighted score.
    """
    cumulative_score = {}
    total_weight = 0
    for scen, agent in scores.items():
        for agent_name, agent_score in agent.items():
            current_score = dict(
                map(
                    lambda i: (i[0], i[1] * weights[scen][agent_name]),
                    agent_score.items(),
                )
            )
            cumulative_score = {
                score_name: score_val + cumulative_score.get(score_name, 0)
                for score_name, score_val in current_score.items()
            }
            total_weight += weights[scen][agent_name]

    return Score({key: val / total_weight for key, val in cumulative_score.items()})
<<<<<<< HEAD


def costs_to_score(costs: Costs) -> Score:
    """Compute score from costs.

    Args:
        costs (Costs): Costs.

    Returns:
        Score: Score.
    """
    dist_to_destination = costs.dist_to_destination
    humanness_error = _score_humanness_error(costs=costs)
    rule_violation = score_rule_violation(costs=costs)
    time = costs.steps
    overall = (
        0.25 * (1 - dist_to_destination)
        + 0.25 * (1 - time)
        + 0.25 * (1 - humanness_error)
        + 0.25 * (1 - rule_violation)
    )

    return Score(
        {
            "overall": overall,
            "dist_to_destination": dist_to_destination,
            "time": time,
            "humanness_error": humanness_error,
            "rule_violation": rule_violation,
        }
    )


=======


def costs_to_score(costs: Costs) -> Score:
    """Compute score from costs.

    +-------------------+--------+-----------------------------------------------------------+
    |                   | Range  | Remarks                                                   |
    +===================+========+===========================================================+
    | Overall           | [0, 1] | Total score. The higher, the better.                      |
    +-------------------+--------+-----------------------------------------------------------+
    | DistToDestination | [0, 1] | Remaining distance to destination. The lower, the better. |
    +-------------------+--------+-----------------------------------------------------------+
    | Time              | [0, 1] | Time taken to complete scenario. The lower, the better.   |
    +-------------------+--------+-----------------------------------------------------------+
    | HumannessError    | [0, 1] | Humanness indicator. The lower, the better.               |
    +-------------------+--------+-----------------------------------------------------------+
    | RuleViolation     | [0, 1] | Traffic rules compliance. The lower, the better.          |
    +-------------------+--------+-----------------------------------------------------------+

    Args:
        costs (Costs): Costs.

    Returns:
        Score: Score.
    """
    dist_to_destination = costs.dist_to_destination
    humanness_error = _score_humanness_error(costs=costs)
    rule_violation = score_rule_violation(costs=costs)
    time = costs.steps
    overall = (
        0.25 * (1 - dist_to_destination)
        + 0.25 * (1 - time)
        + 0.25 * (1 - humanness_error)
        + 0.25 * (1 - rule_violation)
    )

    return Score(
        {
            "overall": overall,
            "dist_to_destination": dist_to_destination,
            "time": time,
            "humanness_error": humanness_error,
            "rule_violation": rule_violation,
        }
    )


>>>>>>> 88806a6e
def _score_humanness_error(costs: Costs) -> float:
    humanness_error = np.array(
        [costs.dist_to_obstacles, costs.jerk_linear, costs.lane_center_offset]
    )
    humanness_error = np.mean(humanness_error, dtype=float)
    return humanness_error


def score_rule_violation(costs: Costs) -> float:
    """Default rule violation scoring formula.

    Args:
        costs (Costs): Costs.

    Returns:
        float: Rule violation score.
    """
    rule_violation = np.array([costs.speed_limit, costs.wrong_way])
    rule_violation = np.mean(rule_violation, dtype=float)
    return rule_violation<|MERGE_RESOLUTION|>--- conflicted
+++ resolved
@@ -160,11 +160,24 @@
             total_weight += weights[scen][agent_name]
 
     return Score({key: val / total_weight for key, val in cumulative_score.items()})
-<<<<<<< HEAD
 
 
 def costs_to_score(costs: Costs) -> Score:
     """Compute score from costs.
+
+    +-------------------+--------+-----------------------------------------------------------+
+    |                   | Range  | Remarks                                                   |
+    +===================+========+===========================================================+
+    | Overall           | [0, 1] | Total score. The higher, the better.                      |
+    +-------------------+--------+-----------------------------------------------------------+
+    | DistToDestination | [0, 1] | Remaining distance to destination. The lower, the better. |
+    +-------------------+--------+-----------------------------------------------------------+
+    | Time              | [0, 1] | Time taken to complete scenario. The lower, the better.   |
+    +-------------------+--------+-----------------------------------------------------------+
+    | HumannessError    | [0, 1] | Humanness indicator. The lower, the better.               |
+    +-------------------+--------+-----------------------------------------------------------+
+    | RuleViolation     | [0, 1] | Traffic rules compliance. The lower, the better.          |
+    +-------------------+--------+-----------------------------------------------------------+
 
     Args:
         costs (Costs): Costs.
@@ -194,55 +207,6 @@
     )
 
 
-=======
-
-
-def costs_to_score(costs: Costs) -> Score:
-    """Compute score from costs.
-
-    +-------------------+--------+-----------------------------------------------------------+
-    |                   | Range  | Remarks                                                   |
-    +===================+========+===========================================================+
-    | Overall           | [0, 1] | Total score. The higher, the better.                      |
-    +-------------------+--------+-----------------------------------------------------------+
-    | DistToDestination | [0, 1] | Remaining distance to destination. The lower, the better. |
-    +-------------------+--------+-----------------------------------------------------------+
-    | Time              | [0, 1] | Time taken to complete scenario. The lower, the better.   |
-    +-------------------+--------+-----------------------------------------------------------+
-    | HumannessError    | [0, 1] | Humanness indicator. The lower, the better.               |
-    +-------------------+--------+-----------------------------------------------------------+
-    | RuleViolation     | [0, 1] | Traffic rules compliance. The lower, the better.          |
-    +-------------------+--------+-----------------------------------------------------------+
-
-    Args:
-        costs (Costs): Costs.
-
-    Returns:
-        Score: Score.
-    """
-    dist_to_destination = costs.dist_to_destination
-    humanness_error = _score_humanness_error(costs=costs)
-    rule_violation = score_rule_violation(costs=costs)
-    time = costs.steps
-    overall = (
-        0.25 * (1 - dist_to_destination)
-        + 0.25 * (1 - time)
-        + 0.25 * (1 - humanness_error)
-        + 0.25 * (1 - rule_violation)
-    )
-
-    return Score(
-        {
-            "overall": overall,
-            "dist_to_destination": dist_to_destination,
-            "time": time,
-            "humanness_error": humanness_error,
-            "rule_violation": rule_violation,
-        }
-    )
-
-
->>>>>>> 88806a6e
 def _score_humanness_error(costs: Costs) -> float:
     humanness_error = np.array(
         [costs.dist_to_obstacles, costs.jerk_linear, costs.lane_center_offset]
