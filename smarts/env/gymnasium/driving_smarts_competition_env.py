# Copyright (C) 2023. Huawei Technologies Co., Ltd. All rights reserved.
#
# Permission is hereby granted, free of charge, to any person obtaining a copy
# of this software and associated documentation files (the "Software"), to deal
# in the Software without restriction, including without limitation the rights
# to use, copy, modify, merge, publish, distribute, sublicense, and/or sell
# copies of the Software, and to permit persons to whom the Software is
# furnished to do so, subject to the following conditions:
#
# The above copyright notice and this permission notice shall be included in
# all copies or substantial portions of the Software.
#
# THE SOFTWARE IS PROVIDED "AS IS", WITHOUT WARRANTY OF ANY KIND, EXPRESS OR
# IMPLIED, INCLUDING BUT NOT LIMITED TO THE WARRANTIES OF MERCHANTABILITY,
# FITNESS FOR A PARTICULAR PURPOSE AND NONINFRINGEMENT. IN NO EVENT SHALL THE
# AUTHORS OR COPYRIGHT HOLDERS BE LIABLE FOR ANY CLAIM, DAMAGES OR OTHER
# LIABILITY, WHETHER IN AN ACTION OF CONTRACT, TORT OR OTHERWISE, ARISING FROM,
# OUT OF OR IN CONNECTION WITH THE SOFTWARE OR THE USE OR OTHER DEALINGS IN
# THE SOFTWARE.

import copy
import logging
import math
import os
import pathlib
from functools import partial
from typing import Any, Dict, Optional, Tuple, Union

import gymnasium as gym
import numpy as np

from envision.client import Client as Envision
from envision.client import EnvisionDataFormatterArgs
from smarts.core.agent_interface import (
    AgentInterface,
    DoneCriteria,
    RoadWaypoints,
    Waypoints,
)
from smarts.core.controllers import ActionSpaceType
from smarts.env.gymnasium.hiway_env_v1 import HiWayEnvV1, SumoOptions
from smarts.env.utils.observation_conversion import ObservationOptions
from smarts.sstudio.scenario_construction import build_scenario

logger = logging.getLogger(__file__)
logger.setLevel(logging.WARNING)

SUPPORTED_ACTION_TYPES = (
    ActionSpaceType.RelativeTargetPose,
    ActionSpaceType.TargetPose,
)
MAXIMUM_SPEED_MPS = 28  # 28m/s = 100.8 km/h. This is a safe maximum speed.


def driving_smarts_competition_v0_env(
    scenario: str,
    agent_interface: AgentInterface,
    headless: bool = True,
    seed: int = 42,
    visdom: bool = False,
    sumo_headless: bool = True,
    envision_record_data_replay_path: Optional[str] = None,
    observation_options: Union[ObservationOptions, str] = ObservationOptions.default,
):
    """An environment with a mission to be completed by a single or multiple ego agents.

    Observation space for each agent:
        An unformatted :class:`~smarts.core.observations.Observation` is returned as observation.

    Action space for each agent:
        Action space for each agent is configured through its `AgentInterface`.
        The action space could be either of the following.

        (i) :attr:`~smarts.core.controllers.ActionSpaceType.RelativeTargetPose`

           +------------------------------------+-------------+-------+
           | Action                             | Values      | Units |
           +====================================+=============+=======+
           | Δx-coordinate                      | [-2.8, 2.8] | m     |
           +------------------------------------+-------------+-------+
           | Δy-coordinate                      | [-2.8, 2.8] | m     |
           +------------------------------------+-------------+-------+
           | Heading with respect to map's axes | [-π, π]     | rad   |
           +------------------------------------+-------------+-------+

        (ii) :attr:`~smarts.core.controllers.ActionSpaceType.TargetPose`

            +------------------------------------+---------------+-------+
            | Action                             | Values        | Units |
            +====================================+===============+=======+
            | Next x-coordinate                  | [-1e10, 1e10] | m     |
            +------------------------------------+---------------+-------+
            |  Next y-coordinate                 | [-1e10, 1e10] | m     |
            +------------------------------------+---------------+-------+
            | Heading with respect to map's axes | [-π, π]       | rad   |
            +------------------------------------+---------------+-------+
            | ΔTime                              |  0.1          | s     |
            +------------------------------------+---------------+-------+

    Reward:
        Reward is distance travelled (in meters) in each step, including the termination step.

    Episode termination:
        Episode is terminated if any of the following occurs.

        1. Steps per episode exceed 800.
        2. Agent collides, drives off road, drives off route, or drives on wrong way.

    Args:
        scenario (str): Scenario name or path to scenario folder.
        agent_interface (AgentInterface): Agent interface specification.
        headless (bool, optional): If True, disables visualization in
            Envision. Defaults to False.
        seed (int, optional): Random number generator seed. Defaults to 42.
        visdom (bool, optional): If True, enables visualization of observed
            RGB images in Visdom. Defaults to False.
        sumo_headless (bool, optional): If True, disables visualization in
            SUMO GUI. Defaults to True.
        envision_record_data_replay_path (Optional[str], optional):
            Envision's data replay output directory. Defaults to None.

    Returns:
        An environment described by the input argument `scenario`.
    """

    env_specs = _get_env_specs(scenario)
    build_scenario(scenario=env_specs["scenario"])

    resolved_agent_interface = resolve_agent_interface(agent_interface)
    agent_interfaces = {
        f"Agent_{i}": resolved_agent_interface for i in range(env_specs["num_agent"])
    }
    env_action_space = resolve_env_action_space(agent_interfaces)

    visualization_client_builder = None
    if not headless:
        visualization_client_builder = partial(
            Envision,
            endpoint=None,
            output_dir=envision_record_data_replay_path,
            headless=headless,
            data_formatter_args=EnvisionDataFormatterArgs(
                "base", enable_reduction=False
            ),
        )

    observation_options = ObservationOptions[observation_options]
    env = HiWayEnvV1(
        scenarios=[env_specs["scenario"]],
        agent_interfaces=agent_interfaces,
        sim_name="Driving_SMARTS_v0",
        headless=headless,
        visdom=visdom,
        fixed_timestep_sec=0.1,
        seed=seed,
        sumo_options=SumoOptions(headless=sumo_headless),
        visualization_client_builder=visualization_client_builder,
<<<<<<< HEAD
        observation_options=observation_options,
    )
    env.action_space = env_action_space
    if ActionSpaceType[action_space] == ActionSpaceType.TargetPose:
        env = _LimitTargetPose(env, observation_options=observation_options)
=======
        observation_options=ObservationOptions.unformatted,
    )
    env.action_space = env_action_space
    if resolved_agent_interface.action == ActionSpaceType.TargetPose:
        env = _LimitTargetPose(env)
>>>>>>> 8b40512f
    return env


def _get_env_specs(scenario: str):
    """Returns the appropriate environment parameters for each scenario.

    Args:
        scenario (str): Scenario

    Returns:
        Dict[str, Any]: A parameter dictionary.
    """

    if scenario == "1_to_2lane_left_turn_c":
        return {
            "scenario": str(
                pathlib.Path(__file__).absolute().parents[2]
                / "scenarios"
                / "intersection"
                / "1_to_2lane_left_turn_c"
            ),
            "num_agent": 1,
        }
    elif scenario == "1_to_2lane_left_turn_t":
        return {
            "scenario": str(
                pathlib.Path(__file__).absolute().parents[2]
                / "scenarios"
                / "intersection"
                / "1_to_2lane_left_turn_t"
            ),
            "num_agent": 1,
        }
    elif scenario == "3lane_merge_multi_agent":
        return {
            "scenario": str(
                pathlib.Path(__file__).absolute().parents[2]
                / "scenarios"
                / "merge"
                / "3lane_multi_agent"
            ),
            "num_agent": 2,
        }
    elif scenario == "3lane_merge_single_agent":
        return {
            "scenario": str(
                pathlib.Path(__file__).absolute().parents[2]
                / "scenarios"
                / "merge"
                / "3lane_single_agent"
            ),
            "num_agent": 1,
        }
    elif scenario == "3lane_cruise_multi_agent":
        return {
            "scenario": str(
                pathlib.Path(__file__).absolute().parents[2]
                / "scenarios"
                / "straight"
                / "3lane_cruise_multi_agent"
            ),
            "num_agent": 3,
        }
    elif scenario == "3lane_cruise_single_agent":
        return {
            "scenario": str(
                pathlib.Path(__file__).absolute().parents[2]
                / "scenarios"
                / "straight"
                / "3lane_cruise_single_agent"
            ),
            "num_agent": 1,
        }
    elif scenario == "3lane_cut_in":
        return {
            "scenario": str(
                pathlib.Path(__file__).absolute().parents[2]
                / "scenarios"
                / "straight"
                / "3lane_cut_in"
            ),
            "num_agent": 1,
        }
    elif scenario == "3lane_overtake":
        return {
            "scenario": str(
                pathlib.Path(__file__).absolute().parents[2]
                / "scenarios"
                / "straight"
                / "3lane_overtake"
            ),
            "num_agent": 1,
        }
    elif os.path.isdir(scenario):
        import re

        regexp_agent = re.compile(r"agents_\d+")
        regexp_num = re.compile(r"\d+")
        matches_agent = regexp_agent.search(scenario)
        if not matches_agent:
            raise Exception(
                f"Scenario path should match regexp of 'agents_\\d+', but got {scenario}"
            )
        num_agent = regexp_num.search(matches_agent.group(0))

        return {
            "scenario": str(scenario),
            "num_agent": int(num_agent.group(0)),
        }
    else:
        raise Exception(f"Unknown scenario {scenario}.")


def resolve_agent_action_space(agent_interface: AgentInterface):
    """Get the competition action space for the given agent interface."""
    assert (
        agent_interface.action in SUPPORTED_ACTION_TYPES
    ), f"Unsupported action type `{agent_interface.action}` not in supported actions `{SUPPORTED_ACTION_TYPES}`"

    if agent_interface.action == ActionSpaceType.RelativeTargetPose:
        max_dist = MAXIMUM_SPEED_MPS * 0.1  # assumes 0.1 timestep
        return gym.spaces.Box(
            low=np.array([-max_dist, -max_dist, -np.pi]),
            high=np.array([max_dist, max_dist, np.pi]),
            dtype=np.float32,
        )
    if agent_interface.action == ActionSpaceType.TargetPose:
        return gym.spaces.Box(
            low=np.array([-1e10, -1e10, -np.pi, 0.1]),
            high=np.array([1e10, 1e10, np.pi, 0.1]),
            dtype=np.float32,
        )


def resolve_env_action_space(agent_interfaces: Dict[str, AgentInterface]):
    """Get the environment action space for the given set of agent interfaces."""
    return gym.spaces.Dict(
        {
            a_id: resolve_agent_action_space(a_inter)
            for a_id, a_inter in agent_interfaces.items()
        }
    )


def resolve_agent_interface(agent_interface: AgentInterface):
    """Resolve the agent interface for a given environment. Some interface
    values can be configured by the user, but others are pre-determined and
    fixed.
    """

    done_criteria = DoneCriteria(
        collision=True,
        off_road=True,
        off_route=False,
        on_shoulder=False,
        wrong_way=False,
        not_moving=False,
        agents_alive=None,
    )
    max_episode_steps = 800
    road_waypoint_horizon = 50
    waypoints_lookahead = 50
    return AgentInterface(
        accelerometer=True,
        action=agent_interface.action,
        done_criteria=done_criteria,
        drivable_area_grid_map=agent_interface.drivable_area_grid_map,
        lidar_point_cloud=True,
        max_episode_steps=max_episode_steps,
        neighborhood_vehicle_states=True,
        occupancy_grid_map=agent_interface.occupancy_grid_map,
        top_down_rgb=agent_interface.top_down_rgb,
        road_waypoints=RoadWaypoints(horizon=road_waypoint_horizon),
        waypoint_paths=Waypoints(lookahead=waypoints_lookahead),
    )


class _LimitTargetPose(gym.Wrapper):
    """Uses previous observation to limit the next TargetPose action range."""

    def __init__(
        self,
        env: gym.Env,
        observation_options: ObservationOptions = ObservationOptions.default,
    ):
        """
        Args:
            env (gym.Env): Environment to be wrapped.
        """
        super().__init__(env)
        self._prev_obs: Dict[str, Dict[str, Any]]
        self._observation_options = observation_options

    def step(
        self, action: Dict[str, np.ndarray]
    ) -> Tuple[
        Dict[str, Any],
        Dict[str, float],
        Dict[str, bool],
        Dict[str, Dict[str, Any]],
    ]:
        """Steps the environment.

        Args:
            action (Dict[str, Any]): Action for each agent.

        Returns:
            Tuple[ Dict[str, Any], Dict[str, float], Dict[str, bool], Dict[str, Dict[str, Any]] ]:
                Observation, reward, done, and info, for each agent is returned.
        """

        limited_actions: Dict[str, np.ndarray] = {}
        for agent_name, agent_action in action.items():
            if not agent_name in self._prev_obs:
                continue
            limited_actions[agent_name] = self._limit(
                name=agent_name,
                action=agent_action,
                prev_coord=self._prev_obs[agent_name]["position"],
            )

        out = self.env.step(limited_actions)
        self._prev_obs = self._store(obs=out[0])
        return out

    def reset(self, **kwargs):
        """Resets the environment.

        Returns:
            observation (dict): Dictionary of initial-state observation for
                each agent.
            info (dict): This dictionary contains auxiliary information
                complementing ``observation``. It is analogous to the ``info``
                returned by :meth:`step`.
        """
        obs, info = self.env.reset(**kwargs)
        self._prev_obs = self._store(obs=obs)
        return obs, info

    def _store(self, obs: Dict[str, Any]) -> Dict[str, Dict[str, Any]]:
        filtered_obs: Dict[str, Dict[str, Any]] = {}

        if self._observation_options == ObservationOptions.unformatted:
            filter_func = lambda agent_obs: copy.deepcopy(
                agent_obs.ego_vehicle_state.position[:2]
            )
        else:
            filter_func = lambda agent_obs: copy.deepcopy(
                agent_obs["ego_vehicle_state"]["position"][:2]
            )

        for agent_name, agent_obs in obs.items():
<<<<<<< HEAD
            filtered_obs[agent_name] = {"position": filter_func(agent_obs)}

=======
            filtered_obs[agent_name] = {
                "position": copy.deepcopy(agent_obs.ego_vehicle_state.position[:2])
            }
>>>>>>> 8b40512f
        return filtered_obs

    def _limit(
        self, name: str, action: np.ndarray, prev_coord: np.ndarray
    ) -> np.ndarray:
        """Set time delta and limit Euclidean distance travelled in TargetPose action space.

        Args:
            name (str): Agent's name.
            action (np.ndarray): Agent's action.
            prev_coord (np.ndarray): Agent's previous xy coordinate on the map.

        Returns:
            np.ndarray: Agent's TargetPose action which has fixed time-delta and constrained next xy coordinate.
        """

        time_delta = 0.1
        limited_action = np.array(
            [action[0], action[1], action[2], time_delta], dtype=np.float32
        )
        speed_max = MAXIMUM_SPEED_MPS
        dist_max = speed_max * time_delta

        # Set time-delta
        if not math.isclose(action[3], time_delta, abs_tol=1e-3):
            logger.warning(
                "%s: Expected time-delta=%s, but got time-delta=%s. "
                "Action time-delta automatically changed to %s.",
                name,
                time_delta,
                action[3],
                time_delta,
            )

        # Limit Euclidean distance travelled
        next_coord = action[:2]
        vector = next_coord - prev_coord
        dist = np.linalg.norm(vector)
        if dist > dist_max:
            unit_vector = vector / dist
            limited_action[0], limited_action[1] = prev_coord + dist_max * unit_vector
            logger.warning(
                "Action out of bounds. `%s`: Allowed max speed=%sm/s, but got speed=%sm/s. "
                "Action has be corrected from %s to %s.",
                name,
                speed_max,
                dist / time_delta,
                action,
                limited_action,
            )

        return limited_action<|MERGE_RESOLUTION|>--- conflicted
+++ resolved
@@ -155,19 +155,11 @@
         seed=seed,
         sumo_options=SumoOptions(headless=sumo_headless),
         visualization_client_builder=visualization_client_builder,
-<<<<<<< HEAD
-        observation_options=observation_options,
-    )
-    env.action_space = env_action_space
-    if ActionSpaceType[action_space] == ActionSpaceType.TargetPose:
-        env = _LimitTargetPose(env, observation_options=observation_options)
-=======
         observation_options=ObservationOptions.unformatted,
     )
     env.action_space = env_action_space
     if resolved_agent_interface.action == ActionSpaceType.TargetPose:
         env = _LimitTargetPose(env)
->>>>>>> 8b40512f
     return env
 
 
@@ -409,25 +401,10 @@
 
     def _store(self, obs: Dict[str, Any]) -> Dict[str, Dict[str, Any]]:
         filtered_obs: Dict[str, Dict[str, Any]] = {}
-
-        if self._observation_options == ObservationOptions.unformatted:
-            filter_func = lambda agent_obs: copy.deepcopy(
-                agent_obs.ego_vehicle_state.position[:2]
-            )
-        else:
-            filter_func = lambda agent_obs: copy.deepcopy(
-                agent_obs["ego_vehicle_state"]["position"][:2]
-            )
-
         for agent_name, agent_obs in obs.items():
-<<<<<<< HEAD
-            filtered_obs[agent_name] = {"position": filter_func(agent_obs)}
-
-=======
             filtered_obs[agent_name] = {
                 "position": copy.deepcopy(agent_obs.ego_vehicle_state.position[:2])
             }
->>>>>>> 8b40512f
         return filtered_obs
 
     def _limit(
