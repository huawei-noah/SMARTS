# Copyright (C) 2023. Huawei Technologies Co., Ltd. All rights reserved.
#
# Permission is hereby granted, free of charge, to any person obtaining a copy
# of this software and associated documentation files (the "Software"), to deal
# in the Software without restriction, including without limitation the rights
# to use, copy, modify, merge, publish, distribute, sublicense, and/or sell
# copies of the Software, and to permit persons to whom the Software is
# furnished to do so, subject to the following conditions:
#
# The above copyright notice and this permission notice shall be included in
# all copies or substantial portions of the Software.
#
# THE SOFTWARE IS PROVIDED "AS IS", WITHOUT WARRANTY OF ANY KIND, EXPRESS OR
# IMPLIED, INCLUDING BUT NOT LIMITED TO THE WARRANTIES OF MERCHANTABILITY,
# FITNESS FOR A PARTICULAR PURPOSE AND NONINFRINGEMENT. IN NO EVENT SHALL THE
# AUTHORS OR COPYRIGHT HOLDERS BE LIABLE FOR ANY CLAIM, DAMAGES OR OTHER
# LIABILITY, WHETHER IN AN ACTION OF CONTRACT, TORT OR OTHERWISE, ARISING FROM,
# OUT OF OR IN CONNECTION WITH THE SOFTWARE OR THE USE OR OTHER DEALINGS IN
# THE SOFTWARE.

import logging
from functools import partial
from typing import Optional

from envision.client import Client as Envision
from envision.client import EnvisionDataFormatterArgs
from smarts.core.agent_interface import (
    AgentInterface,
    DoneCriteria,
    NeighborhoodVehicles,
    Waypoints,
)
from smarts.core.controllers import ActionSpaceType
from smarts.env.gymnasium.hiway_env_v1 import HiWayEnvV1, SumoOptions
from smarts.env.utils.observation_conversion import ObservationOptions
from smarts.env.utils.scenario import get_scenario_specs
from smarts.sstudio.scenario_construction import build_scenario

logger = logging.getLogger(__file__)
logger.setLevel(logging.WARNING)

SUPPORTED_ACTION_TYPES = (ActionSpaceType.Continuous,)


def driving_smarts_2023_env(
    scenario: str,
    agent_interface: AgentInterface,
    seed: int = 42,
    headless: bool = True,
    visdom: bool = False,
    sumo_headless: bool = True,
    envision_record_data_replay_path: Optional[str] = None,
):
    """An environment with a mission to be completed by a single or multiple
    ego agents. Episode ends when ego agents reach their respective destinations
    specified by their mission goals.
    
    Observation space for each agent:
        Formatted :class:`~smarts.core.observations.Observation` using
        :attr:`~smarts.env.utils.observation_conversion.ObservationOptions.multi_agent`
        option is returned as observation. See
        :class:`~smarts.env.utils.observation_conversion.ObservationSpacesFormatter` for
        a sample formatted observation data structure.
    
    Action space for each agent:
        Action space for each agent is :attr:`~smarts.core.controllers.ActionSpaceType.Continuous`.
    
    Agent interface:
        Using the input argument agent_interface, users may configure any field of
        :class:`~smarts.core.agent_interface.AgentInterface`, except
<<<<<<< HEAD
        
        + :attr:`~smarts.core.agent_interface.AgentInterface.accelerometer`, 
        + :attr:`~smarts.core.agent_interface.AgentInterface.done_criteria`, 
        + :attr:`~smarts.core.agent_interface.AgentInterface.max_episode_steps`, 
        + :attr:`~smarts.core.agent_interface.AgentInterface.neighborhood_vehicle_states`, and 
        + :attr:`~smarts.core.agent_interface.AgentInterface.waypoint_paths`. 
    
=======

        + :attr:`~smarts.core.agent_interface.AgentInterface.accelerometer`,
        + :attr:`~smarts.core.agent_interface.AgentInterface.done_criteria`,
        + :attr:`~smarts.core.agent_interface.AgentInterface.max_episode_steps`,
        + :attr:`~smarts.core.agent_interface.AgentInterface.neighborhood_vehicle_states`, and
        + :attr:`~smarts.core.agent_interface.AgentInterface.waypoint_paths`.

>>>>>>> 3d8b7b0d
    Reward:
        Default reward is distance travelled (in meters) in each step, including the termination step.

    Episode termination:
        Episode is terminated if any of the following occurs.

        1. Egos reach their respective destinations specified by their mission goals.
        2. Steps per episode exceed 1000.
        3. Agent collides or drives off road.

    Args:
        scenario (str): Scenario name or path to scenario folder.
        agent_interface (AgentInterface): Agent interface specification.
        seed (int, optional): Random number generator seed. Defaults to 42.
        headless (bool, optional): If True, disables visualization in
            Envision. Defaults to False.
        visdom (bool, optional): If True, enables visualization of observed
            RGB images in Visdom. Defaults to False.
        sumo_headless (bool, optional): If True, disables visualization in
            SUMO GUI. Defaults to True.
        envision_record_data_replay_path (Optional[str], optional):
            Envision's data replay output directory. Defaults to None.

    Returns:
        An environment described by the input argument `scenario`.
    """

    # Check for supported action space
    assert agent_interface.action in SUPPORTED_ACTION_TYPES, (
        f"Got unsupported action type `{agent_interface.action}`, which is not "
        f"in supported action types `{SUPPORTED_ACTION_TYPES}`."
    )

    # Build scenario
    env_specs = get_scenario_specs(scenario)
    build_scenario(scenario=env_specs["scenario"])

    # Resolve agent interface
    resolved_agent_interface = resolve_agent_interface(agent_interface)
    agent_interfaces = {
        f"Agent_{i}": resolved_agent_interface for i in range(env_specs["num_agent"])
    }

    visualization_client_builder = None
    if not headless:
        visualization_client_builder = partial(
            Envision,
            endpoint=None,
            output_dir=envision_record_data_replay_path,
            headless=headless,
            data_formatter_args=EnvisionDataFormatterArgs(
                "base", enable_reduction=False
            ),
        )

    env = HiWayEnvV1(
        scenarios=[env_specs["scenario"]],
        agent_interfaces=agent_interfaces,
        sim_name="Driving_Smarts_2023",
        headless=headless,
        visdom=visdom,
        seed=seed,
        sumo_options=SumoOptions(headless=sumo_headless),
        visualization_client_builder=visualization_client_builder,
        observation_options=ObservationOptions.multi_agent,
    )

    return env


def resolve_agent_interface(agent_interface: AgentInterface):
    """Resolve the agent interface for a given environment. Some interface
    values can be configured by the user, but others are pre-determined and
    fixed.
    """

    done_criteria = DoneCriteria(
        collision=True,
        off_road=True,
        off_route=False,
        on_shoulder=False,
        wrong_way=False,
        not_moving=False,
        agents_alive=None,
    )
    max_episode_steps = 1000
    waypoints_lookahead = 80
    neighborhood_radius = 50
    return AgentInterface(
        accelerometer=True,
        action=agent_interface.action,
        done_criteria=done_criteria,
        drivable_area_grid_map=agent_interface.drivable_area_grid_map,
        lane_positions=agent_interface.lane_positions,
        lidar_point_cloud=agent_interface.lidar_point_cloud,
        max_episode_steps=max_episode_steps,
        neighborhood_vehicle_states=NeighborhoodVehicles(radius=neighborhood_radius),
        occupancy_grid_map=agent_interface.occupancy_grid_map,
        top_down_rgb=agent_interface.top_down_rgb,
        road_waypoints=agent_interface.road_waypoints,
        waypoint_paths=Waypoints(lookahead=waypoints_lookahead),
        signals=agent_interface.signals,
    )<|MERGE_RESOLUTION|>--- conflicted
+++ resolved
@@ -54,29 +54,20 @@
     """An environment with a mission to be completed by a single or multiple
     ego agents. Episode ends when ego agents reach their respective destinations
     specified by their mission goals.
-    
+
     Observation space for each agent:
         Formatted :class:`~smarts.core.observations.Observation` using
         :attr:`~smarts.env.utils.observation_conversion.ObservationOptions.multi_agent`
         option is returned as observation. See
         :class:`~smarts.env.utils.observation_conversion.ObservationSpacesFormatter` for
         a sample formatted observation data structure.
-    
+
     Action space for each agent:
         Action space for each agent is :attr:`~smarts.core.controllers.ActionSpaceType.Continuous`.
-    
+
     Agent interface:
         Using the input argument agent_interface, users may configure any field of
         :class:`~smarts.core.agent_interface.AgentInterface`, except
-<<<<<<< HEAD
-        
-        + :attr:`~smarts.core.agent_interface.AgentInterface.accelerometer`, 
-        + :attr:`~smarts.core.agent_interface.AgentInterface.done_criteria`, 
-        + :attr:`~smarts.core.agent_interface.AgentInterface.max_episode_steps`, 
-        + :attr:`~smarts.core.agent_interface.AgentInterface.neighborhood_vehicle_states`, and 
-        + :attr:`~smarts.core.agent_interface.AgentInterface.waypoint_paths`. 
-    
-=======
 
         + :attr:`~smarts.core.agent_interface.AgentInterface.accelerometer`,
         + :attr:`~smarts.core.agent_interface.AgentInterface.done_criteria`,
@@ -84,7 +75,6 @@
         + :attr:`~smarts.core.agent_interface.AgentInterface.neighborhood_vehicle_states`, and
         + :attr:`~smarts.core.agent_interface.AgentInterface.waypoint_paths`.
 
->>>>>>> 3d8b7b0d
     Reward:
         Default reward is distance travelled (in meters) in each step, including the termination step.
 
