--- conflicted
+++ resolved
@@ -53,42 +53,21 @@
     envision_record_data_replay_path: Optional[str] = None,
 ):
     """Each ego is supposed to track and follow its specified leader (i.e., lead
-<<<<<<< HEAD
-    vehicle) in a single file or in a platoon fashion. Name of the lead vehicle
-=======
     vehicle) in a single file or in a platoon fashion. The name of the lead vehicle
->>>>>>> 3d8b7b0d
     to track is given to the ego through its
     :attr:`~smarts.core.agent_interface.ActorsAliveDoneCriteria.actors_of_interest` attribute.
     The episode ends for an ego when its assigned leader reaches the leader's
     destination. Egos do not have prior knowledge of their assigned leader's destination.
-<<<<<<< HEAD
-    
-=======
 
->>>>>>> 3d8b7b0d
     Observation space for each agent:
         Formatted :class:`~smarts.core.observations.Observation` using
         :attr:`~smarts.env.utils.observation_conversion.ObservationOptions.multi_agent`
         option is returned as observation. See
         :class:`~smarts.env.utils.observation_conversion.ObservationSpacesFormatter` for
         a sample formatted observation data structure.
-    
+
     Action space for each agent:
         Action space for each agent is :attr:`~smarts.core.controllers.ActionSpaceType.Continuous`.
-<<<<<<< HEAD
-    
-    Agent interface:
-        Using the input argument agent_interface, users may configure any field of
-        :class:`~smarts.core.agent_interface.AgentInterface`, except
-        
-        + :attr:`~smarts.core.agent_interface.AgentInterface.accelerometer`, 
-        + :attr:`~smarts.core.agent_interface.AgentInterface.done_criteria`, 
-        + :attr:`~smarts.core.agent_interface.AgentInterface.max_episode_steps`, 
-        + :attr:`~smarts.core.agent_interface.AgentInterface.neighborhood_vehicle_states`, and 
-        + :attr:`~smarts.core.agent_interface.AgentInterface.waypoint_paths`. 
-    
-=======
 
     Agent interface:
         Using the input argument agent_interface, users may configure any field of
@@ -100,7 +79,6 @@
         + :attr:`~smarts.core.agent_interface.AgentInterface.neighborhood_vehicle_states`, and
         + :attr:`~smarts.core.agent_interface.AgentInterface.waypoint_paths`.
 
->>>>>>> 3d8b7b0d
     Reward:
         Default reward is distance travelled (in meters) in each step, including the termination step.
 
