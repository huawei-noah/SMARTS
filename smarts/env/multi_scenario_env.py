# Copyright (C) 2022. Huawei Technologies Co., Ltd. All rights reserved.
#
# Permission is hereby granted, free of charge, to any person obtaining a copy
# of this software and associated documentation files (the "Software"), to deal
# in the Software without restriction, including without limitation the rights
# to use, copy, modify, merge, publish, distribute, sublicense, and/or sell
# copies of the Software, and to permit persons to whom the Software is
# furnished to do so, subject to the following conditions:
#
# The above copyright notice and this permission notice shall be included in
# all copies or substantial portions of the Software.
#
# THE SOFTWARE IS PROVIDED "AS IS", WITHOUT WARRANTY OF ANY KIND, EXPRESS OR
# IMPLIED, INCLUDING BUT NOT LIMITED TO THE WARRANTIES OF MERCHANTABILITY,
# FITNESS FOR A PARTICULAR PURPOSE AND NONINFRINGEMENT. IN NO EVENT SHALL THE
# AUTHORS OR COPYRIGHT HOLDERS BE LIABLE FOR ANY CLAIM, DAMAGES OR OTHER
# LIABILITY, WHETHER IN AN ACTION OF CONTRACT, TORT OR OTHERWISE, ARISING FROM,
# OUT OF OR IN CONNECTION WITH THE SOFTWARE OR THE USE OR OTHER DEALINGS IN
# THE SOFTWARE.

import copy
import logging
import math
import os
import pathlib
from typing import Any, Dict, Optional, Tuple

import gym
import numpy as np

from smarts import sstudio
from smarts.core.agent_interface import (
    OGM,
    RGB,
    AgentInterface,
    DoneCriteria,
    DrivableAreaGridMap,
    RoadWaypoints,
    Waypoints,
)
from smarts.core.controllers import ActionSpaceType
from smarts.env.hiway_env import HiWayEnv
from smarts.zoo.agent_spec import AgentSpec

logger = logging.getLogger(__file__)
logger.setLevel(logging.WARNING)


def multi_scenario_v0_env(
    scenario: str,
    img_meters: int = 64,
    img_pixels: int = 256,
    action_space="TargetPose",
    headless: bool = True,
    visdom: bool = False,
    sumo_headless: bool = True,
    envision_record_data_replay_path: Optional[str] = None,
):
    """An environment with a mission to be completed by a single or multiple ego agents.

    Observation space for each agent:

        A ``smarts.core.sensors.Observation`` is returned as observation.

    Action space for each agent:
<<<<<<< HEAD
        A `smarts.core.controllers.ActionSpaceType.TargetPose`, which is a
        sequence of [x-coordinate, y-coordinate, heading, and time-delta].
        Use time-delta = 0.1 .
=======
    .. note::
>>>>>>> 13074cc5

        A ``smarts.core.controllers.ActionSpaceType.TargetPose``, which is a
        sequence of ``[x-coordinate, y-coordinate, heading, and time-delta]``.

        Type:

<<<<<<< HEAD
        Action                                              Value range
        Ego's next x-coordinate on the map                  [-1e10,1e10]
        Ego's next y-coordinate on the map                  [-1e10,1e10]
        Ego's next heading with respect to the map's axes   [-π,π]
        Time delta to reach the given pose                  [0,1e10]
=======
        .. code-block:: python

            gym.spaces.Box(
                    low=np.array([-1e10, -1e10, -π, 0]),
                    high=np.array([1e10, 1e10, π, 1e10]),
                    dtype=np.float32
                    )

        .. list-table:: Table
            :widths: 25 25
            :header-rows: 1

            * - Action
              - Value range
            * - Ego's next x-coordinate on the map
              - [-1e10,1e10]
            * - Ego's next y-coordinate on the map
              - [-1e10,1e10]
            * - Ego's next heading with respect to the map's axes
              - [-π,π]
            * - Time delta to reach the given pose
              - [-1e10,1e10]
>>>>>>> 13074cc5

    Reward:

        Reward is distance travelled (in meters) in each step, including the termination step.

    Episode termination:

    .. note::

        Episode is terminated if any of the following occurs.

            1. Steps per episode exceed 800.

            2. Agent collides, drives off road, drives off route, or drives on wrong way.

    Solved requirement:

    .. note::

        If agent successfully completes the mission then ``info["score"]`` will
        equal 1, else it is 0. Considered solved when ``info["score"] == 1`` is
        achieved over 500 consecutive episodes.

    :param scenario: Scenario name or path to scenario folder.
    :type scenario: str
    :param img_meters: Ground square size covered by image observations. Defaults to 64 x 64 meter (height x width) square.
    :type img_meters: int
    :param img_pixels: Pixels representing the square image observations. Defaults to 256 x 256 pixels (height x width) square.
    :type img_pixels: int
    :param action_space: Action space used. Defaults to ``Continuous``.
    :param headless: If True, disables visualization in Envision. Defaults to False.
    :type headless: bool, optional
    :param visdom: If True, enables visualization of observed RGB images in Visdom. Defaults to False.
    :type visdom: bool, optional
    :param sumo_headless: If True, disables visualization in SUMO GUI. Defaults to True.
    :type sumo_headless: bool, optional
    :param envision_record_data_replay_path: Envision's data replay output directory. Defaults to None.
    :type envision_record_data_replay_path: Optional[str], optional
    :return: An environment described by the input argument ``scenario``.
    """

    env_specs = _get_env_specs(scenario)
    sstudio.build_scenario(scenario=[env_specs["scenario"]])

    agent_specs = {
        f"Agent_{i}": AgentSpec(
            interface=resolve_agent_interface(img_meters, img_pixels, action_space)
        )
        for i in range(env_specs["num_agent"])
    }

    env = HiWayEnv(
        scenarios=[env_specs["scenario"]],
        agent_specs=agent_specs,
        sim_name="MultiScenario",
        headless=headless,
        visdom=visdom,
        sumo_headless=sumo_headless,
        envision_record_data_replay_path=envision_record_data_replay_path,
    )
    env = _LimitTargetPose(env=env)
    env = _InfoScore(env=env)

    return env


def _get_env_specs(scenario: str):
    """Returns the appropriate environment parameters for each scenario.

    Args:
        scenario (str): Scenario

    Returns:
        Dict[str, Any]: A parameter dictionary.
    """

    if scenario == "1_to_2lane_left_turn_c":
        return {
            "scenario": str(
                pathlib.Path(__file__).absolute().parents[1]
                / "scenarios"
                / "intersection"
                / "1_to_2lane_left_turn_c"
            ),
            "num_agent": 1,
        }
    elif scenario == "1_to_2lane_left_turn_t":
        return {
            "scenario": str(
                pathlib.Path(__file__).absolute().parents[1]
                / "scenarios"
                / "intersection"
                / "1_to_2lane_left_turn_t"
            ),
            "num_agent": 1,
        }
    elif scenario == "3lane_merge_multi_agent":
        return {
            "scenario": str(
                pathlib.Path(__file__).absolute().parents[1]
                / "scenarios"
                / "merge"
                / "3lane_multi_agent"
            ),
            "num_agent": 2,
        }
    elif scenario == "3lane_merge_single_agent":
        return {
            "scenario": str(
                pathlib.Path(__file__).absolute().parents[1]
                / "scenarios"
                / "merge"
                / "3lane_single_agent"
            ),
            "num_agent": 1,
        }
    elif scenario == "3lane_cruise_multi_agent":
        return {
            "scenario": str(
                pathlib.Path(__file__).absolute().parents[1]
                / "scenarios"
                / "straight"
                / "3lane_cruise_multi_agent"
            ),
            "num_agent": 3,
        }
    elif scenario == "3lane_cruise_single_agent":
        return {
            "scenario": str(
                pathlib.Path(__file__).absolute().parents[1]
                / "scenarios"
                / "straight"
                / "3lane_cruise_single_agent"
            ),
            "num_agent": 1,
        }
    elif scenario == "3lane_cut_in":
        return {
            "scenario": str(
                pathlib.Path(__file__).absolute().parents[1]
                / "scenarios"
                / "straight"
                / "3lane_cut_in"
            ),
            "num_agent": 1,
        }
    elif scenario == "3lane_overtake":
        return {
            "scenario": str(
                pathlib.Path(__file__).absolute().parents[1]
                / "scenarios"
                / "straight"
                / "3lane_overtake"
            ),
            "num_agent": 1,
        }
    elif os.path.isdir(scenario):
        import re

        regexp_agent = re.compile(r"agents_\d+")
        regexp_num = re.compile(r"\d+")
        matches_agent = regexp_agent.search(scenario)
        if not matches_agent:
            raise Exception(
                f"Scenario path should match regexp of 'agents_\d+', but got {scenario}"
            )
        num_agent = regexp_num.search(matches_agent.group(0))

        return {
            "scenario": str(scenario),
            "num_agent": int(num_agent.group(0)),
        }
    else:
        raise Exception(f"Unknown scenario {scenario}.")


def resolve_agent_interface(
    img_meters: int = 64, img_pixels: int = 256, action_space="TargetPose", **kwargs
):
    """Resolve an agent interface for the environments in this module."""

    done_criteria = DoneCriteria(
        collision=True,
        off_road=True,
        off_route=False,
        on_shoulder=False,
        wrong_way=False,
        not_moving=False,
        agents_alive=None,
    )
    max_episode_steps = 800
    road_waypoint_horizon = 50
    waypoints_lookahead = 50
    return AgentInterface(
        accelerometer=True,
        action=ActionSpaceType[action_space],
        done_criteria=done_criteria,
        drivable_area_grid_map=DrivableAreaGridMap(
            width=img_pixels,
            height=img_pixels,
            resolution=img_meters / img_pixels,
        ),
        lidar=True,
        max_episode_steps=max_episode_steps,
        neighborhood_vehicles=True,
        ogm=OGM(
            width=img_pixels,
            height=img_pixels,
            resolution=img_meters / img_pixels,
        ),
        rgb=RGB(
            width=img_pixels,
            height=img_pixels,
            resolution=img_meters / img_pixels,
        ),
        road_waypoints=RoadWaypoints(horizon=road_waypoint_horizon),
        waypoints=Waypoints(lookahead=waypoints_lookahead),
    )


class _LimitTargetPose(gym.Wrapper):
    """Uses previous observation to limit the next TargetPose action range."""

    def __init__(self, env: gym.Env):
        """
        Args:
            env (gym.Env): Environment to be wrapped.
        """
        super().__init__(env)
        self._prev_obs: Dict[str, Dict[str, Any]]

    def step(
        self, action: Dict[str, np.ndarray]
    ) -> Tuple[
        Dict[str, Any],
        Dict[str, float],
        Dict[str, bool],
        Dict[str, Dict[str, Any]],
    ]:
        """Steps the environment.

        Args:
            action (Dict[str, Any]): Action for each agent.

        Returns:
            Tuple[ Dict[str, Any], Dict[str, float], Dict[str, bool], Dict[str, Dict[str, Any]] ]:
                Observation, reward, done, and info, for each agent is returned.
        """

        limited_actions: Dict[str, np.ndarray] = {}
        for agent_name, agent_action in action.items():
            limited_actions[agent_name] = self._limit(
                name=agent_name,
                action=agent_action,
                prev_coord=self._prev_obs[agent_name]["pos"],
            )

        out = self.env.step(limited_actions)
        self._prev_obs = self._store(obs=out[0])
        return out

    def reset(self, **kwargs) -> Dict[str, Any]:
        """Resets the environment.

        Returns:
            Dict[str, Any]: A dictionary of observation for each agent.
        """
        obs = self.env.reset(**kwargs)
        self._prev_obs = self._store(obs=obs)
        return obs

    def _store(self, obs: Dict[str, Any]) -> Dict[str, Dict[str, Any]]:
        filtered_obs: Dict[str, Dict[str, Any]] = {}
        for agent_name, agent_obs in obs.items():
            filtered_obs[agent_name] = {
                "pos": copy.deepcopy(agent_obs.ego_vehicle_state.position[:2])
            }
        return filtered_obs

    def _limit(
        self, name: str, action: np.ndarray, prev_coord: np.ndarray
    ) -> np.ndarray:
        """Set time delta and limit Euclidean distance travelled in TargetPose action space.

        Args:
            name (str): Agent's name.
            action (np.ndarray): Agent's action.
            prev_coord (np.ndarray): Agent's previous xy coordinate on the map.

        Returns:
            np.ndarray: Agent's TargetPose action which has fixed time-delta and constrained next xy coordinate.
        """

        time_delta = 0.1
        limited_action = np.array(
            [action[0], action[1], action[2], time_delta], dtype=np.float32
        )
        speed_max = 28  # 28m/s = 100.8 km/h. Maximum speed should be >0.
        dist_max = speed_max * time_delta

        # Set time-delta
        if not math.isclose(action[3], time_delta, abs_tol=1e-3):
            logger.warning(
                "%s: Expected time-delta=%s, but got time-delta=%s. "
                "Action time-delta automatically changed to %s.",
                name,
                time_delta,
                action[3],
                time_delta,
            )

        # Limit Euclidean distance travelled
        next_coord = action[:2]
        vector = next_coord - prev_coord
        dist = np.linalg.norm(vector)
        if dist > dist_max:
            unit_vector = vector / dist
            limited_action[0], limited_action[1] = prev_coord + dist_max * unit_vector
            logger.warning(
                "%s: Allowed max speed=%s, but got speed=%s. Next x-coordinate "
                "and y-coordinate automatically changed from %s to %s.",
                name,
                speed_max,
                dist / time_delta,
                next_coord,
                limited_action[:2],
            )

        return limited_action


class _InfoScore(gym.Wrapper):
    def __init__(self, env: gym.Env):
        super(_InfoScore, self).__init__(env)

    def step(
        self, action: Dict[str, Any]
    ) -> Tuple[
        Dict[str, Any],
        Dict[str, float],
        Dict[str, bool],
        Dict[str, Dict[str, Any]],
    ]:
        """Steps the environment. A modified `score` is added to the returned
        `info` of each agent.

        Args:
            action (Dict[str, Any]): Action for each agent.

        Returns:
            Tuple[ Dict[str, Any], Dict[str, float], Dict[str, bool], Dict[str, Dict[str, Any]] ]:
                Observation, reward, done, and info, for each agent is returned.
        """
        obs, reward, done, info = self.env.step(action)

        for agent_id in obs.keys():
            reached_goal = obs[agent_id].events.reached_goal
            # Set `score=1` if ego agent successfully completes mission, else `score=0`.
            info[agent_id]["score"] = reached_goal

        return obs, reward, done, info<|MERGE_RESOLUTION|>--- conflicted
+++ resolved
@@ -21,6 +21,9 @@
 import copy
 import logging
 import math
+import copy
+import logging
+import math
 import os
 import pathlib
 from typing import Any, Dict, Optional, Tuple
@@ -63,26 +66,13 @@
         A ``smarts.core.sensors.Observation`` is returned as observation.
 
     Action space for each agent:
-<<<<<<< HEAD
+
         A `smarts.core.controllers.ActionSpaceType.TargetPose`, which is a
         sequence of [x-coordinate, y-coordinate, heading, and time-delta].
         Use time-delta = 0.1 .
-=======
-    .. note::
->>>>>>> 13074cc5
-
-        A ``smarts.core.controllers.ActionSpaceType.TargetPose``, which is a
-        sequence of ``[x-coordinate, y-coordinate, heading, and time-delta]``.
 
         Type:
 
-<<<<<<< HEAD
-        Action                                              Value range
-        Ego's next x-coordinate on the map                  [-1e10,1e10]
-        Ego's next y-coordinate on the map                  [-1e10,1e10]
-        Ego's next heading with respect to the map's axes   [-π,π]
-        Time delta to reach the given pose                  [0,1e10]
-=======
         .. code-block:: python
 
             gym.spaces.Box(
@@ -104,8 +94,7 @@
             * - Ego's next heading with respect to the map's axes
               - [-π,π]
             * - Time delta to reach the given pose
-              - [-1e10,1e10]
->>>>>>> 13074cc5
+              - [0,1e10]
 
     Reward:
 
