# Copyright (C) 2022. Huawei Technologies Co., Ltd. All rights reserved.
#
# Permission is hereby granted, free of charge, to any person obtaining a copy
# of this software and associated documentation files (the "Software"), to deal
# in the Software without restriction, including without limitation the rights
# to use, copy, modify, merge, publish, distribute, sublicense, and/or sell
# copies of the Software, and to permit persons to whom the Software is
# furnished to do so, subject to the following conditions:
#
# The above copyright notice and this permission notice shall be included in
# all copies or substantial portions of the Software.
#
# THE SOFTWARE IS PROVIDED "AS IS", WITHOUT WARRANTY OF ANY KIND, EXPRESS OR
# IMPLIED, INCLUDING BUT NOT LIMITED TO THE WARRANTIES OF MERCHANTABILITY,
# FITNESS FOR A PARTICULAR PURPOSE AND NONINFRINGEMENT. IN NO EVENT SHALL THE
# AUTHORS OR COPYRIGHT HOLDERS BE LIABLE FOR ANY CLAIM, DAMAGES OR OTHER
# LIABILITY, WHETHER IN AN ACTION OF CONTRACT, TORT OR OTHERWISE, ARISING FROM,
# OUT OF OR IN CONNECTION WITH THE SOFTWARE OR THE USE OR OTHER DEALINGS IN
# THE SOFTWARE.

import logging
import os
import warnings
from typing import Any, Dict, Optional, Sequence, Tuple, Union

import gym

from envision.client import Client as Envision
from smarts.core import seed as smarts_seed
from smarts.core.agent import AgentSpec
from smarts.core.scenario import Scenario
from smarts.core.sensors import Observation
from smarts.core.smarts import SMARTS
from smarts.core.utils.logging import timeit
from smarts.core.utils.visdom_client import VisdomClient


class HiWayEnv(gym.Env):
    """A generic environment for various driving tasks simulated by SMARTS."""

    metadata = {"render.modes": ["human"]}
    """Metadata for gym's use"""

    def __init__(
        self,
        scenarios: Sequence[str],
        agent_specs: Dict[str, AgentSpec],
        sim_name: Optional[str] = None,
        shuffle_scenarios: bool = True,
        headless: bool = True,
        visdom: bool = False,
        fixed_timestep_sec: Optional[float] = None,
        seed: int = 42,
        num_external_sumo_clients: int = 0,
        sumo_headless: bool = True,
        sumo_port: Optional[str] = None,
        sumo_auto_start: bool = True,
        endless_traffic: bool = True,
        envision_endpoint: Optional[str] = None,
        envision_record_data_replay_path: Optional[str] = None,
        zoo_addrs: Optional[str] = None,
        timestep_sec: Optional[
            float
        ] = None,  # for backwards compatibility (deprecated)
    ):
        """
        Args:
            scenarios (Sequence[str]):  A list of scenario directories that
                will be simulated.
            agent_specs (Dict[str, AgentSpec]): Specification of the agents
                that will run in the environment.
            sim_name (Optional[str], optional): Simulation name. Defaults to
                None.
            shuffle_scenarios (bool, optional): If true, order of scenarios
                will be randomized, else it will be maintained. Defaults to
                True.
            headless (bool, optional): If True, disables visualization in
                Envision. Defaults to False.
            visdom (bool, optional): If True, enables visualization of observed
                RGB images in Visdom. Defaults to False.
            fixed_timestep_sec (Optional[float], optional): Step duration for
                all components of the simulation. May be None if time deltas
                are externally-driven. Defaults to None.
            seed (int, optional): Random number generator seed. Defaults to 42.
            num_external_sumo_clients (int, optional): Number of SUMO clients
                beyond SMARTS. Defaults to 0.
            sumo_headless (bool, optional): If True, disables visualization in
                SUMO GUI. Defaults to True.
            sumo_port (Optional[str], optional): SUMO port. Defaults to None.
            sumo_auto_start (bool, optional): Automatic starting of SUMO.
                Defaults to True.
            endless_traffic (bool, optional): SUMO's endless traffic setting.
                Defaults to True.
            envision_endpoint (Optional[str], optional): Envision's uri.
                Defaults to None.
            envision_record_data_replay_path (Optional[str], optional):
                Envision's data replay output directory. Defaults to None.
            zoo_addrs (Optional[str], optional): List of (ip, port) tuples of
                zoo server, used to instantiate remote social agents. Defaults
                to None.
            timestep_sec (Optional[float], optional): [description]. Defaults
                to None.
        """

        self._log = logging.getLogger(self.__class__.__name__)
        self.seed(seed)

        if timestep_sec and not fixed_timestep_sec:
            warnings.warn(
                "timestep_sec has been deprecated in favor of fixed_timestep_sec.  Please update your code.",
                category=DeprecationWarning,
            )
        if not fixed_timestep_sec:
            fixed_timestep_sec = timestep_sec or 0.1

        self._agent_specs = agent_specs
        self._dones_registered = 0

        self._scenarios_iterator = Scenario.scenario_variations(
            scenarios,
            list(agent_specs.keys()),
            shuffle_scenarios,
        )

        agent_interfaces = {
            agent_id: agent.interface for agent_id, agent in agent_specs.items()
        }

        envision_client = None
        if not headless or envision_record_data_replay_path:
            envision_client = Envision(
                endpoint=envision_endpoint,
                sim_name=sim_name,
                output_dir=envision_record_data_replay_path,
                headless=headless,
            )

        visdom_client = None
        if visdom:
            visdom_client = VisdomClient()

        all_sumo = Scenario.supports_traffic_simulation(scenarios)
        traffic_sim = None
        if not all_sumo:
            # We currently only support the Native SUMO Traffic Provider and Social Agents for SUMO maps
            if zoo_addrs:
                warnings.warn("`zoo_addrs` can only be used with SUMO scenarios")
                zoo_addrs = None
            warnings.warn(
                "We currently only support the Native SUMO Traffic Provider and Social Agents for SUMO maps."
                "All scenarios passed need to be of SUMO, to enable SUMO Traffic Simulation and Social Agents."
            )
            pass
        else:
            from smarts.core.sumo_traffic_simulation import SumoTrafficSimulation

            traffic_sim = SumoTrafficSimulation(
                headless=sumo_headless,
                time_resolution=fixed_timestep_sec,
                num_external_sumo_clients=num_external_sumo_clients,
                sumo_port=sumo_port,
                auto_start=sumo_auto_start,
                endless_traffic=endless_traffic,
            )
            zoo_addrs = zoo_addrs

        self._smarts = SMARTS(
            agent_interfaces=agent_interfaces,
            traffic_sim=traffic_sim,
            envision=envision_client,
            visdom=visdom_client,
            fixed_timestep_sec=fixed_timestep_sec,
            zoo_addrs=zoo_addrs,
        )

    @property
<<<<<<< HEAD
    def agent_specs(self) -> Dict[str, AgentSpec]:
        """Ego agents' specifications.

        Returns:
            (Dict[str, AgentSpec]): Ego agent's specifications.
=======
    def agent_specs(self):
        """Agent specs currently in use for this simulation.

        Returns:
            A list of AgentSpec.
>>>>>>> c6a1277e
        """
        return self._agent_specs

    @property
    def scenario_log(self) -> Dict[str, Union[float, str]]:
        """Simulation steps log.

        Returns:
            Dict[str, Union[float,str]]: A dictionary with the following keys.
                fixed_timestep_sec - Simulation timestep.
                scenario_map - Name of the current scenario.
                scenario_routes - Routes in the map.
                mission_hash - Hash identifier for the current scenario.
        """

        scenario = self._smarts.scenario
        return {
            "fixed_timestep_sec": self._smarts.fixed_timestep_sec,
            "scenario_map": scenario.name,
            "scenario_routes": scenario.route or "",
            "mission_hash": str(hash(frozenset(scenario.missions.items()))),
        }

    def seed(self, seed: int) -> int:
<<<<<<< HEAD
        """Sets random number generator seed number.

        Args:
            seed (int): Seed number.

        Returns:
            int: Seed number.
        """
        smarts_seed(seed)
        return seed

    def step(
        self, agent_actions
    ) -> Tuple[
        Dict[str, Observation], Dict[str, float], Dict[str, bool], Dict[str, Any]
    ]:
        """Steps the environment.

        Args:
            agent_actions (Dict[str, Any]): Action taken for each agent.

        Returns:
            Tuple[ Dict[str, Observation], Dict[str, float], Dict[str, bool], Dict[str, Any] ]:
                Observations, rewards, dones, and infos for active agents.
        """

=======
        """Set the seed of this environment."""
        smarts_seed(seed)
        return seed

    def step(self, agent_actions):
        """Step and return observations, rewards, dones, and infos."""
>>>>>>> c6a1277e
        agent_actions = {
            agent_id: self._agent_specs[agent_id].action_adapter(action)
            for agent_id, action in agent_actions.items()
        }
        observations, rewards, dones, extras = None, None, None, None
        with timeit("SMARTS Simulation/Scenario Step", self._log):
            observations, rewards, dones, extras = self._smarts.step(agent_actions)

        infos = {
            agent_id: {"score": value, "env_obs": observations[agent_id]}
            for agent_id, value in extras["scores"].items()
        }

        for agent_id in observations:
            agent_spec = self._agent_specs[agent_id]
            observation = observations[agent_id]
            reward = rewards[agent_id]
            info = infos[agent_id]

            rewards[agent_id] = agent_spec.reward_adapter(observation, reward)
            observations[agent_id] = agent_spec.observation_adapter(observation)
            infos[agent_id] = agent_spec.info_adapter(observation, reward, info)

        for done in dones.values():
            self._dones_registered += 1 if done else 0

        dones["__all__"] = self._dones_registered >= len(self._agent_specs)

        return observations, rewards, dones, infos

<<<<<<< HEAD
    def reset(self) -> Dict[str, Observation]:
        """Resets the environment.

        Returns:
            Dict[str, Observation]: Agents' observation.
        """

=======
    def reset(self):
        """Reset the environment and reinitialize to the next scenario."""
>>>>>>> c6a1277e
        scenario = next(self._scenarios_iterator)

        self._dones_registered = 0
        env_observations = self._smarts.reset(scenario)

        observations = {
            agent_id: self._agent_specs[agent_id].observation_adapter(obs)
            for agent_id, obs in env_observations.items()
        }

        return observations

    def render(self, mode="human"):
        """Does nothing."""
        pass

    def close(self):
<<<<<<< HEAD
        """Closes the environment and releases all resources."""
=======
        """Clean up all remaining resources."""
>>>>>>> c6a1277e
        if self._smarts is not None:
            self._smarts.destroy()
            self._smarts = None<|MERGE_RESOLUTION|>--- conflicted
+++ resolved
@@ -174,19 +174,11 @@
         )
 
     @property
-<<<<<<< HEAD
     def agent_specs(self) -> Dict[str, AgentSpec]:
-        """Ego agents' specifications.
-
-        Returns:
-            (Dict[str, AgentSpec]): Ego agent's specifications.
-=======
-    def agent_specs(self):
-        """Agent specs currently in use for this simulation.
-
-        Returns:
-            A list of AgentSpec.
->>>>>>> c6a1277e
+        """Agents' specifications used in this simulation.
+
+        Returns:
+            (Dict[str, AgentSpec]): Agents' specifications.
         """
         return self._agent_specs
 
@@ -211,7 +203,6 @@
         }
 
     def seed(self, seed: int) -> int:
-<<<<<<< HEAD
         """Sets random number generator seed number.
 
         Args:
@@ -237,15 +228,6 @@
             Tuple[ Dict[str, Observation], Dict[str, float], Dict[str, bool], Dict[str, Any] ]:
                 Observations, rewards, dones, and infos for active agents.
         """
-
-=======
-        """Set the seed of this environment."""
-        smarts_seed(seed)
-        return seed
-
-    def step(self, agent_actions):
-        """Step and return observations, rewards, dones, and infos."""
->>>>>>> c6a1277e
         agent_actions = {
             agent_id: self._agent_specs[agent_id].action_adapter(action)
             for agent_id, action in agent_actions.items()
@@ -276,18 +258,12 @@
 
         return observations, rewards, dones, infos
 
-<<<<<<< HEAD
     def reset(self) -> Dict[str, Observation]:
-        """Resets the environment.
+        """Resets the environment and initializes to the next scenario.
 
         Returns:
             Dict[str, Observation]: Agents' observation.
         """
-
-=======
-    def reset(self):
-        """Reset the environment and reinitialize to the next scenario."""
->>>>>>> c6a1277e
         scenario = next(self._scenarios_iterator)
 
         self._dones_registered = 0
@@ -305,11 +281,7 @@
         pass
 
     def close(self):
-<<<<<<< HEAD
         """Closes the environment and releases all resources."""
-=======
-        """Clean up all remaining resources."""
->>>>>>> c6a1277e
         if self._smarts is not None:
             self._smarts.destroy()
             self._smarts = None