--- conflicted
+++ resolved
@@ -30,7 +30,6 @@
 class RGBImage(gym.ObservationWrapper):
     """Filters SMARTS environment observation and returns only top-down RGB
     image as observation.
-
     If the base env's observation space is frame stacked using the FrameStack
     wrapper, then the returned observation will be a numpy array of stacked
     images with shape (image_width, image_height, 3*num_stack). Here, num_stack
@@ -73,7 +72,6 @@
 
     def observation(self, obs: Dict[str, Any]) -> Dict[str, np.ndarray]:
         """Adapts the wrapped environment's observation.
-
         Note: Users should not directly call this method.
         """
         wrapped_obs = {}
@@ -95,10 +93,6 @@
                 try:
                     image = agent_ob.top_down_rgb.data
                 except AttributeError:
-<<<<<<< HEAD
-       
-=======
->>>>>>> 9b571b47
                     image = agent_ob.rgb
                 images.append(image.astype(np.uint8))
 
