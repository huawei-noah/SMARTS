--- conflicted
+++ resolved
@@ -17,14 +17,9 @@
         - scenarios/sumo/straight/cutin_2lane_agents_1
         - scenarios/sumo/straight/merge_exit_sumo_t_agents_1
         - scenarios/sumo/straight/overtake_2lane_agents_1
-<<<<<<< HEAD
 
         # - driving-smarts-2.competition-scenarios/t1/training/00a445fb-7293-4be6-adbc-e30c949b6cf7_agents_1
         # - driving-smarts-2.competition-scenarios/t1/training/0a53dd99-2946-4b4d-ab66-c4d6fef97be2_agents_1
         # - driving-smarts-2.competition-scenarios/t1/training/0a576bf1-66ae-495a-9c87-236f3fc2aa01_agents_1
 
-      kwargs:
-        seed: 42
-=======
->>>>>>> a585eb15
       metric_formula: smarts/benchmark/driving_smarts/v2023/metric_formula_drive.py