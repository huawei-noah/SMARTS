---
benchmark:
  name: "Driving SMARTS 2023.3"
  message: |
    For context see: 
        - https://smarts-project.github.io/competition/2023_driving_smarts/
        - https://codalab.lisn.upsaclay.fr/competitions/
  eval_episodes: 50
  shared_env_kwargs:
    seed: 42
    headless: True
  envs:
    platoon:
      loc: "smarts.env:platoon-v0"
      scenarios:
        - scenarios/sumo/vehicle_following/straight_2lane_sumo_agents_1
        - scenarios/sumo/vehicle_following/straight_2lane_sumo_t_agents_1
        - scenarios/sumo/vehicle_following/straight_3lanes_sumo_agents_1
        - scenarios/sumo/vehicle_following/straight_3lanes_sumo_t_agents_1
        - scenarios/sumo/vehicle_following/straight_3lanes_sumo_t_agents_2
        - scenarios/sumo/vehicle_following/merge_exit_sumo_agents_1
        - scenarios/sumo/vehicle_following/merge_exit_sumo_t_agents_1
        - scenarios/sumo/vehicle_following/merge_exit_sumo_t_agents_2
<<<<<<< HEAD
        
        # - driving-smarts-2.competition-scenarios/t3/training/ff6dc43b-dd27-4fe4-94b6-5c1b3940daed_agents_1
        # - driving-smarts-2.competition-scenarios/t3/training/ff239c9d-e4ff-4acc-bad5-bd55648c212e_0_agents_1
        # - driving-smarts-2.competition-scenarios/t3/training/ff239c9d-e4ff-4acc-bad5-bd55648c212e_agents_1
        # - driving-smarts-2.competition-scenarios/t3/training/ff9619b5-b0c0-4942-b5d8-df6a5814f8a2_agents_1
        # - driving-smarts-2.competition-scenarios/t3/training/ffd10ec2-715b-48af-a89d-b11f79927f63_agents_1

      kwargs:
        seed: 42
=======
>>>>>>> a585eb15
      metric_formula: smarts/benchmark/driving_smarts/v2023/metric_formula_platoon.py<|MERGE_RESOLUTION|>--- conflicted
+++ resolved
@@ -21,7 +21,6 @@
         - scenarios/sumo/vehicle_following/merge_exit_sumo_agents_1
         - scenarios/sumo/vehicle_following/merge_exit_sumo_t_agents_1
         - scenarios/sumo/vehicle_following/merge_exit_sumo_t_agents_2
-<<<<<<< HEAD
         
         # - driving-smarts-2.competition-scenarios/t3/training/ff6dc43b-dd27-4fe4-94b6-5c1b3940daed_agents_1
         # - driving-smarts-2.competition-scenarios/t3/training/ff239c9d-e4ff-4acc-bad5-bd55648c212e_0_agents_1
@@ -29,8 +28,4 @@
         # - driving-smarts-2.competition-scenarios/t3/training/ff9619b5-b0c0-4942-b5d8-df6a5814f8a2_agents_1
         # - driving-smarts-2.competition-scenarios/t3/training/ffd10ec2-715b-48af-a89d-b11f79927f63_agents_1
 
-      kwargs:
-        seed: 42
-=======
->>>>>>> a585eb15
       metric_formula: smarts/benchmark/driving_smarts/v2023/metric_formula_platoon.py