# MIT License

# Copyright (C) 2023. Huawei Technologies Co., Ltd. All rights reserved.

# Permission is hereby granted, free of charge, to any person obtaining a copy
# of this software and associated documentation files (the "Software"), to deal
# in the Software without restriction, including without limitation the rights
# to use, copy, modify, merge, publish, distribute, sublicense, and/or sell
# copies of the Software, and to permit persons to whom the Software is
# furnished to do so, subject to the following conditions:

# The above copyright notice and this permission notice shall be included in
# all copies or substantial portions of the Software.

# THE SOFTWARE IS PROVIDED "AS IS", WITHOUT WARRANTY OF ANY KIND, EXPRESS OR
# IMPLIED, INCLUDING BUT NOT LIMITED TO THE WARRANTIES OF MERCHANTABILITY,
# FITNESS FOR A PARTICULAR PURPOSE AND NON-INFRINGEMENT. IN NO EVENT SHALL THE
# AUTHORS OR COPYRIGHT HOLDERS BE LIABLE FOR ANY CLAIM, DAMAGES OR OTHER
# LIABILITY, WHETHER IN AN ACTION OF CONTRACT, TORT OR OTHERWISE, ARISING FROM,
# OUT OF OR IN CONNECTION WITH THE SOFTWARE OR THE USE OR OTHER DEALINGS IN
# THE SOFTWARE.

import functools
from typing import Dict

import numpy as np

from smarts.env.gymnasium.wrappers.metric.costs import Costs
from smarts.env.gymnasium.wrappers.metric.formula import FormulaBase, Score
from smarts.env.gymnasium.wrappers.metric.params import (
    Comfort,
    DistToObstacles,
    Params,
    Steps,
    VehicleGap,
)
from smarts.env.gymnasium.wrappers.metric.types import Record
from smarts.env.gymnasium.wrappers.metric.utils import (
    add_dataclass,
    divide,
    op_dataclass,
)


class Formula(FormulaBase):
    """Sets the (i) cost function parameters, and (ii) score computation formula,
    for an environment.
    """

    def __init__(self):
        pass

    def params(self) -> Params:
        """Return parameters to configure and initialize cost functions.

        Returns:
            Params: Cost function parameters.
        """
        params = Params(
            comfort=Comfort(
                active=True,
            ),
            dist_to_obstacles=DistToObstacles(
                active=False,
            ),
<<<<<<< HEAD
            vehicle_gap=VehicleGap(
                active=True,
                actor="Leader-007",
            ),
=======
            gap_between_vehicles=GapBetweenVehicles(
                active=False,
                interest="Leader-007",
            ),  # TODO: Activate after implementing gap_between_vehicles cost function.
>>>>>>> 6a5db2e8
            steps=Steps(
                active=False,
            ),
        )
        return params

    def score(self, records_sum: Dict[str, Dict[str, Record]]) -> Score:
        """
        Computes several sub-component scores and one total combined score named
        "Overall" on the wrapped environment.

        +-------------------+--------+-----------------------------------------------------------+
        |                   | Range  | Remarks                                                   |
        +===================+========+===========================================================+
        | Overall           | [0, 1] | Total score. The higher, the better.                      |
        +-------------------+--------+-----------------------------------------------------------+
        | DistToDestination | [0, 1] | Remaining distance to destination. The lower, the better. |
        +-------------------+--------+-----------------------------------------------------------+
        | VehicleGap        | [0, 1] | Gap between vehicles in a convoy. The lower, the better.  |
        +-------------------+--------+-----------------------------------------------------------+
        | Humanness         | [0, 1] | Humanness indicator. The higher, the better.              |
        +-------------------+--------+-----------------------------------------------------------+
        | Rules             | [0, 1] | Traffic rules compliance. The higher, the better.         |
        +-------------------+--------+-----------------------------------------------------------+

        Returns:
            Score: Contains "Overall", "DistToDestination", "VehicleGap",
            "Humanness", and "Rules" scores.
        """

        costs_total = Costs()
        episodes = 0
        for scen, val in records_sum.items():
            # Number of agents in scenario.
            agents_in_scenario = len(val.keys())
            costs_list, counts_list = zip(
                *[(record.costs, record.counts) for agent, record in val.items()]
            )
            # Sum costs over all agents in scenario.
            costs_sum_agent: Costs = functools.reduce(
                lambda a, b: add_dataclass(a, b), costs_list
            )
            # Average costs over number of agents in scenario.
            costs_mean_agent = op_dataclass(costs_sum_agent, agents_in_scenario, divide)
            # Sum costs over all scenarios.
            costs_total = add_dataclass(costs_total, costs_mean_agent)
            # Increment total number of episodes.
            episodes += counts_list[0].episodes

        # Average costs over total number of episodes.
        costs_final = op_dataclass(costs_total, episodes, divide)

        # Compute sub-components of score.
        dist_to_destination = costs_final.dist_to_destination
        humanness = _humanness(costs=costs_final)
        rules = _rules(costs=costs_final)
        vehicle_gap = costs_final.vehicle_gap
        overall = (
            0.50 * (1 - dist_to_destination)
            + 0.25 * (1 - vehicle_gap)
            + 0.20 * humanness
            + 0.05 * rules
        )

        return Score(
            {
                "overall": overall,
                "dist_to_destination": dist_to_destination,
                "vehicle_gap": vehicle_gap,
                "humanness": humanness,
                "rules": rules,
            }
        )


def _humanness(costs: Costs) -> float:
    humanness = np.array([costs.comfort, costs.lane_center_offset])
    humanness = np.mean(humanness, dtype=float)
    return 1 - humanness


def _rules(costs: Costs) -> float:
    rules = np.array([costs.speed_limit, costs.wrong_way])
    rules = np.mean(rules, dtype=float)
    return 1 - rules<|MERGE_RESOLUTION|>--- conflicted
+++ resolved
@@ -63,17 +63,10 @@
             dist_to_obstacles=DistToObstacles(
                 active=False,
             ),
-<<<<<<< HEAD
             vehicle_gap=VehicleGap(
                 active=True,
                 actor="Leader-007",
             ),
-=======
-            gap_between_vehicles=GapBetweenVehicles(
-                active=False,
-                interest="Leader-007",
-            ),  # TODO: Activate after implementing gap_between_vehicles cost function.
->>>>>>> 6a5db2e8
             steps=Steps(
                 active=False,
             ),
