#!/usr/bin/env python3

# Copyright (C) 2021. Huawei Technologies Co., Ltd. All rights reserved.
#
# Permission is hereby granted, free of charge, to any person obtaining a copy
# of this software and associated documentation files (the "Software"), to deal
# in the Software without restriction, including without limitation the rights
# to use, copy, modify, merge, publish, distribute, sublicense, and/or sell
# copies of the Software, and to permit persons to whom the Software is
# furnished to do so, subject to the following conditions:
#
# The above copyright notice and this permission notice shall be included in
# all copies or substantial portions of the Software.
#
# THE SOFTWARE IS PROVIDED "AS IS", WITHOUT WARRANTY OF ANY KIND, EXPRESS OR
# IMPLIED, INCLUDING BUT NOT LIMITED TO THE WARRANTIES OF MERCHANTABILITY,
# FITNESS FOR A PARTICULAR PURPOSE AND NONINFRINGEMENT. IN NO EVENT SHALL THE
# AUTHORS OR COPYRIGHT HOLDERS BE LIABLE FOR ANY CLAIM, DAMAGES OR OTHER
# LIABILITY, WHETHER IN AN ACTION OF CONTRACT, TORT OR OTHERWISE, ARISING FROM,
# OUT OF OR IN CONNECTION WITH THE SOFTWARE OR THE USE OR OTHER DEALINGS IN
# THE SOFTWARE.

import json
import logging
import math
import os
from collections import deque
from threading import Lock
<<<<<<< HEAD
from typing import Any, Dict, List, Sequence, Tuple, Optional
=======
from typing import Any, Dict, Optional, Sequence, Tuple
>>>>>>> 60239fbb

import numpy as np 
import rospy
from smarts_ros.msg import (
    AgentReport,
    AgentSpec,
    AgentsStamped,
    EntitiesStamped,
    EntityState,
    SmartsReset,
)
from smarts_ros.srv import SmartsInfo, SmartsInfoRequest, SmartsInfoResponse

from envision.client import Client as Envision
<<<<<<< HEAD
from smarts.core.agent import Agent
from smarts.core.coordinates import Dimensions, Heading, Pose, Point
=======
from smarts.core.coordinates import Dimensions, Heading, Pose
>>>>>>> 60239fbb
from smarts.core.plan import (
    EndlessGoal,
    Mission,
    PositionalGoal,
    Start,
    VehicleSpec,
    default_entry_tactic,
)
from smarts.core.scenario import Scenario
from smarts.core.sensors import Observation
from smarts.core.smarts import SMARTS
from smarts.core.utils.math import fast_quaternion_from_angle, vec_to_radians
from smarts.core.vehicle import VehicleState
from smarts.ros.logging import log_everything_to_ROS
from smarts.sstudio.types import MapSpec
from smarts.zoo import registry


class ROSDriver:
    """Wraps SMARTS as a ROS (v1) node.
    See the README.md in `examples/ros` for
    instructions on how to setup and run."""

    def __init__(self):
        self._state_lock = Lock()
        self._reset_lock = Lock()
        self._smarts = None
        self._reset()

    def _reset_smarts(self):
        with self._reset_lock:
            self._reset_msg = None
            self._scenario_path = None
            self._agents = {}
            self._agents_to_add = {}

    def _reset(self):
        if self._smarts:
            self._smarts.destroy()
        self._smarts = None
        self._target_freq = None
        self._state_topic = None
        self._state_publisher = None
        self._agents_publisher = None
        self._most_recent_state_sent = None
        self._warned_about_freq = False
        with self._state_lock:
            self._recent_state = deque(maxlen=3)
        self._reset_smarts()

    def setup_ros(
        self,
        node_name: str = "SMARTS",
        def_namespace: str = "SMARTS/",
        buffer_size: int = 3,
        target_freq: Optional[float] = None,
        time_ratio: float = 1.0,
        pub_queue_size: int = 10,
    ):
        """Set up the SMARTS ros node."""
        assert not self._state_publisher

        # enforce only one SMARTS instance per ROS network...
        # NOTE: The node name specified here may be overridden by ROS
        # remapping arguments from the command line invocation.
        rospy.init_node(node_name, anonymous=False)

        # If the namespace is aready set in the environment, we use it,
        # otherwise we use our default.
        namespace = def_namespace if not os.environ.get("ROS_NAMESPACE") else ""

        self._service_name = f"{namespace}{node_name}_info"

        self._state_publisher = rospy.Publisher(
            f"{namespace}entities_out", EntitiesStamped, queue_size=pub_queue_size
        )
        self._agents_publisher = rospy.Publisher(
            f"{namespace}agents_out", AgentsStamped, queue_size=pub_queue_size
        )

        rospy.Subscriber(f"{namespace}reset", SmartsReset, self._smarts_reset_callback)

        self._state_topic = f"{namespace}entities_in"
        rospy.Subscriber(self._state_topic, EntitiesStamped, self._entities_callback)

        rospy.Subscriber(f"{namespace}agent_spec", AgentSpec, self._agent_spec_callback)

        buffer_size = rospy.get_param("~buffer_size", buffer_size)
        if buffer_size and buffer_size != self._recent_state.maxlen:
            assert buffer_size > 0
            self._recent_state = deque(maxlen=buffer_size)

        # If target_freq is not specified, SMARTS is allowed to
        # run as quickly as it can with no delay between steps.
        target_freq = rospy.get_param("~target_freq", target_freq)
        if target_freq:
            assert target_freq > 0.0
            self._target_freq = target_freq

        log_everything_to_ROS(level=logging.WARNING)

    def setup_smarts(
        self,
        headless: bool = True,
        seed: int = 42,
        time_ratio: float = 1.0,
        sumo_traffic: bool = False,
    ):
        """Do the setup of the underlying SMARTS instance."""
        assert not self._smarts
        if not self._state_publisher:
            raise RuntimeError("must call setup_ros() first.")

        self._zoo_module = rospy.get_param("~zoo_module", "zoo")

        headless = rospy.get_param("~headless", headless)
        seed = rospy.get_param("~seed", seed)
        time_ratio = rospy.get_param("~time_ratio", time_ratio)
        assert time_ratio > 0.0
        self._time_ratio = time_ratio

        traffic_sim = None
        if rospy.get_param("~sumo_traffic", sumo_traffic):
            from smarts.core.sumo_traffic_simulation import SumoTrafficSimulation

            # Note that Sumo uses a fixed timestep, so if we have a highly-variable step rate,
            # we may want to set time_resolution to a mutiple of the target_freq?
            time_resolution = 1.0 / self._target_freq if self._target_freq else None
            traffic_sim = SumoTrafficSimulation(
                headless=headless,
                time_resolution=time_resolution,
            )

        self._smarts = SMARTS(
            agent_interfaces={},
            traffic_sim=traffic_sim,
            fixed_timestep_sec=None,
            envision=None if headless else Envision(),
            external_provider=True,
        )
        assert self._smarts.external_provider
        self._last_step_time = None

    def _smarts_reset_callback(self, reset_msg: SmartsReset):
        with self._reset_lock:
            self._reset_msg = reset_msg
            self._agents = {}
            self._agents_to_add = {}
        for ros_agent_spec in reset_msg.initial_agents:
            self._agent_spec_callback(ros_agent_spec)

    def _get_smarts_info(self, req: SmartsInfoRequest) -> SmartsInfoResponse:
        resp = SmartsInfoResponse()
        resp.header.stamp = rospy.Time.now()
        if not self._smarts:
            rospy.logwarn("get_smarts_info() called before SMARTS set up.")
            return resp
        resp.version = self._smarts.version
        resp.step_count = self._smarts.step_count
        resp.elapsed_sim_time = self._smarts.elapsed_sim_time
        if self._smarts.scenario:
            resp.current_scenario_path = self._smarts.scenario.root_filepath
        return resp

    def _entities_callback(self, entities: EntitiesStamped):
        # note: push/pop is thread safe on a deque but
        # in our smoothing we are accessing all elements
        # so we still need to protect it.
        with self._state_lock:
            self._recent_state.append(entities)

    @staticmethod
    def _decode_entity_type(entity_type: int) -> str:
        if entity_type == EntityState.ENTITY_TYPE_CAR:
            return "passenger"
        if entity_type == EntityState.ENTITY_TYPE_TRUCK:
            return "truck"
        if entity_type == EntityState.ENTITY_TYPE_TRAILER:
            return "trailer"
        if entity_type == EntityState.ENTITY_TYPE_BUS:
            return "bus"
        if entity_type == EntityState.ENTITY_TYPE_COACH:
            return "coach"
        if entity_type == EntityState.ENTITY_TYPE_PEDESTRIAN:
            return "pedestrian"
        if entity_type == EntityState.ENTITY_TYPE_MOTORCYCLE:
            return "motorcycle"
        if entity_type == EntityState.ENTITY_TYPE_UNSPECIFIED:
            return "passenger"
        rospy.logwarn(
            f"unsupported entity_type {entity_type}. defaulting to passenger car."
        )
        return "passenger"

    @staticmethod
    def _encode_entity_type(entity_type: str) -> int:
        if entity_type in ["passenger", "car"]:
            return EntityState.ENTITY_TYPE_CAR
        if entity_type == "truck":
            return EntityState.ENTITY_TYPE_TRUCK
        if entity_type == "trailer":
            return EntityState.ENTITY_TYPE_TRAILER
        if entity_type == "bus":
            return EntityState.ENTITY_TYPE_BUS
        if entity_type == "coach":
            return EntityState.ENTITY_TYPE_COACH
        if entity_type == "pedestrian":
            return EntityState.ENTITY_TYPE_PEDESTRIAN
        if entity_type == "motorcycle":
            return EntityState.ENTITY_TYPE_MOTORCYCLE
        if entity_type is None:
            return EntityState.ENTITY_TYPE_UNSPECIFIED
        rospy.logwarn(f"unsupported entity_type {entity_type}. defaulting to 'car'.")
        return EntityState.ENTITY_TYPE_CAR

    @staticmethod
    def _decode_vehicle_type(vehicle_type: int) -> str:
        if vehicle_type == AgentSpec.VEHICLE_TYPE_CAR:
            return "passenger"
        if vehicle_type == AgentSpec.VEHICLE_TYPE_TRUCK:
            return "truck"
        if vehicle_type == AgentSpec.VEHICLE_TYPE_TRAILER:
            return "trailer"
        if vehicle_type == AgentSpec.VEHICLE_TYPE_BUS:
            return "bus"
        if vehicle_type == AgentSpec.VEHICLE_TYPE_COACH:
            return "coach"
        if vehicle_type == AgentSpec.VEHICLE_TYPE_PEDESTRIAN:
            return "pedestrian"
        if vehicle_type == AgentSpec.VEHICLE_TYPE_MOTORCYCLE:
            return "motorcycle"
        if vehicle_type == AgentSpec.VEHICLE_TYPE_UNSPECIFIED:
            return "passenger"
        rospy.logwarn(
            f"unsupported vehicle_type {vehicle_type}. defaulting to passenger car."
        )
        return "passenger"

    @staticmethod
    def _pose_from_ros(ros_pose) -> Pose:
        return Pose(
            position=np.ndarray((ros_pose.position.x, ros_pose.position.y, ros_pose.position.z)),
            orientation=np.ndarray((
                ros_pose.orientation.x,
                ros_pose.orientation.y,
                ros_pose.orientation.z,
                ros_pose.orientation.w,
            )),
        )

    def _agent_spec_callback(self, ros_agent_spec: AgentSpec):
        assert (
            len(ros_agent_spec.tasks) == 1
        ), "more than 1 task per agent is not yet supported"
        task = ros_agent_spec.tasks[0]
        task_params = json.loads(task.params_json) if task.params_json else {}
        task_version = task.task_ver or "latest"
        agent_locator = f"{self._zoo_module}:{task.task_ref}-{task_version}" # pytype: disable=attribute-error
        agent_spec = None
        try:
            agent_spec = registry.make(agent_locator, **task_params)
        except ImportError as ie:
            rospy.logerr(f"Unable to locate agent with locator={agent_locator}:  {ie}")
        if not agent_spec:
            rospy.logwarn(
                f"got unknown task_ref '{task.task_ref}' in AgentSpec message with params='{task.param_json}'.  ignoring."
            )
            return
        if (
            ros_agent_spec.end_pose.position.x != 0.0
            or ros_agent_spec.end_pose.position.y != 0.0
        ):
            goal = PositionalGoal(
                Point(
                    ros_agent_spec.end_pose.position.x,
                    ros_agent_spec.end_pose.position.y,
                ),
                ros_agent_spec.veh_length,
            )
        else:
            goal = EndlessGoal()
        mission = Mission(
            start=Start.from_pose(ROSDriver._pose_from_ros(ros_agent_spec.start_pose)),
            goal=goal,
            # TODO:  how to prevent them from spawning on top of another existing vehicle? (see how it's done in SUMO traffic)
            entry_tactic=default_entry_tactic(ros_agent_spec.start_speed),
            vehicle_spec=VehicleSpec(
                veh_id=f"veh_for_agent_{ros_agent_spec.agent_id}",
                veh_config_type=ROSDriver._decode_vehicle_type(ros_agent_spec.veh_type),
                dimensions=Dimensions(
                    ros_agent_spec.veh_length,
                    ros_agent_spec.veh_width,
                    ros_agent_spec.veh_height,
                ),
            ),
        )
        with self._reset_lock:
            if (
                ros_agent_spec.agent_id in self._agents
                or ros_agent_spec.agent_id in self._agents_to_add
            ):
                rospy.logwarn(
                    f"trying to add new agent with existing agent_id '{ros_agent_spec.agent_id}'.  ignoring."
                )
                return
            self._agents_to_add[ros_agent_spec.agent_id] = (agent_spec, mission)

    @staticmethod
    def _xyz_to_vect(xyz) -> np.ndarray:
        return np.array((xyz.x, xyz.y, xyz.z))

    @staticmethod
    def _xyzw_to_vect(xyzw) -> np.ndarray:
        return np.array((xyzw.x, xyzw.y, xyzw.z, xyzw.w))

    @staticmethod
    def _entity_to_vs(entity: EntityState) -> VehicleState:
        veh_id = entity.entity_id
        veh_type = ROSDriver._decode_entity_type(entity.entity_type)
        veh_dims = Dimensions(entity.length, entity.width, entity.height)
        vs = VehicleState(
            source="EXTERNAL",
            vehicle_id=veh_id,
            vehicle_config_type=veh_type,
            pose=Pose(
                ROSDriver._xyz_to_vect(entity.pose.position),
                ROSDriver._xyzw_to_vect(entity.pose.orientation),
            ),
            dimensions=veh_dims,
            linear_velocity=ROSDriver._xyz_to_vect(entity.velocity.linear),
            angular_velocity=ROSDriver._xyz_to_vect(entity.velocity.angular),
            linear_acceleration=ROSDriver._xyz_to_vect(entity.acceleration.linear),
            angular_acceleration=ROSDriver._xyz_to_vect(entity.acceleration.angular),
        )
        vs.set_privileged()
        vs.speed = np.linalg.norm(vs.linear_velocity)
        return vs

    class _VehicleStateVector:
        def __init__(self, vs: VehicleState, stamp: float):
            self.vs = vs
            self.vector = np.concatenate(
                (
                    np.array((stamp,)),
                    vs.pose.position,
                    np.array((vs.pose.heading,)),
                    np.array(vs.dimensions.as_lwh),
                    vs.linear_velocity,
                    vs.angular_velocity,
                    vs.linear_acceleration,
                    vs.angular_acceleration,
                )
            )

        @property
        def stamp(self) -> float:
            """The estimated timestamp of this vehicle state."""
            return self.vector[0]

        def average_with(self, other_vect: np.ndarray):
            """Update this vehicle state with the average between this state and the given new
            state.
            """
            self.vector += other_vect
            self.vector /= 2
            self.update_vehicle_state()

        def update_vehicle_state(self):
            """Update this vehicle state."""
            assert len(self.vector) == 20
            self.vs.pose = Pose.from_center(
                self.vector[1:4], Heading(self.vector[4] % (2 * math.pi))
            )
            self.vs.dimensions = Dimensions(*self.vector[5:8])
            self.linear_velocity = self.vector[8:11]
            self.angular_velocity = self.vector[11:14]
            self.linear_acceleration = self.vector[14:17]
            self.angular_acceleration = self.vector[17:]
            self.vs.speed = np.linalg.norm(self.linear_velocity)

    @staticmethod
    def _moving_average(
        vehicle_id: str, states: Sequence[EntitiesStamped]
    ) -> Tuple[VehicleState, float, float, float]:
        prev_states = []
        for s in range(len(states)):
            prev_state = states[-1 - s]
            for entity in prev_state.entities:
                if entity.entity_id == vehicle_id:
                    vs = ROSDriver._entity_to_vs(entity)
                    stamp = prev_state.header.stamp.to_sec()
                    prev_states.append(ROSDriver._VehicleStateVector(vs, stamp))
        assert prev_states
        if len(prev_states) == 1:
            return (prev_states[0].vs, prev_states[0].stamp, 0, 0)
        prev_states[0].average_with(prev_states[1].vector)
        if len(prev_states) == 2:
            return (prev_states[0].vs, prev_states[0].stamp, 0, 0)
        prev_states[1].average_with(prev_states[2].vector)
        dt = prev_states[0].stamp - prev_states[1].stamp
        lin_acc_slope = (
            prev_states[0].vs.linear_acceleration
            - prev_states[1].vs.linear_acceleration
        ) / dt
        ang_acc_slope = (
            prev_states[0].vs.angular_acceleration
            - prev_states[1].vs.angular_acceleration
        ) / dt
        return (prev_states[0].vs, prev_states[0].stamp, lin_acc_slope, ang_acc_slope)

    @staticmethod
    def _extrapolate_to_now(
        vs: VehicleState, staleness: float, lin_acc_slope: float, ang_acc_slope: float
    ):
        """Here we just linearly extrapolate the acceleration to "now" from the previous state for
        each vehicle and then use standard kinematics to project the velocity and position from that."""
        # The following ~10 lines are a hack b/c I'm too stupid to figure out
        # how to do calculus on quaternions...
        heading = vs.pose.heading
        heading_delta_vec = staleness * (
            vs.angular_velocity
            + 0.5 * vs.angular_acceleration * staleness
            + ang_acc_slope * staleness ** 2 / 6.0
        )
        heading += vec_to_radians(heading_delta_vec[:2]) + (0.5 * math.pi)
        heading %= 2 * math.pi
        vs.pose.orientation = fast_quaternion_from_angle(heading)
        # XXX: also need to remove the cached heading_ since we've changed orientation
        vs.pose.heading_ = None

        # I assume the following should be updated based on changing
        # heading from above, but I'll leave that for now...
        vs.pose.position += staleness * (
            vs.linear_velocity
            + 0.5 * vs.linear_acceleration * staleness
            + lin_acc_slope * staleness ** 2 / 6.0
        )

        vs.linear_velocity += staleness * (
            vs.linear_acceleration + 0.5 * lin_acc_slope * staleness
        )
        vs.speed = np.linalg.norm(vs.linear_velocity)
        vs.angular_velocity += staleness * (
            vs.angular_acceleration + 0.5 * ang_acc_slope * staleness
        )
        vs.linear_acceleration += staleness * lin_acc_slope
        vs.angular_acceleration += staleness * ang_acc_slope

    def _update_smarts_state(self) -> Optional[float]:
        with self._state_lock:
            if (
                not self._recent_state
                or self._most_recent_state_sent == self._recent_state[-1]
            ):
                rospy.logdebug(
                    f"No messages received on topic {self._state_topic} yet to send to SMARTS."
                )
                states = None
            else:
                states = [s for s in self._recent_state]

        rosnow = rospy.get_rostime()
        if self._last_step_time:
            step_delta = (rosnow - self._last_step_time).to_sec()
        else:
            step_delta = None
        self._last_step_time = rosnow
        if not states:
            return step_delta

        # Note: when the source of these states is a co-simulator
        # running on another machine across the network, for accurate
        # extrapolation and staleness-related computations, it is
        # a good idea to either use an external time server or a
        # ROS /clock node (in which case the /use_sim_time parameter
        # shoule be set to True).
        entities = []
        most_recent_state = states[-1]
        for entity in most_recent_state.entities:
            vs, stamp, lin_acc_slope, ang_acc_slope = ROSDriver._moving_average(
                entity.entity_id, states
            )
            entity_staleness = rosnow.to_sec() - stamp
            if entity_staleness > 0:
                ROSDriver._extrapolate_to_now(
                    vs, entity_staleness, lin_acc_slope, ang_acc_slope
                )
            entities.append(vs)

        rospy.logdebug(
            f"sending state to SMARTS w/ step_delta={step_delta}, approximate staleness={(rosnow - most_recent_state.header.stamp).to_sec()}..."
        )
        self._smarts.external_provider.state_update(entities, step_delta)
        self._most_recent_state_sent = most_recent_state
        return step_delta

    @staticmethod
    def _vector_to_xyz(v, xyz):
        xyz.x, xyz.y, xyz.z = v[0], v[1], v[2]

    @staticmethod
    def _vector_to_xyzw(v, xyzw):
        xyzw.x, xyzw.y, xyzw.z, xyzw.w = v[0], v[1], v[2], v[3]

    def _publish_state(self):
        smarts_state = self._smarts.external_provider.all_vehicle_states
        entities = EntitiesStamped()
        entities.header.stamp = rospy.Time.now()
        for vehicle in smarts_state:
            entity = EntityState()
            entity.entity_id = vehicle.vehicle_id
            entity.entity_type = ROSDriver._encode_entity_type(vehicle.vehicle_type)
            entity.length = vehicle.dimensions.length
            entity.width = vehicle.dimensions.width
            entity.height = vehicle.dimensions.height
            ROSDriver._vector_to_xyz(vehicle.pose.position, entity.pose.position)
            ROSDriver._vector_to_xyzw(vehicle.pose.orientation, entity.pose.orientation)
            ROSDriver._vector_to_xyz(vehicle.linear_velocity, entity.velocity.linear)
            ROSDriver._vector_to_xyz(vehicle.angular_velocity, entity.velocity.angular)
            if vehicle.linear_acceleration:
                ROSDriver._vector_to_xyz(
                    vehicle.linear_acceleration, entity.acceleration.linear
                )
            if vehicle.angular_acceleration:
                ROSDriver._vector_to_xyz(
                    vehicle.angular_acceleration, entity.acceleration.angular
                )
            entities.entities.append(entity)
        self._state_publisher.publish(entities)

    def _publish_agents(
        self, observations: Dict[str, Observation], dones: Dict[str, bool]
    ):
        agents = AgentsStamped()
        agents.header.stamp = rospy.Time.now()
        for agent_id, agent_obs in observations.items():
            veh_state = agent_obs.ego_vehicle_state
            pose = Pose.from_center(veh_state.position, veh_state.heading)
            agent = AgentReport()
            agent.agent_id = agent_id
            ROSDriver._vector_to_xyz(pose.position, agent.pose.position)
            ROSDriver._vector_to_xyzw(pose.orientation, agent.pose.orientation)
            agent.speed = veh_state.speed
            agent.distance_travelled = agent_obs.distance_travelled
            agent.is_done = dones[agent_id]
            agent.reached_goal = agent_obs.events.reached_goal
            agent.did_collide = bool(agent_obs.events.collisions)
            agent.is_wrong_way = agent_obs.events.wrong_way
            agent.is_off_route = agent_obs.events.off_route
            agent.is_off_road = agent_obs.events.off_road
            agent.is_on_shoulder = agent_obs.events.on_shoulder
            agent.is_not_moving = agent_obs.events.not_moving
            agents.agents.append(agent)
        self._agents_publisher.publish(agents)

    def _do_agents(self, observations: Dict[str, Observation]) -> Dict[str, Any]:
        with self._reset_lock:
            actions = {
                agent_id: self._agents[agent_id].act(agent_obs)
                for agent_id, agent_obs in observations.items()
            }
            for agent_id, agent in self._agents_to_add.items():
                spec, mission = agent[0], agent[1]
                assert agent_id not in self._agents
                agent = spec.build_agent()
                # XXX: hack! in the future this injection must be removed or done another way...
                agent.sim = self._smarts
                self._agents[agent_id] = agent
                self._smarts.add_agent_with_mission(agent_id, spec.interface, mission)
            self._agents_to_add = {}
            return actions

    def _get_map_spec(self) -> Optional[MapSpec]:
        """SMARTS ROS nodes can extend from this ROSDriver base class
        and implement this method to return an alternative MapSpec object
        designating the map builder to use in the Scenario (returning None
        indicates to use the default for the current Scenario).
        self._scenario_path can be used to construct a MapSpec object."""
        return None

    def _check_reset(self) -> Optional[Dict[str, Observation]]:
        with self._reset_lock:
            if self._reset_msg:
                self._scenario_path = self._reset_msg.scenario
                rospy.loginfo(f"resetting SMARTS w/ scenario={self._scenario_path}")
                self._reset_msg = None
                self._last_step_time = None
                self._recent_state = deque(maxlen=3)
                self._most_recent_state_sent = None
                self._warned_about_freq = False
                map_spec = self._get_map_spec()
                routes = Scenario.discover_routes(self._scenario_path) or [None]
                return self._smarts.reset(
                    Scenario(self._scenario_path, map_spec=map_spec, route=routes[0])
                )
        return None

    def run_forever(self):
        """Publish the SMARTS ros node and run indefinitely."""
        if not self._state_publisher:
            raise RuntimeError("must call setup_ros() first.")
        if not self._smarts:
            raise RuntimeError("must call setup_smarts() first.")

        # pytype: disable=attribute-error
        rospy.Service(self._service_name, SmartsInfo, self._get_smarts_info) 
        # pytype: enable=attribute-error

        warned_scenario = False
        observations = {}
        step_delta = None
        if self._target_freq:
            rate = rospy.Rate(self._target_freq)
        rospy.loginfo(f"starting to spin")
        try:
            while not rospy.is_shutdown():

                obs = self._check_reset()
                if not self._scenario_path:
                    if not warned_scenario:
                        rospy.loginfo("waiting for scenario on reset channel...")
                        warned_scenario = True
                    elif self._last_step_time:
                        rospy.loginfo("no more scenarios.  exiting...")
                        break
                    continue
                if obs is not None:
                    observations = obs

                try:
                    actions = self._do_agents(observations)

                    step_delta = self._update_smarts_state()

                    observations, _, dones, _ = self._smarts.step(actions, step_delta)

                    self._publish_state()
                    self._publish_agents(observations, dones)
                except Exception as e:
                    if isinstance(e, rospy.ROSInterruptException):
                        raise e
                    batch_mode = rospy.get_param("~batch_mode", False)
                    if not batch_mode:
                        raise e
                    import traceback

                    rospy.logerr(f"SMARTS raised exception:  {e}")
                    rospy.logerr(traceback.format_exc())
                    rospy.logerr("Will wait for next reset...")
                    self._smarts = None
                    self._reset_smarts()
                    self.setup_smarts()

                if self._target_freq:
                    if rate.remaining().to_sec() <= 0.0:
                        msg = f"SMARTS unable to maintain requested target_freq of {self._target_freq} Hz."
                        if self._warned_about_freq:
                            rospy.loginfo(msg)
                        else:
                            rospy.logwarn(msg)
                            self._warned_about_freq = True

                    rate.sleep()

        except rospy.ROSInterruptException:
            rospy.loginfo("ROS interrupted.  exiting...")

        self._reset()  # cleans up the SMARTS instance...


if __name__ == "__main__":
    driver = ROSDriver()
    driver.setup_ros()
    driver.setup_smarts()
    driver.run_forever()<|MERGE_RESOLUTION|>--- conflicted
+++ resolved
@@ -26,11 +26,7 @@
 import os
 from collections import deque
 from threading import Lock
-<<<<<<< HEAD
-from typing import Any, Dict, List, Sequence, Tuple, Optional
-=======
 from typing import Any, Dict, Optional, Sequence, Tuple
->>>>>>> 60239fbb
 
 import numpy as np 
 import rospy
@@ -45,12 +41,7 @@
 from smarts_ros.srv import SmartsInfo, SmartsInfoRequest, SmartsInfoResponse
 
 from envision.client import Client as Envision
-<<<<<<< HEAD
-from smarts.core.agent import Agent
 from smarts.core.coordinates import Dimensions, Heading, Pose, Point
-=======
-from smarts.core.coordinates import Dimensions, Heading, Pose
->>>>>>> 60239fbb
 from smarts.core.plan import (
     EndlessGoal,
     Mission,
