--- conflicted
+++ resolved
@@ -69,11 +69,7 @@
                     self._sensor_params.noise_mu, self._sensor_params.noise_sigma
                 )
             )
-<<<<<<< HEAD
-        return np.array(static_lidar_noise, dtype=float)
-=======
         return np.array(static_lidar_noise, dtype=np.float64)
->>>>>>> 98e119da
 
     def compute_point_cloud(
         self,
