--- conflicted
+++ resolved
@@ -146,18 +146,6 @@
     FLASHING_CAUTION = 8
 
     UNKNOWN = 0
-<<<<<<< HEAD
-=======
-    ARROW_STOP = 1
-    ARROW_CAUTION = 2
-    ARROW_GO = 3
-    STOP = 4
-    CAUTION = 5
-    GO = 6
-    FLASHING_STOP = 7
-    FLASHING_CAUTION = 8
->>>>>>> 7daf58b8
-
 
 @dataclass(frozen=True)
 class TrafficLightData:
@@ -1108,6 +1096,16 @@
         self._traffic_history = traffic_history
         self._map_location_offset = map_location_offset
 
+    @staticmethod
+    def _to_traffic_light_state(state: int) -> TrafficLightState:
+        if state in [1, 4, 7]:
+            return TrafficLightState.STOP
+        elif state in [2, 5, 8]:
+            return TrafficLightState.CAUTION
+        elif state in [3, 6]:
+            return TrafficLightState.GO
+        return TrafficLightState.UNKNOWN
+
     def __call__(self, dt: float, elapsed_sim_time: float) -> List[TrafficLightData]:
         rounder = rounder_for_dt(dt)
         history_time = rounder(elapsed_sim_time)
