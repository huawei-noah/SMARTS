# Copyright (C) 2020. Huawei Technologies Co., Ltd. All rights reserved.
#
# Permission is hereby granted, free of charge, to any person obtaining a copy
# of this software and associated documentation files (the "Software"), to deal
# in the Software without restriction, including without limitation the rights
# to use, copy, modify, merge, publish, distribute, sublicense, and/or sell
# copies of the Software, and to permit persons to whom the Software is
# furnished to do so, subject to the following conditions:
#
# The above copyright notice and this permission notice shall be included in
# all copies or substantial portions of the Software.
#
# THE SOFTWARE IS PROVIDED "AS IS", WITHOUT WARRANTY OF ANY KIND, EXPRESS OR
# IMPLIED, INCLUDING BUT NOT LIMITED TO THE WARRANTIES OF MERCHANTABILITY,
# FITNESS FOR A PARTICULAR PURPOSE AND NONINFRINGEMENT. IN NO EVENT SHALL THE
# AUTHORS OR COPYRIGHT HOLDERS BE LIABLE FOR ANY CLAIM, DAMAGES OR OTHER
# LIABILITY, WHETHER IN AN ACTION OF CONTRACT, TORT OR OTHERWISE, ARISING FROM,
# OUT OF OR IN CONNECTION WITH THE SOFTWARE OR THE USE OR OTHER DEALINGS IN
# THE SOFTWARE.
import logging
import time
from collections import deque, namedtuple
from dataclasses import dataclass
from functools import lru_cache
from typing import Dict, Iterable, List, NamedTuple, Set, Tuple

import numpy as np

from smarts.core.agent_interface import AgentsAliveDoneCriteria
from smarts.core.plan import Plan
from smarts.core.road_map import Waypoint
from smarts.core.utils.math import squared_dist, vec_2d, yaw_from_quaternion

from .coordinates import Dimensions, Heading, Point, Pose, RefLinePoint
from .events import Events
from .lidar import Lidar
from .lidar_sensor_params import SensorParams
from .masks import RenderMasks
from .plan import Mission, Via

logger = logging.getLogger(__name__)


class VehicleObservation(NamedTuple):
    id: str
    position: Tuple[float, float, float]
    bounding_box: Dimensions
    heading: Heading
    speed: float
    road_id: str
    lane_id: str
    lane_index: int


class EgoVehicleObservation(NamedTuple):
    id: str
    position: Tuple[float, float, float]
    bounding_box: Dimensions
    heading: Heading
    speed: float
    steering: float
    yaw_rate: float
    road_id: str
    lane_id: str
    lane_index: int
    mission: Mission
    linear_velocity: np.ndarray
    angular_velocity: np.ndarray
    linear_acceleration: np.ndarray
    angular_acceleration: np.ndarray
    linear_jerk: np.ndarray
    angular_jerk: np.ndarray


class RoadWaypoints(NamedTuple):
    lanes: Dict[str, List[List[Waypoint]]]
    route_waypoints: List[List[Waypoint]]


class GridMapMetadata(NamedTuple):
    # time at which the map was loaded
    created_at: int
    # map resolution in world-space-distance/cell
    resolution: float
    # map width in # of cells
    width: int
    # map height in # of cells
    height: int
    # camera position when project onto the map
    camera_pos: Tuple[float, float, float]
    # camera rotation angle along z-axis when project onto the map
    camera_heading_in_degrees: float


class TopDownRGB(NamedTuple):
    metadata: GridMapMetadata
    data: np.ndarray


class OccupancyGridMap(NamedTuple):
    metadata: GridMapMetadata
    data: np.ndarray


class DrivableAreaGridMap(NamedTuple):
    metadata: GridMapMetadata
    data: np.ndarray


@dataclass
class ViaPoint:
    position: Tuple[float, float]
    lane_index: float
    road_id: str
    required_speed: float


@dataclass(frozen=True)
class Vias:
    near_via_points: List[ViaPoint]
    """Ordered list of nearby points that have not been hit"""
    hit_via_points: List[ViaPoint]
    """List of points that were hit in the previous step"""


@dataclass
class Observation:
    # dt is the amount of sim_time the last step took .
    # step_count is the number of steps take by SMARTS so far.
    # elapsed_sim_time is the amout of simulation time that's passed so far.
    # note: to get the average step_time, elapsed_sim_time can be divided by step_count
    dt: float
    step_count: int
    elapsed_sim_time: float
    events: Events
    ego_vehicle_state: EgoVehicleObservation
    neighborhood_vehicle_states: List[VehicleObservation]
    waypoint_paths: List[List[Waypoint]]
    distance_travelled: float

    # TODO: Convert to `namedtuple` or only return point cloud
    # [points], [hits], [(ray_origin, ray_directino)]
    lidar_point_cloud: Tuple[
        List[np.ndarray], List[np.ndarray], List[Tuple[np.ndarray, np.ndarray]]
    ]
    drivable_area_grid_map: DrivableAreaGridMap
    occupancy_grid_map: OccupancyGridMap
    top_down_rgb: TopDownRGB
    road_waypoints: RoadWaypoints = None
    via_data: Vias = None


@dataclass
class Collision:
    collidee_id: str


class Sensors:
    _log = logging.getLogger("Sensors")

    @staticmethod
    def observe_batch(sim, agent_id, sensor_states, vehicles):
        """Operates on a batch of vehicles for a single agent."""
        # TODO: Replace this with a more efficient implementation that _actually_
        #       does batching
        assert sensor_states.keys() == vehicles.keys()

        observations, dones = {}, {}
        for vehicle_id, vehicle in vehicles.items():
            sensor_state = sensor_states[vehicle_id]
            observations[vehicle_id], dones[vehicle_id] = Sensors.observe(
                sim, agent_id, sensor_state, vehicle
            )

        return observations, dones

    @staticmethod
    def observe(sim, agent_id, sensor_state, vehicle):
        neighborhood_vehicles = None
        if vehicle.subscribed_to_neighborhood_vehicles_sensor:
            neighborhood_vehicles = []
            for nv in vehicle.neighborhood_vehicles_sensor():
                nv_lane = sim.road_map.nearest_lane(
                    nv.pose.point, radius=vehicle.length
                )
                if nv_lane:
                    nv_road_id = nv_lane.road.road_id
                    nv_lane_id = nv_lane.lane_id
                    nv_lane_index = nv_lane.index
                else:
                    nv_road_id = None
                    nv_lane_id = None
                    nv_lane_index = None
                neighborhood_vehicles.append(
                    VehicleObservation(
                        id=nv.vehicle_id,
                        position=nv.pose.position,
                        bounding_box=nv.dimensions,
                        heading=nv.pose.heading,
                        speed=nv.speed,
                        road_id=nv_road_id,
                        lane_id=nv_lane_id,
                        lane_index=nv_lane_index,
                    )
                )

        if vehicle.subscribed_to_waypoints_sensor:
            waypoint_paths = vehicle.waypoints_sensor()
        else:
            waypoint_paths = sim.road_map.waypoint_paths(
                vehicle.pose,
                lookahead=1,
                within_radius=vehicle.length,
            )

        closest_lane = sim.road_map.nearest_lane(vehicle.pose.point)
        if closest_lane:
            ego_lane_id = closest_lane.lane_id
            ego_lane_index = closest_lane.index
            ego_road_id = closest_lane.road.road_id
        else:
            ego_lane_id = None
            ego_lane_index = None
            ego_road_id = None
        ego_vehicle_state = vehicle.state

        acceleration_params = {
            "linear_acceleration": None,
            "angular_acceleration": None,
            "linear_jerk": None,
            "angular_jerk": None,
        }
        if vehicle.subscribed_to_accelerometer_sensor:
            acceleration_values = vehicle.accelerometer_sensor(
                ego_vehicle_state.linear_velocity,
                ego_vehicle_state.angular_velocity,
                sim.last_dt,
            )
            acceleration_params.update(
                dict(
                    zip(
                        [
                            "linear_acceleration",
                            "angular_acceleration",
                            "linear_jerk",
                            "angular_jerk",
                        ],
                        acceleration_values,
                    )
                )
            )

        ego_vehicle_observation = EgoVehicleObservation(
            id=ego_vehicle_state.vehicle_id,
            position=ego_vehicle_state.pose.position,
            bounding_box=ego_vehicle_state.dimensions,
            heading=ego_vehicle_state.pose.heading,
            speed=ego_vehicle_state.speed,
            steering=ego_vehicle_state.steering,
            yaw_rate=ego_vehicle_state.yaw_rate,
            road_id=ego_road_id,
            lane_id=ego_lane_id,
            lane_index=ego_lane_index,
            mission=sensor_state.plan.mission,
            linear_velocity=ego_vehicle_state.linear_velocity,
            angular_velocity=ego_vehicle_state.angular_velocity,
            **acceleration_params,
        )

        road_waypoints = (
            vehicle.road_waypoints_sensor()
            if vehicle.subscribed_to_road_waypoints_sensor
            else None
        )

        near_via_points = []
        hit_via_points = []
        if vehicle.subscribed_to_via_sensor:
            (
                near_via_points,
                hit_via_points,
            ) = vehicle.via_sensor()
        via_data = Vias(
            near_via_points=near_via_points,
            hit_via_points=hit_via_points,
        )

        vehicle.trip_meter_sensor.append_waypoint_if_new(waypoint_paths[0][0])
        distance_travelled = vehicle.trip_meter_sensor(sim)

        vehicle.driven_path_sensor.track_latest_driven_path(sim)

        if not vehicle.subscribed_to_waypoints_sensor:
            waypoint_paths = None

        drivable_area_grid_map = (
            vehicle.drivable_area_grid_map_sensor()
            if vehicle.subscribed_to_drivable_area_grid_map_sensor
            else None
        )
        ogm = vehicle.ogm_sensor() if vehicle.subscribed_to_ogm_sensor else None
        rgb = vehicle.rgb_sensor() if vehicle.subscribed_to_rgb_sensor else None
        lidar = vehicle.lidar_sensor() if vehicle.subscribed_to_lidar_sensor else None

        done, events = Sensors._is_done_with_events(
            sim, agent_id, vehicle, sensor_state
        )

        if (
            done
            and sensor_state.steps_completed == 1
            and agent_id in sim.agent_manager.ego_agent_ids
        ):
            logger.warning(f"Agent Id: {agent_id} is done on the first step")

        return (
            Observation(
                dt=sim.last_dt,
                step_count=sim.step_count,
                elapsed_sim_time=sim.elapsed_sim_time,
                events=events,
                ego_vehicle_state=ego_vehicle_observation,
                neighborhood_vehicle_states=neighborhood_vehicles,
                waypoint_paths=waypoint_paths,
                distance_travelled=distance_travelled,
                top_down_rgb=rgb,
                occupancy_grid_map=ogm,
                drivable_area_grid_map=drivable_area_grid_map,
                lidar_point_cloud=lidar,
                road_waypoints=road_waypoints,
                via_data=via_data,
            ),
            done,
        )

    @staticmethod
    def step(sim, sensor_state):
        return sensor_state.step()

    @classmethod
    def _agents_alive_done_check(
        cls, agent_manager, agents_alive: AgentsAliveDoneCriteria
    ):
        if not agents_alive:
            return False

        if (
            agents_alive.minimum_ego_agents_alive
            and len(agent_manager.ego_agent_ids) < agents_alive.minimum_ego_agents_alive
        ):
            return True
        if (
            agents_alive.minimum_total_agents_alive
            and len(agent_manager.agent_ids) < agents_alive.minimum_total_agents_alive
        ):
            return True
        if agents_alive.agent_lists_alive:
            for agents_list_alive in agents_alive.agent_lists_alive:
                assert isinstance(
                    agents_list_alive.agents_list, (List, Set, Tuple)
                ), "Please specify a list of agent ids to watch"
                assert isinstance(
                    agents_list_alive.minimum_agents_alive_in_list, int
                ), "Please specify an int for minimum number of alive agents in the list"
                assert (
                    agents_list_alive.minimum_agents_alive_in_list >= 0
                ), "minimum_agents_alive_in_list should not be negative"
                agents_alive_check = [
                    1 if id in agent_manager.agent_ids else 0
                    for id in agents_list_alive.agents_list
                ]
                if (
                    agents_alive_check.count(1)
                    < agents_list_alive.minimum_agents_alive_in_list
                ):
                    return True

        return False

    @classmethod
    def _is_done_with_events(cls, sim, agent_id, vehicle, sensor_state):
        interface = sim.agent_manager.agent_interface_for_agent_id(agent_id)
        done_criteria = interface.done_criteria

        # TODO:  the following calls nearest_lanes (expensive) 6 times
        reached_goal = cls._agent_reached_goal(sim, vehicle)
        collided = sim.vehicle_did_collide(vehicle.id)
        is_off_road = cls._vehicle_is_off_road(sim, vehicle)
        is_on_shoulder = cls._vehicle_is_on_shoulder(sim, vehicle)
        is_not_moving = cls._vehicle_is_not_moving(sim, vehicle)
        reached_max_episode_steps = sensor_state.reached_max_episode_steps
        is_off_route, is_wrong_way = cls._vehicle_is_off_route_and_wrong_way(
            sim, vehicle
        )
        agents_alive_done = cls._agents_alive_done_check(
            sim.agent_manager, done_criteria.agents_alive
        )

        done = (
            (is_off_road and done_criteria.off_road)
            or reached_goal
            or reached_max_episode_steps
            or (is_on_shoulder and done_criteria.on_shoulder)
            or (collided and done_criteria.collision)
            or (is_not_moving and done_criteria.not_moving)
            or (is_off_route and done_criteria.off_route)
            or (is_wrong_way and done_criteria.wrong_way)
            or agents_alive_done
        )

        events = Events(
            collisions=sim.vehicle_collisions(vehicle.id),
            off_road=is_off_road,
            reached_goal=reached_goal,
            reached_max_episode_steps=reached_max_episode_steps,
            off_route=is_off_route,
            on_shoulder=is_on_shoulder,
            wrong_way=is_wrong_way,
            not_moving=is_not_moving,
            agents_alive_done=agents_alive_done,
        )

        return done, events

    @classmethod
    def _agent_reached_goal(cls, sim, vehicle):
        sensor_state = sim.vehicle_index.sensor_state_for_vehicle_id(vehicle.id)
        distance_travelled = vehicle.trip_meter_sensor()
        mission = sensor_state.plan.mission
        return mission.is_complete(vehicle, distance_travelled)

    @classmethod
    def _vehicle_is_off_road(cls, sim, vehicle):
        return not sim.scenario.road_map.road_with_point(Point(*vehicle.position))

    @classmethod
    def _vehicle_is_on_shoulder(cls, sim, vehicle):
        # XXX: this isn't technically right as this would also return True
        #      for vehicles that are completely off road.
        for corner_coordinate in vehicle.bounding_box:
            if not sim.scenario.road_map.road_with_point(Point(*corner_coordinate)):
                return True
        return False

    @classmethod
    def _vehicle_is_not_moving(cls, sim, vehicle):
        last_n_seconds_considered = 60

        # Flag if the vehicle has been immobile for the past 60 seconds
        if sim.elapsed_sim_time < last_n_seconds_considered:
            return False

        distance = vehicle.driven_path_sensor.distance_travelled(
            sim, last_n_seconds=last_n_seconds_considered
        )

        # Due to controller instabilities there may be some movement even when a
        # vehicle is "stopped". Here we allow 1m of total distance in 60 seconds.
        return distance < 1

    @classmethod
    def _vehicle_is_off_route_and_wrong_way(cls, sim, vehicle):
        """Determines if the agent is on route and on the correct side of the road.

        Args:
            sim: An instance of the simulator.
            agent_id: The id of the agent to check.

        Returns:
            A tuple (is_off_route, is_wrong_way)
            is_off_route:
                Actor's vehicle is not on its route or an oncoming traffic lane.
            is_wrong_way:
                Actor's vehicle is going against the lane travel direction.
        """

        sensor_state = sim.vehicle_index.sensor_state_for_vehicle_id(vehicle.id)
        route_roads = sensor_state.plan.route.roads

        vehicle_pos = Point(*vehicle.position)
        vehicle_minimum_radius_bounds = (
            np.linalg.norm(vehicle.chassis.dimensions.as_lwh[:2]) * 0.5
        )
        # Check that center of vehicle is still close to route
        radius = vehicle_minimum_radius_bounds + 5
        nearest_lane = sim.scenario.road_map.nearest_lane(vehicle_pos, radius=radius)

        # No road nearby, so we're not on route!
        if not nearest_lane:
            return (True, False)

<<<<<<< HEAD
        if (
            not route_roads
            or nearest_lane.road in route_roads
            or nearest_lane.in_junction
        ):
            is_wrong_way = cls._check_wrong_way_event(nearest_lane, sim, vehicle)
=======
        # Check whether vehicle is in wrong-way
        is_wrong_way = cls._check_wrong_way_event(nearest_lane, vehicle)

        # Check whether vehicle has no-route or is on-route
        if (
            not route_roads  # Vehicle has no-route. E.g., endless mission with a random route
            or nearest_lane.road in route_roads  # Vehicle is on-route
            or nearest_lane.in_junction
        ):
>>>>>>> 555b1de8
            return (False, is_wrong_way)

        veh_offset = nearest_lane.offset_along_lane(vehicle_pos)

<<<<<<< HEAD
        # so we're not obviously on the route, but we might have just gone
        # over the center line into an oncoming lane...
        for on_lane in nearest_lane.oncoming_lanes_at_offset(veh_offset):
            if on_lane.road in route_roads:
                is_wrong_way = cls._check_wrong_way_event(on_lane, sim, vehicle)
                return (False, is_wrong_way)

        return (True, False)

    @staticmethod
    def _vehicle_is_wrong_way(sim, vehicle, closest_lane):
=======
        # so we're obviously not on the route, but we might have just gone
        # over the center line into an oncoming lane...
        for on_lane in nearest_lane.oncoming_lanes_at_offset(veh_offset):
            if on_lane.road in route_roads:
                return (False, is_wrong_way)

        # Vehicle is completely off-route
        return (True, is_wrong_way)

    @staticmethod
    def _vehicle_is_wrong_way(vehicle, closest_lane):
>>>>>>> 555b1de8
        target_pose = closest_lane.center_pose_at_point(Point(*vehicle.pose.position))
        # Check if the vehicle heading is oriented away from the lane heading.
        return (
            np.fabs(vehicle.pose.heading.relative_to(target_pose.heading)) > 0.5 * np.pi
        )

    @classmethod
    def _check_wrong_way_event(cls, lane_to_check, vehicle):
        # When the vehicle is in an intersection, turn off the `wrong way` check to avoid
        # false positive `wrong way` events.
        if lane_to_check.in_junction:
            return False
<<<<<<< HEAD
        return cls._vehicle_is_wrong_way(sim, vehicle, lane_to_check)
=======
        return cls._vehicle_is_wrong_way(vehicle, lane_to_check)
>>>>>>> 555b1de8


class Sensor:
    def step(self):
        pass


class SensorState:
    def __init__(self, max_episode_steps, plan):
        self._max_episode_steps = max_episode_steps
        self._plan = plan
        self._step = 0

    def step(self):
        self._step += 1

    @property
    def reached_max_episode_steps(self):
        if self._max_episode_steps is None:
            return False

        return self._step >= self._max_episode_steps

    @property
    def plan(self):
        return self._plan

    @property
    def steps_completed(self):
        return self._step


class CameraSensor(Sensor):
    def __init__(
        self,
        vehicle,
        renderer,  # type Renderer or None
        name: str,
        mask: int,
        width: int,
        height: int,
        resolution: float,
    ):
        assert renderer
        self._log = logging.getLogger(self.__class__.__name__)
        self._vehicle = vehicle
        self._camera = renderer.build_offscreen_camera(
            name,
            mask,
            width,
            height,
            resolution,
        )

    def teardown(self):
        self._camera.teardown()

    def step(self):
        self._follow_vehicle()

    def _follow_vehicle(self):
        largest_dim = max(self._vehicle._chassis.dimensions.as_lwh)
        self._camera.update(self._vehicle.pose, 20 * largest_dim)


class DrivableAreaGridMapSensor(CameraSensor):
    def __init__(
        self,
        vehicle,
        width: int,
        height: int,
        resolution: float,
        renderer,  # type Renderer or None
    ):
        super().__init__(
            vehicle,
            renderer,
            "drivable_area_grid_map",
            RenderMasks.DRIVABLE_AREA_HIDE,
            width,
            height,
            resolution,
        )
        self._resolution = resolution

    def __call__(self) -> DrivableAreaGridMap:
        assert (
            self._camera is not None
        ), "Drivable area grid map has not been initialized"

        ram_image = self._camera.wait_for_ram_image(img_format="A")
        mem_view = memoryview(ram_image)
        image = np.frombuffer(mem_view, np.uint8)
        image.shape = (self._camera.tex.getYSize(), self._camera.tex.getXSize(), 1)
        image = np.flipud(image)

        metadata = GridMapMetadata(
            created_at=int(time.time()),
            resolution=self._resolution,
            height=image.shape[0],
            width=image.shape[1],
            camera_pos=self._camera.camera_np.getPos(),
            camera_heading_in_degrees=self._camera.camera_np.getH(),
        )
        return DrivableAreaGridMap(data=image, metadata=metadata)


class OGMSensor(CameraSensor):
    def __init__(
        self,
        vehicle,
        width: int,
        height: int,
        resolution: float,
        renderer,  # type Renderer or None
    ):
        super().__init__(
            vehicle,
            renderer,
            "ogm",
            RenderMasks.OCCUPANCY_HIDE,
            width,
            height,
            resolution,
        )
        self._resolution = resolution

    def __call__(self) -> OccupancyGridMap:
        assert self._camera is not None, "OGM has not been initialized"

        ram_image = self._camera.wait_for_ram_image(img_format="A")
        mem_view = memoryview(ram_image)
        grid = np.frombuffer(mem_view, np.uint8)
        grid.shape = (self._camera.tex.getYSize(), self._camera.tex.getXSize(), 1)
        grid = np.flipud(grid)
        grid = grid.clip(min=0, max=1).astype(np.int8)
        grid *= 100  # full confidence on known cells

        metadata = GridMapMetadata(
            created_at=int(time.time()),
            resolution=self._resolution,
            height=grid.shape[0],
            width=grid.shape[1],
            camera_pos=self._camera.camera_np.getPos(),
            camera_heading_in_degrees=self._camera.camera_np.getH(),
        )
        return OccupancyGridMap(data=grid, metadata=metadata)


class RGBSensor(CameraSensor):
    def __init__(
        self,
        vehicle,
        width: int,
        height: int,
        resolution: float,
        renderer,  # type Renderer or None
    ):
        super().__init__(
            vehicle, renderer, "rgb", RenderMasks.RGB_HIDE, width, height, resolution
        )
        self._resolution = resolution

    def __call__(self) -> TopDownRGB:
        assert self._camera is not None, "RGB has not been initialized"

        ram_image = self._camera.wait_for_ram_image(img_format="RGB")
        mem_view = memoryview(ram_image)
        image = np.frombuffer(mem_view, np.uint8)
        image.shape = (self._camera.tex.getYSize(), self._camera.tex.getXSize(), 3)
        image = np.flipud(image)

        metadata = GridMapMetadata(
            created_at=int(time.time()),
            resolution=self._resolution,
            height=image.shape[0],
            width=image.shape[1],
            camera_pos=self._camera.camera_np.getPos(),
            camera_heading_in_degrees=self._camera.camera_np.getH(),
        )
        return TopDownRGB(data=image, metadata=metadata)


class LidarSensor(Sensor):
    def __init__(
        self,
        vehicle,
        bullet_client,
        sensor_params: SensorParams = None,
        lidar_offset=(0, 0, 1),
    ):
        self._vehicle = vehicle
        self._bullet_client = bullet_client
        self._lidar_offset = np.array(lidar_offset)

        self._lidar = Lidar(
            self._vehicle.position + self._lidar_offset,
            sensor_params,
            self._bullet_client,
        )

    def step(self):
        self._follow_vehicle()

    def _follow_vehicle(self):
        self._lidar.origin = self._vehicle.position + self._lidar_offset

    def __call__(self):
        return self._lidar.compute_point_cloud()

    def teardown(self):
        pass


class DrivenPathSensor(Sensor):
    """Tracks the driven path as a series of positions (regardless if the vehicle is
    following the route or not). For performance reasons it only keeps the last
    N=max_path_length path segments.
    """

    Entry = namedtuple("TimeAndPos", ["timestamp", "position"])

    def __init__(self, vehicle, max_path_length: float = 500):
        self._vehicle = vehicle
        self._driven_path = deque(maxlen=max_path_length)

    def track_latest_driven_path(self, sim):
        pos = self._vehicle.position[:2]
        self._driven_path.append(
            DrivenPathSensor.Entry(timestamp=sim.elapsed_sim_time, position=pos)
        )

    def __call__(self):
        return [x.position for x in self._driven_path]  # only return the positions

    def teardown(self):
        pass

    def distance_travelled(
        self, sim, last_n_seconds: float = None, last_n_steps: int = None
    ):
        if last_n_seconds is None and last_n_steps is None:
            raise ValueError("Either last N seconds or last N steps must be provided")

        if last_n_steps is not None:
            n = last_n_steps + 1  # to factor in the current step we're on
            filtered_pos = [x.position for x in self._driven_path][-n:]
        else:  # last_n_seconds
            threshold = sim.elapsed_sim_time - last_n_seconds
            filtered_pos = [
                x.position for x in self._driven_path if x.timestamp >= threshold
            ]

        xs = np.array([p[0] for p in filtered_pos])
        ys = np.array([p[1] for p in filtered_pos])
        dist_array = (xs[:-1] - xs[1:]) ** 2 + (ys[:-1] - ys[1:]) ** 2
        return np.sum(np.sqrt(dist_array))


class TripMeterSensor(Sensor):
    """Tracks distance travelled along the route (in KM). Kilometeres driven while
    off-route are not counted as part of the total.
    """

    def __init__(self, vehicle, sim, plan):
        self._vehicle = vehicle
        self._sim = sim
        self._plan = plan

        waypoint_paths = sim.road_map.waypoint_paths(
            vehicle.pose,
            lookahead=1,
            within_radius=vehicle.length,
        )
        starting_wp = waypoint_paths[0][0]
        self._wps_for_distance = [starting_wp]

        self._dist_travelled = 0.0
        self._last_dist_travelled = 0.0

    def append_waypoint_if_new(self, new_wp):
        # Distance calculation. Intention is the shortest trip travelled at the lane
        # level the agent has travelled. This is to prevent lateral movement from
        # increasing the total distance travelled.
        most_recent_wp = self._wps_for_distance[-1]
        self._last_dist_travelled = self._dist_travelled

        wp_road = self._sim.road_map.lane_by_id(new_wp.lane_id).road.road_id

        should_count_wp = (
            # if we do not have a fixed route, we count all waypoints we accumulate
            not self._plan.mission.has_fixed_route
            # if we have a route to follow, only count wps on route
            or wp_road in self._plan.route.roads
        )

        threshold_for_counting_wp = 0.5  # meters from last tracked waypoint
        if (
            np.linalg.norm(new_wp.pos - most_recent_wp.pos) > threshold_for_counting_wp
            and should_count_wp
        ):
            self._dist_travelled += TripMeterSensor._compute_additional_dist_travelled(
                most_recent_wp, new_wp
            )
            self._wps_for_distance.append(new_wp)

    @staticmethod
    def _compute_additional_dist_travelled(recent_wp, waypoint):
        heading_vec = recent_wp.heading.direction_vector()
        disp_vec = waypoint.pos - recent_wp.pos
        direction = np.sign(np.dot(heading_vec, disp_vec))
        distance = np.linalg.norm(disp_vec)
        return direction * distance

    def __call__(self, increment=False):
        if increment:
            return self._dist_travelled - self._last_dist_travelled

        return self._dist_travelled

    def teardown(self):
        pass


class NeighborhoodVehiclesSensor(Sensor):
    def __init__(self, vehicle, sim, radius=None):
        self._vehicle = vehicle
        self._sim = sim
        self._radius = radius

    @property
    def radius(self):
        return self._radius

    def __call__(self):
        return self._sim.neighborhood_vehicles_around_vehicle(
            self._vehicle, radius=self._radius
        )

    def teardown(self):
        pass


class WaypointsSensor(Sensor):
    def __init__(self, vehicle, plan: Plan, lookahead=32):
        self._vehicle = vehicle
        self._plan = plan
        self._lookahead = lookahead

    def __call__(self):
        return self._plan.road_map.waypoint_paths(
            self._vehicle.pose,
            lookahead=self._lookahead,
            route=self._plan.route,
        )

    def teardown(self):
        pass


class RoadWaypointsSensor(Sensor):
    def __init__(self, vehicle, sim, plan, horizon=32):
        self._vehicle = vehicle
        self._road_map = sim.road_map
        self._plan = plan
        self._horizon = horizon

    def __call__(self):
        veh_pt = self._vehicle.pose.point
        lane = self._road_map.nearest_lane(veh_pt)
        if not lane:
            return RoadWaypoints(lanes={}, route_waypoints=[])
        road = lane.road
        lane_paths = {}
        for croad in (
            [road] + road.parallel_roads + road.oncoming_roads_at_point(veh_pt)
        ):
            for lane in croad.lanes:
                lane_paths[lane.lane_id] = self.paths_for_lane(lane)

        route_waypoints = self.route_waypoints()

        return RoadWaypoints(lanes=lane_paths, route_waypoints=route_waypoints)

    def route_waypoints(self):
        return self._road_map.waypoint_paths(
            self._vehicle.pose,
            lookahead=self._horizon,
            route=self._plan.route,
        )

    def paths_for_lane(self, lane, overflow_offset=None):
        # XXX: the following assumes waypoint spacing is 1m
        if overflow_offset is None:
            offset = lane.offset_along_lane(Point(*self._vehicle.position))
            start_offset = offset - self._horizon
        else:
            start_offset = lane.length + overflow_offset

        incoming_lanes = lane.incoming_lanes  # XXX: was "getIncoming(onlyDirect=True)"
        if start_offset < 0 and len(incoming_lanes) > 0:
            paths = []
            for lane in incoming_lanes:
                paths += self.paths_for_lane(lane, start_offset)
            return paths
        else:
            start_offset = max(0, start_offset)
            wp_start = lane.from_lane_coord(RefLinePoint(start_offset))
            adj_pose = Pose.from_center(wp_start, self._vehicle.heading)
            wps_to_lookahead = self._horizon * 2
            paths = lane.waypoint_paths_for_pose(
                pose=adj_pose,
                lookahead=wps_to_lookahead,
                route=self._plan.route,
            )
            return paths

    def teardown(self):
        pass


class AccelerometerSensor(Sensor):
    def __init__(self, vehicle):
        self.linear_velocities = deque(maxlen=3)
        self.angular_velocities = deque(maxlen=3)

    def __call__(self, linear_velocity, angular_velocity, dt: float):
        if linear_velocity is not None:
            self.linear_velocities.append(linear_velocity)
        if angular_velocity is not None:
            self.angular_velocities.append(angular_velocity)

        linear_acc = np.array((0.0, 0.0, 0.0))
        angular_acc = np.array((0.0, 0.0, 0.0))
        linear_jerk = np.array((0.0, 0.0, 0.0))
        angular_jerk = np.array((0.0, 0.0, 0.0))

        if not dt:
            return (linear_acc, angular_acc, linear_jerk, angular_jerk)

        if len(self.linear_velocities) >= 2:
            linear_acc = (self.linear_velocities[-1] - self.linear_velocities[-2]) / dt
            if len(self.linear_velocities) >= 3:
                last_linear_acc = (
                    self.linear_velocities[-2] - self.linear_velocities[-3]
                ) / dt
                linear_jerk = linear_acc - last_linear_acc
        if len(self.angular_velocities) >= 2:
            angular_acc = (
                self.angular_velocities[-1] - self.angular_velocities[-2]
            ) / dt
            if len(self.angular_velocities) >= 3:
                last_angular_acc = (
                    self.angular_velocities[-2] - self.angular_velocities[-3]
                ) / dt
                angular_jerk = angular_acc - last_angular_acc

        return (linear_acc, angular_acc, linear_jerk, angular_jerk)

    def teardown(self):
        pass


class ViaSensor(Sensor):
    def __init__(self, vehicle, plan, lane_acquisition_range, speed_accuracy):
        self._consumed_via_points = set()
        self._plan: Plan = plan
        self._acquisition_range = lane_acquisition_range
        self._vehicle = vehicle
        self._speed_accuracy = speed_accuracy

    @property
    def _vias(self) -> Iterable[Via]:
        return self._plan.mission.via

    def __call__(self):
        near_points: List[ViaPoint] = list()
        hit_points: List[ViaPoint] = list()
        vehicle_position = self._vehicle.position[:2]

        @lru_cache()
        def closest_point_on_lane(position, lane_id):
            lane = self._plan.road_map.lane_by_id(lane_id)
            return lane.center_at_point(position)

        for via in self._vias:
            closest_position_on_lane = closest_point_on_lane(
                tuple(vehicle_position), via.lane_id
            )
            closest_position_on_lane = closest_position_on_lane[:2]

            dist_from_lane_sq = squared_dist(vehicle_position, closest_position_on_lane)
            if dist_from_lane_sq > self._acquisition_range ** 2:
                continue

            point = ViaPoint(
                tuple(via.position),
                lane_index=via.lane_index,
                road_id=via.road_id,
                required_speed=via.required_speed,
            )

            near_points.append(point)
            dist_from_point_sq = squared_dist(vehicle_position, via.position)
            if (
                dist_from_point_sq <= via.hit_distance ** 2
                and via not in self._consumed_via_points
                and np.isclose(
                    self._vehicle.speed, via.required_speed, atol=self._speed_accuracy
                )
            ):
                self._consumed_via_points.add(via)
                hit_points.append(point)

        return (
            sorted(
                near_points,
                key=lambda point: squared_dist(point.position, vehicle_position),
            ),
            hit_points,
        )

    def teardown(self):
        pass<|MERGE_RESOLUTION|>--- conflicted
+++ resolved
@@ -489,14 +489,6 @@
         if not nearest_lane:
             return (True, False)
 
-<<<<<<< HEAD
-        if (
-            not route_roads
-            or nearest_lane.road in route_roads
-            or nearest_lane.in_junction
-        ):
-            is_wrong_way = cls._check_wrong_way_event(nearest_lane, sim, vehicle)
-=======
         # Check whether vehicle is in wrong-way
         is_wrong_way = cls._check_wrong_way_event(nearest_lane, vehicle)
 
@@ -506,24 +498,10 @@
             or nearest_lane.road in route_roads  # Vehicle is on-route
             or nearest_lane.in_junction
         ):
->>>>>>> 555b1de8
             return (False, is_wrong_way)
 
         veh_offset = nearest_lane.offset_along_lane(vehicle_pos)
 
-<<<<<<< HEAD
-        # so we're not obviously on the route, but we might have just gone
-        # over the center line into an oncoming lane...
-        for on_lane in nearest_lane.oncoming_lanes_at_offset(veh_offset):
-            if on_lane.road in route_roads:
-                is_wrong_way = cls._check_wrong_way_event(on_lane, sim, vehicle)
-                return (False, is_wrong_way)
-
-        return (True, False)
-
-    @staticmethod
-    def _vehicle_is_wrong_way(sim, vehicle, closest_lane):
-=======
         # so we're obviously not on the route, but we might have just gone
         # over the center line into an oncoming lane...
         for on_lane in nearest_lane.oncoming_lanes_at_offset(veh_offset):
@@ -535,7 +513,6 @@
 
     @staticmethod
     def _vehicle_is_wrong_way(vehicle, closest_lane):
->>>>>>> 555b1de8
         target_pose = closest_lane.center_pose_at_point(Point(*vehicle.pose.position))
         # Check if the vehicle heading is oriented away from the lane heading.
         return (
@@ -548,11 +525,7 @@
         # false positive `wrong way` events.
         if lane_to_check.in_junction:
             return False
-<<<<<<< HEAD
-        return cls._vehicle_is_wrong_way(sim, vehicle, lane_to_check)
-=======
         return cls._vehicle_is_wrong_way(vehicle, lane_to_check)
->>>>>>> 555b1de8
 
 
 class Sensor:
