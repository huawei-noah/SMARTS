# Copyright (C) 2020. Huawei Technologies Co., Ltd. All rights reserved.
#
# Permission is hereby granted, free of charge, to any person obtaining a copy
# of this software and associated documentation files (the "Software"), to deal
# in the Software without restriction, including without limitation the rights
# to use, copy, modify, merge, publish, distribute, sublicense, and/or sell
# copies of the Software, and to permit persons to whom the Software is
# furnished to do so, subject to the following conditions:
#
# The above copyright notice and this permission notice shall be included in
# all copies or substantial portions of the Software.
#
# THE SOFTWARE IS PROVIDED "AS IS", WITHOUT WARRANTY OF ANY KIND, EXPRESS OR
# IMPLIED, INCLUDING BUT NOT LIMITED TO THE WARRANTIES OF MERCHANTABILITY,
# FITNESS FOR A PARTICULAR PURPOSE AND NON-INFRINGEMENT. IN NO EVENT SHALL THE
# AUTHORS OR COPYRIGHT HOLDERS BE LIABLE FOR ANY CLAIM, DAMAGES OR OTHER
# LIABILITY, WHETHER IN AN ACTION OF CONTRACT, TORT OR OTHERWISE, ARISING FROM,
# OUT OF OR IN CONNECTION WITH THE SOFTWARE OR THE USE OR OTHER DEALINGS IN
# THE SOFTWARE.
import logging
import sys
import time
import weakref
from collections import deque, namedtuple
from dataclasses import dataclass
from functools import lru_cache
from typing import Dict, Iterable, List, NamedTuple, Optional, Set, Tuple

import numpy as np

from smarts.core.agent_interface import AgentsAliveDoneCriteria
from smarts.core.plan import Plan
from smarts.core.road_map import RoadMap, Waypoint
from smarts.core.signals import SignalLightState, SignalState
from smarts.core.utils.math import squared_dist, vec_2d, yaw_from_quaternion

from .coordinates import Dimensions, Heading, Point, Pose, RefLinePoint
from .events import Events
from .lidar import Lidar
from .lidar_sensor_params import SensorParams
from .masks import RenderMasks
from .plan import Mission, Via

logger = logging.getLogger(__name__)


class VehicleObservation(NamedTuple):
    """Perceived vehicle information."""

    id: str
    """The vehicle identifier."""
    position: Tuple[float, float, float]
    """The position of the vehicle within the simulation."""
    bounding_box: Dimensions
    """A bounding box describing the extents of the vehicle."""
    heading: Heading
    """The facing direction of the vehicle."""
    speed: float
    """The travel m/s in the direction of the vehicle."""
    road_id: str
    """The identifier for the road nearest to this vehicle."""
    lane_id: str
    """The identifier for the lane nearest to this vehicle."""
    lane_index: int
    """The index of the nearest lane on the road nearest to this vehicle."""
    lane_position: Optional[RefLinePoint] = None
    """(s,t,h) coordinates within the lane, where s is the longitudinal offset along the lane, t is the lateral displacement from the lane center, and h (not yet supported) is the vertical displacement from the lane surface.
    See the Reference Line coordinate system in OpenDRIVE here: https://www.asam.net/index.php?eID=dumpFile&t=f&f=4089&token=deea5d707e2d0edeeb4fccd544a973de4bc46a09#_coordinate_systems """


class EgoVehicleObservation(NamedTuple):
    """Perceived ego vehicle information."""

    id: str
    """The vehicle identifier."""
    position: np.ndarray
    """The position of the vehicle within the simulation."""
    bounding_box: Dimensions
    """A bounding box describing the extents of the vehicle."""
    heading: Heading
    """The facing direction of the vehicle."""
    speed: float
    """The travel m/s in the direction of the vehicle."""
    steering: float
    """Angle of front wheels in radians between [-pi, pi]."""
    yaw_rate: float
    """Rotational speed in radians per second"""
    road_id: str
    """The identifier for the road nearest to this vehicle."""
    lane_id: str
    """The identifier for the lane nearest to this vehicle."""
    lane_index: int
    """The index of the nearest lane on the road nearest to this vehicle."""
    mission: Mission
    """A field describing the vehicle plotted route"""
    linear_velocity: np.ndarray
    """Vehicle velocity along body coordinate axes. A numpy array of shape=(3,) and dtype=np.float64."""
    angular_velocity: np.ndarray
    """Angular velocity vector. A numpy array of shape=(3,) and dtype=np.float64."""
    linear_acceleration: Optional[np.ndarray]
    """Linear acceleration vector. A numpy array of shape=(3,). dtype=np.float64. Requires accelerometer sensor."""
    angular_acceleration: Optional[np.ndarray]
    """Angular acceleration vector. A numpy array of shape=(3,) and dtype=np.float64. Requires accelerometer sensor."""
    linear_jerk: Optional[np.ndarray]
    """Linear jerk vector. A numpy array of shape=(3,) and dtype=np.float64. Requires accelerometer sensor."""
    angular_jerk: Optional[np.ndarray]
    """Angular jerk vector. A numpy array of shape=(3,) and dtype=np.float64. Requires accelerometer sensor."""
    lane_position: Optional[RefLinePoint] = None
    """(s,t,h) coordinates within the lane, where s is the longitudinal offset along the lane, t is the lateral displacement from the lane center, and h (not yet supported) is the vertical displacement from the lane surface.
    See the Reference Line coordinate system in OpenDRIVE here: https://www.asam.net/index.php?eID=dumpFile&t=f&f=4089&token=deea5d707e2d0edeeb4fccd544a973de4bc46a09#_coordinate_systems """


class RoadWaypoints(NamedTuple):
    """Per-road waypoint information."""

    lanes: Dict[str, List[List[Waypoint]]]


class GridMapMetadata(NamedTuple):
    """Map grid metadata."""

    created_at: int
    """The time at which the map was loaded."""
    resolution: float
    """The map resolution in world-space-distance/cell."""
    width: int
    """The map width in # of cells."""
    height: int
    """The map height in # of cells."""
    camera_pos: Tuple[float, float, float]
    """The camera position when project onto the map."""
    camera_heading_in_degrees: float
    """The camera rotation angle along z-axis when projected onto the map."""


class TopDownRGB(NamedTuple):
    """RGB camera observation"""

    metadata: GridMapMetadata
    """Map metadata"""
    data: np.ndarray
    """A RGB image (default 256x256) with the ego vehicle at the center"""


class OccupancyGridMap(NamedTuple):
    """Occupancy camera observation"""

    metadata: GridMapMetadata
    """Map metadata"""
    data: np.ndarray
    """An `OGM <https://en.wikipedia.org/wiki/Occupancy_grid_mapping>`_ (default 256x256) around the ego vehicle"""


class DrivableAreaGridMap(NamedTuple):
    """Drivable area observation"""

    metadata: GridMapMetadata
    """Map metadata"""
    data: np.ndarray
    """A grid map (default 256x256) that shows the static drivable area around the ego vehicle"""


@dataclass
class ViaPoint:
    """Describes 'collectable' locations that can be placed within the simulation."""

    position: Tuple[float, float]
    """The location of this collectable"""
    lane_index: float
    """The lane index on the road this collectable is associated with"""
    road_id: str
    """The road id this collectable is associated with"""
    required_speed: float
    """The rough speed required to collect this collectable"""


@dataclass(frozen=True)
class Vias:
    """A listing of nearby via points and points collected in the last step"""

    near_via_points: List[ViaPoint]
    """Ordered list of nearby points that have not been hit"""
    hit_via_points: List[ViaPoint]
    """List of points that were hit in the previous step"""


@dataclass(frozen=True)
class SignalObservation:
    """Describes an observation of a traffic signal (light) on this timestep."""

    state: SignalLightState
    """The state of the traffic signal."""
    stop_point: Point
    """The stopping point for traffic controlled by the signal, i.e., the
    point where actors should stop when the signal is in a stop state."""
    controlled_lanes: List[str]
    """If known, the lane_ids of all lanes controlled-by this signal.
    May be empty if this is not easy to determine."""
    last_changed: Optional[float]
    """If known, the simulation time this signal last changed its state."""


@dataclass
class Observation:
    """The simulation observation."""

    dt: float
    """Amount of simulation time the last step took."""
    step_count: int
    """Number of steps taken by SMARTS thus far."""
    elapsed_sim_time: float
    """Amout of simulation time elapsed. Average step_time can be computed as 
    elapsed_sim_time/step_count."""
    events: Events
    ego_vehicle_state: EgoVehicleObservation
    under_this_agent_control: bool
    """If this agent currently has control of the vehicle."""
    neighborhood_vehicle_states: Optional[List[VehicleObservation]]
    waypoint_paths: Optional[List[List[Waypoint]]]
    distance_travelled: float
    # TODO: Convert to `NamedTuple` or only return point cloud.
    lidar_point_cloud: Optional[
        Tuple[List[np.ndarray], List[bool], List[Tuple[np.ndarray, np.ndarray]]]
    ]
    """Lidar point cloud consists of [points, hits, (ray_origin, ray_vector)]."""
    drivable_area_grid_map: Optional[DrivableAreaGridMap]
    occupancy_grid_map: Optional[OccupancyGridMap]
    top_down_rgb: Optional[TopDownRGB]
    road_waypoints: Optional[RoadWaypoints]
    via_data: Vias
<<<<<<< HEAD
    signals: Optional[List[SignalObservation]] = None
=======
    steps_completed: int
>>>>>>> 70cd1853


@dataclass
class Collision:
    """Represents a collision by an ego vehicle with another vehicle."""

    # XXX: This might not work for boid agents
    collidee_id: str


def _make_vehicle_observation(road_map, neighborhood_vehicle):
    nv_lane = road_map.nearest_lane(neighborhood_vehicle.pose.point, radius=3)
    if nv_lane:
        nv_road_id = nv_lane.road.road_id
        nv_lane_id = nv_lane.lane_id
        nv_lane_index = nv_lane.index
    else:
        nv_road_id = None
        nv_lane_id = None
        nv_lane_index = None

    return VehicleObservation(
        id=neighborhood_vehicle.actor_id,
        position=neighborhood_vehicle.pose.position,
        bounding_box=neighborhood_vehicle.dimensions,
        heading=neighborhood_vehicle.pose.heading,
        speed=neighborhood_vehicle.speed,
        road_id=nv_road_id,
        lane_id=nv_lane_id,
        lane_index=nv_lane_index,
        lane_position=None,
    )


class Sensors:
    """Sensor utility"""

    _log = logging.getLogger("Sensors")

    @staticmethod
    def observe_batch(
        sim, agent_id, sensor_states, vehicles
    ) -> Tuple[Dict[str, Observation], Dict[str, bool]]:
        """Operates all sensors on a batch of vehicles for a single agent."""
        # TODO: Replace this with a more efficient implementation that _actually_
        #       does batching
        assert sensor_states.keys() == vehicles.keys()

        observations, dones = {}, {}
        for vehicle_id, vehicle in vehicles.items():
            sensor_state = sensor_states[vehicle_id]
            observations[vehicle_id], dones[vehicle_id] = Sensors.observe(
                sim, agent_id, sensor_state, vehicle
            )

        return observations, dones

    @staticmethod
    def observe(sim, agent_id, sensor_state, vehicle) -> Tuple[Observation, bool]:
        """Generate observations for the given agent around the given vehicle."""
        neighborhood_vehicles = None
        if vehicle.subscribed_to_neighborhood_vehicles_sensor:
            neighborhood_vehicles = []
            for nv in vehicle.neighborhood_vehicles_sensor():
                veh_obs = _make_vehicle_observation(sim.road_map, nv)
                nv_lane_pos = None
                if (
                    veh_obs.lane_id is not None
                    and vehicle.subscribed_to_lane_position_sensor
                ):
                    nv_lane_pos = vehicle.lane_position_sensor(
                        sim.road_map.lane_by_id(veh_obs.lane_id), nv
                    )
                neighborhood_vehicles.append(
                    veh_obs._replace(lane_position=nv_lane_pos)
                )

        if vehicle.subscribed_to_waypoints_sensor:
            waypoint_paths = vehicle.waypoints_sensor()
        else:
            waypoint_paths = sim.road_map.waypoint_paths(
                vehicle.pose,
                lookahead=1,
                within_radius=vehicle.length,
            )

        closest_lane = sim.road_map.nearest_lane(vehicle.pose.point)
        ego_lane_pos = None
        if closest_lane:
            ego_lane_id = closest_lane.lane_id
            ego_lane_index = closest_lane.index
            ego_road_id = closest_lane.road.road_id
            if vehicle.subscribed_to_lane_position_sensor:
                ego_lane_pos = vehicle.lane_position_sensor(closest_lane, vehicle)
        else:
            ego_lane_id = None
            ego_lane_index = None
            ego_road_id = None
        ego_vehicle_state = vehicle.state

        acceleration_params = {
            "linear_acceleration": None,
            "angular_acceleration": None,
            "linear_jerk": None,
            "angular_jerk": None,
        }
        if vehicle.subscribed_to_accelerometer_sensor:
            acceleration_values = vehicle.accelerometer_sensor(
                ego_vehicle_state.linear_velocity,
                ego_vehicle_state.angular_velocity,
                sim.last_dt,
            )
            acceleration_params.update(
                dict(
                    zip(
                        [
                            "linear_acceleration",
                            "angular_acceleration",
                            "linear_jerk",
                            "angular_jerk",
                        ],
                        acceleration_values,
                    )
                )
            )

        ego_vehicle = EgoVehicleObservation(
            id=ego_vehicle_state.actor_id,
            position=ego_vehicle_state.pose.point.as_np_array,
            bounding_box=ego_vehicle_state.dimensions,
            heading=Heading(ego_vehicle_state.pose.heading),
            speed=ego_vehicle_state.speed,
            steering=ego_vehicle_state.steering,
            yaw_rate=ego_vehicle_state.yaw_rate,
            road_id=ego_road_id,
            lane_id=ego_lane_id,
            lane_index=ego_lane_index,
            mission=sensor_state.plan.mission,
            linear_velocity=ego_vehicle_state.linear_velocity,
            angular_velocity=ego_vehicle_state.angular_velocity,
            lane_position=ego_lane_pos,
            **acceleration_params,
        )

        road_waypoints = (
            vehicle.road_waypoints_sensor()
            if vehicle.subscribed_to_road_waypoints_sensor
            else None
        )

        near_via_points = []
        hit_via_points = []
        if vehicle.subscribed_to_via_sensor:
            (
                near_via_points,
                hit_via_points,
            ) = vehicle.via_sensor()
        via_data = Vias(
            near_via_points=near_via_points,
            hit_via_points=hit_via_points,
        )

        if waypoint_paths:
            vehicle.trip_meter_sensor.update_distance_wps_record(waypoint_paths)
        distance_travelled = vehicle.trip_meter_sensor(sim)

        vehicle.driven_path_sensor.track_latest_driven_path(sim)

        if not vehicle.subscribed_to_waypoints_sensor:
            waypoint_paths = None

        drivable_area_grid_map = (
            vehicle.drivable_area_grid_map_sensor()
            if vehicle.subscribed_to_drivable_area_grid_map_sensor
            else None
        )
        ogm = vehicle.ogm_sensor() if vehicle.subscribed_to_ogm_sensor else None
        rgb = vehicle.rgb_sensor() if vehicle.subscribed_to_rgb_sensor else None
        lidar = vehicle.lidar_sensor() if vehicle.subscribed_to_lidar_sensor else None

        done, events = Sensors._is_done_with_events(
            sim, agent_id, vehicle, sensor_state
        )

<<<<<<< HEAD
        if (
            done
            and sensor_state.steps_completed == 1
            and agent_id in sim.agent_manager.ego_agent_ids
        ):
            Sensors._log.warning(f"Agent Id: {agent_id} is done on the first step")

        signals = None
        if vehicle.subscribed_to_signals_sensor:
            provider_state = sim._last_provider_state
            signals = vehicle.signals_sensor(
                closest_lane,
                ego_lane_pos,
                ego_vehicle_state,
                sensor_state.plan,
                provider_state,
=======
        if done and sensor_state.steps_completed == 1:
            agent_type = "Social agent"
            if agent_id in sim.agent_manager.ego_agent_ids:
                agent_type = "Ego agent"
            logger.warning(
                f"{agent_type} with Agent ID: {agent_id} is done on the first step"
>>>>>>> 70cd1853
            )

        return (
            Observation(
                dt=sim.last_dt,
                step_count=sim.step_count,
                elapsed_sim_time=sim.elapsed_sim_time,
                events=events,
                ego_vehicle_state=ego_vehicle,
                under_this_agent_control=agent_id
                == sim.vehicle_index.actor_id_from_vehicle_id(
                    ego_vehicle_state.vehicle_id
                ),
                neighborhood_vehicle_states=neighborhood_vehicles,
                waypoint_paths=waypoint_paths,
                distance_travelled=distance_travelled,
                top_down_rgb=rgb,
                occupancy_grid_map=ogm,
                drivable_area_grid_map=drivable_area_grid_map,
                lidar_point_cloud=lidar,
                road_waypoints=road_waypoints,
                via_data=via_data,
<<<<<<< HEAD
                signals=signals,
=======
                steps_completed=sensor_state.steps_completed,
>>>>>>> 70cd1853
            ),
            done,
        )

    @staticmethod
    def step(sim, sensor_state):
        """Step the sensor state."""
        return sensor_state.step()

    @classmethod
    def _agents_alive_done_check(
        cls, agent_manager, agents_alive: AgentsAliveDoneCriteria
    ):
        if not agents_alive:
            return False

        if (
            agents_alive.minimum_ego_agents_alive
            and len(agent_manager.ego_agent_ids) < agents_alive.minimum_ego_agents_alive
        ):
            return True
        if (
            agents_alive.minimum_total_agents_alive
            and len(agent_manager.agent_ids) < agents_alive.minimum_total_agents_alive
        ):
            return True
        if agents_alive.agent_lists_alive:
            for agents_list_alive in agents_alive.agent_lists_alive:
                assert isinstance(
                    agents_list_alive.agents_list, (List, Set, Tuple)
                ), "Please specify a list of agent ids to watch"
                assert isinstance(
                    agents_list_alive.minimum_agents_alive_in_list, int
                ), "Please specify an int for minimum number of alive agents in the list"
                assert (
                    agents_list_alive.minimum_agents_alive_in_list >= 0
                ), "minimum_agents_alive_in_list should not be negative"
                agents_alive_check = [
                    1 if id in agent_manager.agent_ids else 0
                    for id in agents_list_alive.agents_list
                ]
                if (
                    agents_alive_check.count(1)
                    < agents_list_alive.minimum_agents_alive_in_list
                ):
                    return True

        return False

    @classmethod
    def _is_done_with_events(cls, sim, agent_id, vehicle, sensor_state):
        interface = sim.agent_manager.agent_interface_for_agent_id(agent_id)
        done_criteria = interface.done_criteria
        event_config = interface.event_configuration

        # TODO:  the following calls nearest_lanes (expensive) 6 times
        reached_goal = cls._agent_reached_goal(sim, vehicle)
        collided = sim.vehicle_did_collide(vehicle.id)
        is_off_road = cls._vehicle_is_off_road(sim, vehicle)
        is_on_shoulder = cls._vehicle_is_on_shoulder(sim, vehicle)
        is_not_moving = cls._vehicle_is_not_moving(
            sim, vehicle, event_config.not_moving_time, event_config.not_moving_distance
        )
        reached_max_episode_steps = sensor_state.reached_max_episode_steps
        is_off_route, is_wrong_way = cls._vehicle_is_off_route_and_wrong_way(
            sim, vehicle
        )
        agents_alive_done = cls._agents_alive_done_check(
            sim.agent_manager, done_criteria.agents_alive
        )

        done = not sim.resetting and (
            (is_off_road and done_criteria.off_road)
            or reached_goal
            or reached_max_episode_steps
            or (is_on_shoulder and done_criteria.on_shoulder)
            or (collided and done_criteria.collision)
            or (is_not_moving and done_criteria.not_moving)
            or (is_off_route and done_criteria.off_route)
            or (is_wrong_way and done_criteria.wrong_way)
            or agents_alive_done
        )

        events = Events(
            collisions=sim.vehicle_collisions(vehicle.id),
            off_road=is_off_road,
            reached_goal=reached_goal,
            reached_max_episode_steps=reached_max_episode_steps,
            off_route=is_off_route,
            on_shoulder=is_on_shoulder,
            wrong_way=is_wrong_way,
            not_moving=is_not_moving,
            agents_alive_done=agents_alive_done,
        )

        return done, events

    @classmethod
    def _agent_reached_goal(cls, sim, vehicle):
        sensor_state = sim.vehicle_index.sensor_state_for_vehicle_id(vehicle.id)
        distance_travelled = vehicle.trip_meter_sensor()
        mission = sensor_state.plan.mission
        return mission.is_complete(vehicle, distance_travelled)

    @classmethod
    def _vehicle_is_off_road(cls, sim, vehicle):
        return not sim.scenario.road_map.road_with_point(vehicle.pose.point)

    @classmethod
    def _vehicle_is_on_shoulder(cls, sim, vehicle):
        # XXX: this isn't technically right as this would also return True
        #      for vehicles that are completely off road.
        for corner_coordinate in vehicle.bounding_box:
            if not sim.scenario.road_map.road_with_point(Point(*corner_coordinate)):
                return True
        return False

    @classmethod
    def _vehicle_is_not_moving(
        cls, sim, vehicle, last_n_seconds_considered, min_distance_moved
    ):
        # Flag if the vehicle has been immobile for the past 'last_n_seconds_considered' seconds
        if sim.elapsed_sim_time < last_n_seconds_considered:
            return False

        distance = vehicle.driven_path_sensor.distance_travelled(
            sim, last_n_seconds=last_n_seconds_considered
        )

        # Due to controller instabilities there may be some movement even when a
        # vehicle is "stopped".
        return distance < min_distance_moved

    @classmethod
    def _vehicle_is_off_route_and_wrong_way(cls, sim, vehicle):
        """Determines if the agent is on route and on the correct side of the road.

        Args:
            sim: An instance of the simulator.
            agent_id: The id of the agent to check.

        Returns:
            A tuple (is_off_route, is_wrong_way)
            is_off_route:
                Actor's vehicle is not on its route or an oncoming traffic lane.
            is_wrong_way:
                Actor's vehicle is going against the lane travel direction.
        """

        sensor_state = sim.vehicle_index.sensor_state_for_vehicle_id(vehicle.id)
        route_roads = sensor_state.plan.route.roads

        vehicle_pos = vehicle.pose.point
        vehicle_minimum_radius_bounds = (
            np.linalg.norm(vehicle.chassis.dimensions.as_lwh[:2]) * 0.5
        )
        # Check that center of vehicle is still close to route
        radius = vehicle_minimum_radius_bounds + 5
        nearest_lane = sim.scenario.road_map.nearest_lane(vehicle_pos, radius=radius)

        # No road nearby, so we're not on route!
        if not nearest_lane:
            return (True, False)

        # Check whether vehicle is in wrong-way
        is_wrong_way = cls._check_wrong_way_event(nearest_lane, vehicle)

        # Check whether vehicle has no-route or is on-route
        if (
            not route_roads  # Vehicle has no-route. E.g., endless mission with a random route
            or nearest_lane.road in route_roads  # Vehicle is on-route
            or nearest_lane.in_junction
        ):
            return (False, is_wrong_way)

        veh_offset = nearest_lane.offset_along_lane(vehicle_pos)

        # so we're obviously not on the route, but we might have just gone
        # over the center line into an oncoming lane...
        for on_lane in nearest_lane.oncoming_lanes_at_offset(veh_offset):
            if on_lane.road in route_roads:
                return (False, is_wrong_way)

        # Check for case if there was an early merge into another incoming lane. This means the
        # vehicle should still be following the lane direction to be valid as still on route.
        if not is_wrong_way:
            # See if the lane leads into the current route
            for lane in nearest_lane.outgoing_lanes:
                if lane.road in route_roads:
                    (False, is_wrong_way)
                # If outgoing lane is in a junction see if the junction lane leads into current route.
                if lane.in_junction:
                    for out_lane in lane.outgoing_lanes:
                        if out_lane.road in route_roads:
                            return (False, is_wrong_way)

        # Vehicle is completely off-route
        return (True, is_wrong_way)

    @staticmethod
    def _vehicle_is_wrong_way(vehicle, closest_lane):
        target_pose = closest_lane.center_pose_at_point(vehicle.pose.point)
        # Check if the vehicle heading is oriented away from the lane heading.
        return (
            np.fabs(vehicle.pose.heading.relative_to(target_pose.heading)) > 0.5 * np.pi
        )

    @classmethod
    def _check_wrong_way_event(cls, lane_to_check, vehicle):
        # When the vehicle is in an intersection, turn off the `wrong way` check to avoid
        # false positive `wrong way` events.
        if lane_to_check.in_junction:
            return False
        return cls._vehicle_is_wrong_way(vehicle, lane_to_check)


class Sensor:
    """The sensor base class."""

    def step(self):
        """Update sensor state."""
        pass

    def teardown(self):
        """Clean up internal resources"""
        raise NotImplementedError


class SensorState:
    """Sensor state information"""

    def __init__(self, max_episode_steps: int, plan):
        self._max_episode_steps = max_episode_steps
        self._plan = plan
        self._step = 0

    def step(self):
        """Update internal state."""
        self._step += 1

    @property
    def reached_max_episode_steps(self) -> bool:
        """Inbuilt sensor information that describes if episode step limit has been reached."""
        if self._max_episode_steps is None:
            return False

        return self._step >= self._max_episode_steps

    @property
    def plan(self):
        """Get the current plan for the actor."""
        return self._plan

    @property
    def steps_completed(self) -> int:
        """Get the number of steps where this sensor has been updated."""
        return self._step


class CameraSensor(Sensor):
    """The base for a sensor that renders images."""

    def __init__(
        self,
        vehicle,
        renderer,  # type Renderer or None
        name: str,
        mask: int,
        width: int,
        height: int,
        resolution: float,
    ):
        assert renderer
        self._log = logging.getLogger(self.__class__.__name__)
        self._vehicle = vehicle
        self._camera = renderer.build_offscreen_camera(
            name,
            mask,
            width,
            height,
            resolution,
        )

    def teardown(self):
        self._camera.teardown()

    def step(self):
        self._follow_vehicle()

    def _follow_vehicle(self):
        largest_dim = max(self._vehicle._chassis.dimensions.as_lwh)
        self._camera.update(self._vehicle.pose, 20 * largest_dim)


class DrivableAreaGridMapSensor(CameraSensor):
    """A sensor that renders drivable area from around its target actor."""

    def __init__(
        self,
        vehicle,
        width: int,
        height: int,
        resolution: float,
        renderer,  # type Renderer or None
    ):
        super().__init__(
            vehicle,
            renderer,
            "drivable_area_grid_map",
            RenderMasks.DRIVABLE_AREA_HIDE,
            width,
            height,
            resolution,
        )
        self._resolution = resolution

    def __call__(self) -> DrivableAreaGridMap:
        assert (
            self._camera is not None
        ), "Drivable area grid map has not been initialized"

        ram_image = self._camera.wait_for_ram_image(img_format="A")
        mem_view = memoryview(ram_image)
        image = np.frombuffer(mem_view, np.uint8)
        image.shape = (self._camera.tex.getYSize(), self._camera.tex.getXSize(), 1)
        image = np.flipud(image)

        metadata = GridMapMetadata(
            created_at=int(time.time()),
            resolution=self._resolution,
            height=image.shape[0],
            width=image.shape[1],
            camera_pos=self._camera.camera_np.getPos(),
            camera_heading_in_degrees=self._camera.camera_np.getH(),
        )
        return DrivableAreaGridMap(data=image, metadata=metadata)


class OGMSensor(CameraSensor):
    """A sensor that renders occupancy information from around its target actor."""

    def __init__(
        self,
        vehicle,
        width: int,
        height: int,
        resolution: float,
        renderer,  # type Renderer or None
    ):
        super().__init__(
            vehicle,
            renderer,
            "ogm",
            RenderMasks.OCCUPANCY_HIDE,
            width,
            height,
            resolution,
        )
        self._resolution = resolution

    def __call__(self) -> OccupancyGridMap:
        assert self._camera is not None, "OGM has not been initialized"

        ram_image = self._camera.wait_for_ram_image(img_format="A")
        mem_view = memoryview(ram_image)
        grid = np.frombuffer(mem_view, np.uint8)
        grid.shape = (self._camera.tex.getYSize(), self._camera.tex.getXSize(), 1)
        grid = np.flipud(grid)

        metadata = GridMapMetadata(
            created_at=int(time.time()),
            resolution=self._resolution,
            height=grid.shape[0],
            width=grid.shape[1],
            camera_pos=self._camera.camera_np.getPos(),
            camera_heading_in_degrees=self._camera.camera_np.getH(),
        )
        return OccupancyGridMap(data=grid, metadata=metadata)


class RGBSensor(CameraSensor):
    """A sensor that renders color values from around its target actor."""

    def __init__(
        self,
        vehicle,
        width: int,
        height: int,
        resolution: float,
        renderer,  # type Renderer or None
    ):
        super().__init__(
            vehicle, renderer, "rgb", RenderMasks.RGB_HIDE, width, height, resolution
        )
        self._resolution = resolution

    def __call__(self) -> TopDownRGB:
        assert self._camera is not None, "RGB has not been initialized"

        ram_image = self._camera.wait_for_ram_image(img_format="RGB")
        mem_view = memoryview(ram_image)
        image = np.frombuffer(mem_view, np.uint8)
        image.shape = (self._camera.tex.getYSize(), self._camera.tex.getXSize(), 3)
        image = np.flipud(image)

        metadata = GridMapMetadata(
            created_at=int(time.time()),
            resolution=self._resolution,
            height=image.shape[0],
            width=image.shape[1],
            camera_pos=self._camera.camera_np.getPos(),
            camera_heading_in_degrees=self._camera.camera_np.getH(),
        )
        return TopDownRGB(data=image, metadata=metadata)


class LidarSensor(Sensor):
    """A lidar sensor."""

    def __init__(
        self,
        vehicle,
        bullet_client,
        sensor_params: Optional[SensorParams] = None,
        lidar_offset=(0, 0, 1),
    ):
        self._vehicle = vehicle
        self._bullet_client = bullet_client
        self._lidar_offset = np.array(lidar_offset)

        self._lidar = Lidar(
            self._vehicle.position + self._lidar_offset,
            sensor_params,
            self._bullet_client,
        )

    def step(self):
        self._follow_vehicle()

    def _follow_vehicle(self):
        self._lidar.origin = self._vehicle.position + self._lidar_offset

    def __call__(self):
        return self._lidar.compute_point_cloud()

    def teardown(self):
        pass


class DrivenPathSensor(Sensor):
    """Tracks the driven path as a series of positions (regardless if the vehicle is
    following the route or not). For performance reasons it only keeps the last
    N=max_path_length path segments.
    """

    Entry = namedtuple("TimeAndPos", ["timestamp", "position"])

    def __init__(self, vehicle, max_path_length: int = 500):
        self._vehicle = vehicle
        self._driven_path = deque(maxlen=max_path_length)

    def track_latest_driven_path(self, sim):
        """Records the current location of the tracked vehicle."""
        pos = self._vehicle.position[:2]
        self._driven_path.append(
            DrivenPathSensor.Entry(timestamp=sim.elapsed_sim_time, position=pos)
        )

    def __call__(self, count=sys.maxsize):
        return [x.position for x in self._driven_path][-count:]

    def teardown(self):
        pass

    def distance_travelled(
        self,
        sim,
        last_n_seconds: Optional[float] = None,
        last_n_steps: Optional[int] = None,
    ):
        """Find the amount of distance travelled over the last # of seconds XOR steps"""
        if last_n_seconds is None and last_n_steps is None:
            raise ValueError("Either last N seconds or last N steps must be provided")

        if last_n_steps is not None:
            n = last_n_steps + 1  # to factor in the current step we're on
            filtered_pos = [x.position for x in self._driven_path][-n:]
        else:  # last_n_seconds
            threshold = sim.elapsed_sim_time - last_n_seconds
            filtered_pos = [
                x.position for x in self._driven_path if x.timestamp >= threshold
            ]

        xs = np.array([p[0] for p in filtered_pos])
        ys = np.array([p[1] for p in filtered_pos])
        dist_array = (xs[:-1] - xs[1:]) ** 2 + (ys[:-1] - ys[1:]) ** 2
        return np.sum(np.sqrt(dist_array))


class TripMeterSensor(Sensor):
    """Tracks distance travelled along the route (in meters). Meters driven while
    off-route are not counted as part of the total.
    """

    def __init__(self, vehicle, road_map, plan):
        self._vehicle = vehicle
        self._road_map: RoadMap = road_map
        self._plan = plan
        self._wps_for_distance: List[Waypoint] = []
        self._dist_travelled = 0.0
        self._last_dist_travelled = 0.0

    def update_distance_wps_record(self, waypoint_paths):
        """Append a waypoint to the history if it is not already counted."""
        # Distance calculation. Intention is the shortest trip travelled at the lane
        # level the agent has travelled. This is to prevent lateral movement from
        # increasing the total distance travelled.
        self._last_dist_travelled = self._dist_travelled

        new_wp = waypoint_paths[0][0]
        wp_road = self._road_map.lane_by_id(new_wp.lane_id).road.road_id

        should_count_wp = (
            # if we do not have a fixed route, we count all waypoints we accumulate
            not self._plan.mission.requires_route
            # if we have a route to follow, only count wps on route
            or wp_road in [road.road_id for road in self._plan.route.roads]
        )

        if not self._wps_for_distance:
            if should_count_wp:
                self._wps_for_distance.append(new_wp)
            return
        most_recent_wp = self._wps_for_distance[-1]

        threshold_for_counting_wp = 0.5  # meters from last tracked waypoint
        if (
            np.linalg.norm(new_wp.pos - most_recent_wp.pos) > threshold_for_counting_wp
            and should_count_wp
        ):
            self._wps_for_distance.append(new_wp)
        self._dist_travelled += TripMeterSensor._compute_additional_dist_travelled(
            most_recent_wp, new_wp, self._vehicle.pose
        )

    @staticmethod
    def _compute_additional_dist_travelled(
        recent_wp: Waypoint, new_waypoint: Waypoint, vehicle_pose: Pose
    ):
        wp_disp_vec = new_waypoint.pos - recent_wp.pos
        pose_disp_vec = vehicle_pose.position[:2] - recent_wp.pos[:2]
        direction = np.sign(np.dot(pose_disp_vec, wp_disp_vec))
        distance = np.linalg.norm(wp_disp_vec)
        return direction * distance

    def __call__(self, increment=False):
        if increment:
            return self._dist_travelled - self._last_dist_travelled

        return self._dist_travelled

    def teardown(self):
        pass


class NeighborhoodVehiclesSensor(Sensor):
    """Detects other vehicles around the sensor equipped vehicle."""

    def __init__(self, vehicle, sim, radius=None):
        self._vehicle = vehicle
        self._sim = weakref.ref(sim)
        self._radius = radius

    @property
    def radius(self):
        """Radius to check for nearby vehicles."""
        return self._radius

    def __call__(self):
        sim = self._sim()
        assert sim
        return sim.neighborhood_vehicles_around_vehicle(
            self._vehicle, radius=self._radius
        )

    def teardown(self):
        pass


class WaypointsSensor(Sensor):
    """Detects waypoints leading forward along the vehicle plan."""

    def __init__(self, vehicle, plan: Plan, lookahead=32):
        self._vehicle = vehicle
        self._plan = plan
        self._lookahead = lookahead

    def __call__(self):
        return self._plan.road_map.waypoint_paths(
            self._vehicle.pose,
            lookahead=self._lookahead,
            route=self._plan.route,
        )

    def teardown(self):
        pass


class RoadWaypointsSensor(Sensor):
    """Detects waypoints from all paths nearby the vehicle."""

    def __init__(self, vehicle, sim, plan, horizon=32):
        self._vehicle = vehicle
        self._road_map = sim.road_map
        self._plan = plan
        self._horizon = horizon

    def __call__(self) -> RoadWaypoints:
        veh_pt = self._vehicle.pose.point
        lane = self._road_map.nearest_lane(veh_pt)
        if not lane:
            return RoadWaypoints(lanes={})
        road = lane.road
        lane_paths = {}
        for croad in (
            [road] + road.parallel_roads + road.oncoming_roads_at_point(veh_pt)
        ):
            for lane in croad.lanes:
                lane_paths[lane.lane_id] = self.paths_for_lane(lane)

        return RoadWaypoints(lanes=lane_paths)

    def paths_for_lane(self, lane, overflow_offset=None):
        """Gets waypoint paths along the given lane."""
        # XXX: the following assumes waypoint spacing is 1m
        if overflow_offset is None:
            offset = lane.offset_along_lane(self._vehicle.pose.point)
            start_offset = offset - self._horizon
        else:
            start_offset = lane.length + overflow_offset

        incoming_lanes = lane.incoming_lanes
        if start_offset < 0 and len(incoming_lanes) > 0:
            paths = []
            for lane in incoming_lanes:
                paths += self.paths_for_lane(lane, start_offset)
            return paths
        else:
            start_offset = max(0, start_offset)
            wp_start = lane.from_lane_coord(RefLinePoint(start_offset))
            adj_pose = Pose.from_center(wp_start, self._vehicle.heading)
            wps_to_lookahead = self._horizon * 2
            paths = lane.waypoint_paths_for_pose(
                pose=adj_pose,
                lookahead=wps_to_lookahead,
                route=self._plan.route,
            )
            return paths

    def teardown(self):
        pass


class AccelerometerSensor(Sensor):
    """Tracks motion changes within the vehicle equipped with this sensor."""

    def __init__(self, vehicle):
        self.linear_velocities = deque(maxlen=3)
        self.angular_velocities = deque(maxlen=3)

    def __call__(self, linear_velocity, angular_velocity, dt: float):
        if linear_velocity is not None:
            self.linear_velocities.append(linear_velocity)
        if angular_velocity is not None:
            self.angular_velocities.append(angular_velocity)

        linear_acc = np.array((0.0, 0.0, 0.0))
        angular_acc = np.array((0.0, 0.0, 0.0))
        linear_jerk = np.array((0.0, 0.0, 0.0))
        angular_jerk = np.array((0.0, 0.0, 0.0))

        if not dt:
            return (linear_acc, angular_acc, linear_jerk, angular_jerk)

        if len(self.linear_velocities) >= 2:
            linear_acc = (self.linear_velocities[-1] - self.linear_velocities[-2]) / dt
            if len(self.linear_velocities) >= 3:
                last_linear_acc = (
                    self.linear_velocities[-2] - self.linear_velocities[-3]
                ) / dt
                linear_jerk = linear_acc - last_linear_acc
        if len(self.angular_velocities) >= 2:
            angular_acc = (
                self.angular_velocities[-1] - self.angular_velocities[-2]
            ) / dt
            if len(self.angular_velocities) >= 3:
                last_angular_acc = (
                    self.angular_velocities[-2] - self.angular_velocities[-3]
                ) / dt
                angular_jerk = angular_acc - last_angular_acc

        return (linear_acc, angular_acc, linear_jerk, angular_jerk)

    def teardown(self):
        pass


class LanePositionSensor(Sensor):
    """Tracks lane-relative RefLine (Frenet) coordinates."""

    def __init__(self, vehicle):
        pass

    def __call__(self, lane: RoadMap.Lane, vehicle):
        return lane.to_lane_coord(vehicle.pose.point)

    def teardown(self):
        pass


class ViaSensor(Sensor):
    """Tracks collection of ViaPoint collectables"""

    def __init__(self, vehicle, plan, lane_acquisition_range, speed_accuracy):
        self._consumed_via_points = set()
        self._plan: Plan = plan
        self._acquisition_range = lane_acquisition_range
        self._vehicle = vehicle
        self._speed_accuracy = speed_accuracy

    @property
    def _vias(self) -> Iterable[Via]:
        return self._plan.mission.via

    def __call__(self):
        near_points: List[ViaPoint] = list()
        hit_points: List[ViaPoint] = list()
        vehicle_position = self._vehicle.position[:2]

        @lru_cache()
        def closest_point_on_lane(position, lane_id):
            lane = self._plan.road_map.lane_by_id(lane_id)
            return lane.center_at_point(position)

        for via in self._vias:
            closest_position_on_lane = closest_point_on_lane(
                tuple(vehicle_position), via.lane_id
            )
            closest_position_on_lane = closest_position_on_lane[:2]

            dist_from_lane_sq = squared_dist(vehicle_position, closest_position_on_lane)
            if dist_from_lane_sq > self._acquisition_range**2:
                continue

            point = ViaPoint(
                tuple(via.position),
                lane_index=via.lane_index,
                road_id=via.road_id,
                required_speed=via.required_speed,
            )

            near_points.append(point)
            dist_from_point_sq = squared_dist(vehicle_position, via.position)
            if (
                dist_from_point_sq <= via.hit_distance**2
                and via not in self._consumed_via_points
                and np.isclose(
                    self._vehicle.speed, via.required_speed, atol=self._speed_accuracy
                )
            ):
                self._consumed_via_points.add(via)
                hit_points.append(point)

        return (
            sorted(
                near_points,
                key=lambda point: squared_dist(point.position, vehicle_position),
            ),
            hit_points,
        )

    def teardown(self):
        pass


class SignalsSensor(Sensor):
    """Reports state of traffic signals (lights) in the lanes ahead of vehicle."""

    def __init__(self, vehicle, road_map: RoadMap, lookahead: float):
        self._logger = logging.getLogger(self.__class__.__name__)
        self._vehicle = vehicle
        self._road_map = road_map
        self._lookahead = lookahead

    @staticmethod
    def _is_signal_type(feature: RoadMap.Feature) -> bool:
        # XXX:  eventually if we add other types of dynamic features, we'll need to update this.
        return (
            feature.type == RoadMap.FeatureType.FIXED_LOC_SIGNAL or feature.is_dynamic
        )

    def __call__(
        self,
        lane: Optional[RoadMap.Lane],
        lane_pos: RefLinePoint,
        state,  # VehicleState
        plan: Plan,
        provider_state,  # ProviderState
    ) -> List[SignalObservation]:
        result = []
        if not lane:
            return result
        upcoming_signals = []
        half_len = 0.5 * state.dimensions.length
        # make sure the signal is not behind me...
        my_bb = lane_pos.s - half_len
        for feat in lane.features:
            if not self._is_signal_type(feat):
                continue
            for pt in feat.geometry:
                if lane.offset_along_lane(pt) >= my_bb:
                    upcoming_signals.append(feat)
                    break
        lookahead = self._lookahead - lane.length + lane_pos.s
        self._find_signals_ahead(lane, lookahead, plan.route, upcoming_signals)

        for signal in upcoming_signals:
            for actor_state in provider_state.actors:
                if actor_state.actor_id == signal.feature_id:
                    signal_state = actor_state
                    break
            else:
                self._logger.warning(
                    "could not find signal state corresponding with feature_id={signal.feature_id}"
                )
                continue
            assert isinstance(signal_state, SignalState)
            controlled_lanes = None
            if signal_state.controlled_lanes:
                controlled_lanes = [cl.lane_id for cl in signal_state.controlled_lanes]
            result.append(
                SignalObservation(
                    state=signal_state.state,
                    stop_point=signal_state.stopping_pos,
                    controlled_lanes=controlled_lanes,
                    last_changed=signal_state.last_changed,
                )
            )

        return result

    def _find_signals_ahead(
        self,
        lane: RoadMap.Lane,
        lookahead: float,
        route: Optional[RoadMap.Route],
        upcoming_signals: List[RoadMap.Feature],
    ):
        if lookahead <= 0:
            return
        for ogl in lane.outgoing_lanes:
            if route and ogl.road not in route.roads:
                continue
            upcoming_signals += [
                feat for feat in ogl.features if self._is_signal_type(feat)
            ]
            lookahead -= lane.length
            self._find_signals_ahead(ogl, lookahead, route, upcoming_signals)

    def teardown(self):
        pass<|MERGE_RESOLUTION|>--- conflicted
+++ resolved
@@ -228,11 +228,8 @@
     top_down_rgb: Optional[TopDownRGB]
     road_waypoints: Optional[RoadWaypoints]
     via_data: Vias
-<<<<<<< HEAD
     signals: Optional[List[SignalObservation]] = None
-=======
     steps_completed: int
->>>>>>> 70cd1853
 
 
 @dataclass
@@ -417,13 +414,13 @@
             sim, agent_id, vehicle, sensor_state
         )
 
-<<<<<<< HEAD
-        if (
-            done
-            and sensor_state.steps_completed == 1
-            and agent_id in sim.agent_manager.ego_agent_ids
-        ):
-            Sensors._log.warning(f"Agent Id: {agent_id} is done on the first step")
+        if done and sensor_state.steps_completed == 1:
+            agent_type = "Social agent"
+            if agent_id in sim.agent_manager.ego_agent_ids:
+                agent_type = "Ego agent"
+            logger.warning(
+                f"{agent_type} with Agent ID: {agent_id} is done on the first step"
+            )
 
         signals = None
         if vehicle.subscribed_to_signals_sensor:
@@ -434,14 +431,6 @@
                 ego_vehicle_state,
                 sensor_state.plan,
                 provider_state,
-=======
-        if done and sensor_state.steps_completed == 1:
-            agent_type = "Social agent"
-            if agent_id in sim.agent_manager.ego_agent_ids:
-                agent_type = "Ego agent"
-            logger.warning(
-                f"{agent_type} with Agent ID: {agent_id} is done on the first step"
->>>>>>> 70cd1853
             )
 
         return (
@@ -464,11 +453,8 @@
                 lidar_point_cloud=lidar,
                 road_waypoints=road_waypoints,
                 via_data=via_data,
-<<<<<<< HEAD
                 signals=signals,
-=======
                 steps_completed=sensor_state.steps_completed,
->>>>>>> 70cd1853
             ),
             done,
         )
