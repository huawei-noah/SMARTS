--- conflicted
+++ resolved
@@ -27,11 +27,7 @@
 import sqlite3
 from contextlib import closing, nullcontext
 from functools import lru_cache
-<<<<<<< HEAD
-from typing import Dict, Generator, NamedTuple, Set, Tuple, Type, TypeVar
-=======
 from typing import Dict, Generator, NamedTuple, Optional, Set, Tuple, Type, TypeVar
->>>>>>> 7b9a6ddf
 
 from cached_property import cached_property
 
