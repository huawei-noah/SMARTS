--- conflicted
+++ resolved
@@ -21,11 +21,7 @@
 import math
 from dataclasses import dataclass
 from typing import (
-<<<<<<< HEAD
     List,
-=======
-    Any,
->>>>>>> 54b12506
     NamedTuple,
     Optional,
     Sequence,
@@ -545,10 +541,6 @@
 
         return self.heading_
 
-    def as_position2d(self) -> np.ndarray:
-        """Convert to a 2d position array"""
-        return self.position[:2]
-
     def as_panda3d(self):
         """ Convert to panda3D (object bounds centre position, heading)"""
         return (self.position, self.heading.as_panda3d)