--- conflicted
+++ resolved
@@ -187,20 +187,6 @@
             elif trap.patience_expired:
                 # Make sure there is not a vehicle in the same location
                 mission = trap.mission
-<<<<<<< HEAD
-                if len(agent_vehicle_comp) > 0:
-                    agent_vehicle_comp.sort(
-                        key=lambda v: squared_dist(v[0], mission.start.position[:2])
-                    )
-
-                    # Make sure there is not an agent vehicle in the same location
-                    pos, largest_dimension, _ = agent_vehicle_comp[0]
-                    if (
-                        squared_dist(pos, mission.start.position[:2])
-                        < largest_dimension
-                    ):
-                        continue
-=======
                 nv_dims = Vehicle.agent_vehicle_dims(mission)
                 new_veh_maxd = max(nv_dims.as_lwh[:2])
                 overlapping = False
@@ -213,7 +199,6 @@
                         break
                 if overlapping:
                     continue
->>>>>>> 9b2b672b
 
                 vehicle = TrapManager._make_vehicle(
                     sim, agent_id, mission, trap.default_entry_speed
