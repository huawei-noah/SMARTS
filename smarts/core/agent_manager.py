--- conflicted
+++ resolved
@@ -25,10 +25,6 @@
 from smarts.core.bubble_manager import BubbleManager
 from smarts.core.data_model import SocialAgent
 from smarts.core.plan import Plan
-<<<<<<< HEAD
-from smarts.core.remote_agent_buffer import RemoteAgentBuffer
-=======
->>>>>>> 555b1de8
 from smarts.core.sensors import Observation, Sensors
 from smarts.core.utils.id import SocialAgentId
 from smarts.core.vehicle import VehicleState
@@ -351,11 +347,8 @@
         social_agents = sim.scenario.social_agents
         if social_agents:
             if not self._remote_agent_buffer:
-<<<<<<< HEAD
-=======
                 from smarts.core.remote_agent_buffer import RemoteAgentBuffer
 
->>>>>>> 555b1de8
                 self._remote_agent_buffer = RemoteAgentBuffer(
                     zoo_manager_addrs=self._zoo_addrs
                 )
@@ -473,11 +466,8 @@
 
     def start_social_agent(self, agent_id, social_agent, agent_model):
         if not self._remote_agent_buffer:
-<<<<<<< HEAD
-=======
             from smarts.core.remote_agent_buffer import RemoteAgentBuffer
 
->>>>>>> 555b1de8
             self._remote_agent_buffer = RemoteAgentBuffer(
                 zoo_manager_addrs=self._zoo_addrs
             )
