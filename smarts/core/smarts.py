# Copyright (C) 2020. Huawei Technologies Co., Ltd. All rights reserved.
#
# Permission is hereby granted, free of charge, to any person obtaining a copy
# of this software and associated documentation files (the "Software"), to deal
# in the Software without restriction, including without limitation the rights
# to use, copy, modify, merge, publish, distribute, sublicense, and/or sell
# copies of the Software, and to permit persons to whom the Software is
# furnished to do so, subject to the following conditions:
#
# The above copyright notice and this permission notice shall be included in
# all copies or substantial portions of the Software.
#
# THE SOFTWARE IS PROVIDED "AS IS", WITHOUT WARRANTY OF ANY KIND, EXPRESS OR
# IMPLIED, INCLUDING BUT NOT LIMITED TO THE WARRANTIES OF MERCHANTABILITY,
# FITNESS FOR A PARTICULAR PURPOSE AND NONINFRINGEMENT. IN NO EVENT SHALL THE
# AUTHORS OR COPYRIGHT HOLDERS BE LIABLE FOR ANY CLAIM, DAMAGES OR OTHER
# LIABILITY, WHETHER IN AN ACTION OF CONTRACT, TORT OR OTHERWISE, ARISING FROM,
# OUT OF OR IN CONNECTION WITH THE SOFTWARE OR THE USE OR OTHER DEALINGS IN
# THE SOFTWARE.
import importlib.resources as pkg_resources
import logging
import math
import os
import warnings
from collections import defaultdict
from time import time
from typing import List, Sequence

import numpy

from envision import types as envision_types
from envision.client import Client as EnvisionClient

with warnings.catch_warnings():
    # XXX: Benign warning, seems no other way to "properly" fix
    warnings.filterwarnings("ignore", "numpy.ufunc size changed")
    from sklearn.metrics.pairwise import euclidean_distances

from smarts.core.chassis import AckermannChassis, BoxChassis

from . import models
from .agent_manager import AgentManager
from .bubble_manager import BubbleManager
from .colors import SceneColors
from .controllers import ActionSpaceType, Controllers
from .motion_planner_provider import MotionPlannerProvider
from .provider import Provider, ProviderState
from .renderer import Renderer
from .scenario import Scenario
from .sensors import Collision
from .sumo_road_network import SumoRoadNetwork
from .sumo_traffic_simulation import SumoTrafficSimulation
from .traffic_history_provider import TrafficHistoryProvider
from .trap_manager import TrapManager
from .utils import pybullet
from .utils.id import Id
from .utils.pybullet import bullet_client as bc
from .utils.visdom_client import VisdomClient
from .vehicle import VehicleState
from .vehicle_index import VehicleIndex
from .waypoints import Waypoints


class SMARTSNotSetupError(Exception):
    pass


class SMARTS:
    def __init__(
        self,
        agent_interfaces,
        traffic_sim: SumoTrafficSimulation,
        envision: EnvisionClient = None,
        visdom: VisdomClient = None,
        timestep_sec=0.1,
        reset_agents_only=False,
        zoo_addrs=None,
    ):
        self._log = logging.getLogger(self.__class__.__name__)
        self._sim_id = Id.new("smarts")
        self._is_setup = False
        self._scenario: Scenario = None
        self._renderer = None
        self._envision: EnvisionClient = envision
        self._visdom: VisdomClient = visdom
        self._timestep_sec = timestep_sec
        self._traffic_sim = traffic_sim
        self._motion_planner_provider = MotionPlannerProvider()
        self._traffic_history_provider = TrafficHistoryProvider()
        self._providers = [
            self._motion_planner_provider,
            self._traffic_history_provider,
        ]
        if self._traffic_sim:
            self._providers.insert(0, self._traffic_sim)

        # We buffer provider state between steps to compensate for TRACI's timestep delay
        self._last_provider_state = None
        self._reset_agents_only = reset_agents_only  # a.k.a "teleportation"
        self._imitation_learning_mode = False

        self._elapsed_sim_time = 0
        self._total_sim_time = 0

        # For macOS GUI. See our `BulletClient` docstring for details.
        # from .utils.bullet import BulletClient
        # self._bullet_client = BulletClient(pybullet.GUI)
        self._bullet_client = bc.BulletClient(pybullet.DIRECT)
        self._dynamic_action_spaces = {
            ActionSpaceType.Continuous,
            ActionSpaceType.Lane,
            ActionSpaceType.ActuatorDynamic,
            ActionSpaceType.LaneWithContinuousSpeed,
            ActionSpaceType.Trajectory,
            ActionSpaceType.MPC,
            ActionSpaceType.Imitation,
        }

        # Set up indices
        self._agent_manager = AgentManager(agent_interfaces, zoo_addrs)
        self._vehicle_index = VehicleIndex()

        # TODO: Should not be stored in SMARTS
        self._vehicle_collisions = defaultdict(list)  # list of `Collision` instances
        self._vehicle_states = []

        self._bubble_manager = None
        self._trap_manager: TrapManager = None

        self._ground_bullet_id = None

    def step(self, agent_actions):
        if not self._is_setup:
            raise SMARTSNotSetupError("Must call reset() or setup() before stepping.")

        try:
            return self._step(agent_actions)
        except (KeyboardInterrupt, SystemExit):
            # ensure we clean-up if the user exits the simulation
            self._log.info("Simulation was interrupted by the user.")
            self.destroy()
            raise  # re-raise the KeyboardInterrupt
        except Exception as e:
            self._log.error(
                "Simulation crashed with exception. Attempting to cleanly shutdown."
            )
            self._log.exception(e)
            self.destroy()
            raise  # re-raise

    def _check_if_acting_on_active_agents(self, agent_actions):
        for agent_id in agent_actions.keys():
            if agent_id not in self._agent_manager.ego_agent_ids:
                self._log.warning(
                    f"Attempted to perform actions on non-existing agent, {agent_id} "
                )

    def _step(self, agent_actions):
        """Steps through the simulation while applying the given agent actions.
        Returns the observations, rewards, and done signals.
        """

        # Due to a limitation of our traffic simulator(SUMO) interface(TRACI), we can
        # only observe traffic state of the previous simulation step.
        #
        # To compensate for this, we:
        #
        # 1. Fetch social agent actions
        # 2. Step all providers and harmonize state
        # 3. Step bubble manager
        # 4. Calculate observation and reward
        # 5. Send observations to social agents
        # 6. Clear done agents
        # 7. Perform visualization
        # 8. Advance the simulation clock
        #
        # In this way, observations and reward are computed with data that is
        # consistently with one step of latencey and the agent will observe consistent
        # data.

        # The following is simultated to happen in dt seconds.
        # This isn't a realtime simulation though.
        dt = self._timestep_sec

        # 1. Fetch agent actions
        all_agent_actions = self._agent_manager.fetch_agent_actions(self, agent_actions)

        # 2. Step all providers and harmonize state
        provider_state = self._step_providers(all_agent_actions, dt)
        self._check_if_acting_on_active_agents(agent_actions)

        # 3. Step bubble manager and trap manager
        self._vehicle_index.sync()
        self._bubble_manager.step(self)
        self._trap_manager.step(self)

        # 4. Calculate observation and reward
        # We pre-compute vehicle_states here because we *think* the users will
        # want these during their observation/reward computations.
        # This is a hack to give us some short term perf wins. Longer term we
        # need to expose better support for batched computations
        self._vehicle_states = [v.state for v in self._vehicle_index.vehicles]

        # Agents
        self._agent_manager.step_sensors(self)

        if self._renderer:
            # runs through the render pipeline (for camera-based sensors)
            # MUST perform this after step_sensors() above, and before observe() below,
            # so that all updates are ready before rendering happens per frame
            self._renderer.render()

        observations, rewards, scores, dones = self._agent_manager.observe(self)

        response_for_ego = self._agent_manager.filter_response_for_ego(
            (observations, rewards, scores, dones)
        )

        # 5. Send observations to social agents
        self._agent_manager.send_observations_to_social_agents(observations)

        # 6. Clear done agents
        self._teardown_done_agents_and_vehicles(dones)

        # 7. Perform visualization
        self._try_emit_envision_state(provider_state, observations, scores)
        self._try_emit_visdom_obs(observations)

        observations, rewards, scores, dones = response_for_ego
        extras = dict(scores=scores)

        # 8. Advance the simulation clock.
        # round due to FP precision issues, but need to allow arbitrarily-small dt's
        dec_digits = len("{}".format(self._timestep_sec)) - 2
        self._elapsed_sim_time = round(self._elapsed_sim_time + dt, dec_digits)

        return observations, rewards, dones, extras

    def _teardown_done_agents_and_vehicles(self, dones):
        def done_vehicle_ids(dones):
            vehicle_ids = set()
            for agent_id, done in dones.items():
                if self._agent_manager.is_boid_agent(agent_id):
                    vehicle_ids.update(id_ for id_ in done if done[id_])
                elif done:
                    ids = self._vehicle_index.vehicle_ids_by_actor_id(agent_id)
                    # 0 if shadowing, 1 if active
                    assert len(ids) <= 1, f"{len(ids)} <= 1"
                    vehicle_ids.update(ids)

            return vehicle_ids

        def done_agent_ids(dones):
            agent_ids = set()
            for agent_id, done in dones.items():
                if self._agent_manager.is_boid_agent(agent_id):
                    if not self.agent_manager.is_boid_keep_alive_agent(
                        agent_id
                    ) and all(dones[agent_id].values()):
                        agent_ids.add(agent_id)
                elif done:
                    agent_ids.add(agent_id)

            return agent_ids

        # XXX: These can not be put inline because we do queries that must proceed
        #      the actual teardown.
        vehicles_to_teardown = done_vehicle_ids(dones)
        agents_to_teardown = done_agent_ids(dones)

        self._agent_manager.teardown_ego_agents(agents_to_teardown)
        self._agent_manager.teardown_social_agents(agents_to_teardown)
        self._teardown_vehicles(vehicles_to_teardown)

    def reset(self, scenario: Scenario):
        if scenario == self._scenario and self._reset_agents_only:
            vehicle_ids_to_teardown = []
            agent_ids = self._agent_manager.teardown_ego_agents()
            for agent_id in agent_ids:
                ids = self._vehicle_index.vehicle_ids_by_actor_id(agent_id)
                vehicle_ids_to_teardown.extend(ids)
            self._teardown_vehicles(set(vehicle_ids_to_teardown))
            self._trap_manager.init_traps(
                scenario.road_network, scenario.waypoints, scenario.missions
            )
            self._agent_manager.init_ego_agents(self)
            if self._renderer:
                self._sync_vehicles_to_renderer()
        else:
            self.teardown()
            self.setup(scenario)

        # Tell history provide to ignore vehicles if we have assigned mission to them
        self._traffic_history_provider.set_replaced_ids(
            m.vehicle_id for m in scenario.missions.values() if m and m.vehicle_id
        )

        self._total_sim_time += self._elapsed_sim_time
        self._elapsed_sim_time = 0

        self._vehicle_states = [v.state for v in self._vehicle_index.vehicles]
        observations, _, _, _ = self._agent_manager.observe(self)
        observations_for_ego = self._agent_manager.reset_agents(observations)

        # Visualization
        self._try_emit_visdom_obs(observations)
        if len(self._agent_manager.ego_agent_ids):
            while len(observations_for_ego) < 1:
                observations_for_ego, _, _, _ = self.step({})

        self._reset_providers()

        return observations_for_ego

    def setup(self, scenario: Scenario):
        self._scenario = scenario

        self._bubble_manager = BubbleManager(scenario.bubbles, scenario.road_network)
        self._trap_manager = TrapManager(scenario)

        if self._renderer:
            self._renderer.setup(scenario)
        self._setup_bullet_client(self._bullet_client)
        provider_state = self._setup_providers(self._scenario)
        self._agent_manager.setup_agents(self)

        self._harmonize_providers(provider_state)
        self._last_provider_state = provider_state

        self._is_setup = True

    def add_provider(self, provider):
        assert isinstance(provider, Provider)
        self._providers.append(provider)

    def switch_ego_agents(self, agent_interfaces):
        self._agent_manager.switch_initial_agents(agent_interfaces)
        self._is_setup = False

    def _setup_bullet_client(self, client: bc.BulletClient):
        client.resetSimulation()
        client.configureDebugVisualizer(pybullet.COV_ENABLE_GUI, 0)

        # PyBullet defaults the timestep to 240Hz. Several parameters are tuned with
        # this value in mind. For example the number of solver iterations and the error
        # reduction parameters (erp) for contact, friction and non-contact joints.
        # Attempting to get around this we set the number of substeps so that
        # timestep * substeps = 240Hz. Bullet (C++) does something to this effect as
        # well (https://git.io/Jvf0M), but PyBullet does not expose it.
        client.setPhysicsEngineParameter(
            fixedTimeStep=self._timestep_sec,
            numSubSteps=int(self._timestep_sec * 240),
            numSolverIterations=10,
            solverResidualThreshold=0.001,
            # warmStartingFactor=0.99
        )

        client.setGravity(0, 0, -9.8)

        plane_path = self._scenario.plane_filepath

        # 1e6 is the default value for plane length and width.
        plane_scale = (
            max(self._scenario.map_bounding_box[0], self._scenario.map_bounding_box[1])
            / 1e6
        )
        if not os.path.exists(plane_path):
            with pkg_resources.path(models, "plane.urdf") as path:
                plane_path = str(path.absolute())

        self._ground_bullet_id = client.loadURDF(
            plane_path,
            useFixedBase=True,
            basePosition=self._scenario.map_bounding_box[2],
            globalScaling=1.1 * plane_scale,
        )

    def teardown(self):
        if self._agent_manager is not None:
            self._agent_manager.teardown()
        if self._vehicle_index is not None:
            self._vehicle_index.teardown()

        if self._bullet_client is not None:
            self._bullet_client.resetSimulation()
        if self._renderer is not None:
            self._renderer.teardown()
        if self._traffic_sim is not None:
            self._traffic_sim.teardown()
        self._teardown_providers()

        if self._bubble_manager is not None:
            self._bubble_manager.teardown()
            self._bubble_manager = None
        if self._trap_manager is not None:
            self._trap_manager.teardown()
            self._trap_manager = None

        self._ground_bullet_id = None
        self._is_setup = False

    def destroy(self):
        self.teardown()

        if self._envision:
            self._envision.teardown()

        if self._visdom:
            self._visdom.teardown()

        if self._agent_manager is not None:
            self._agent_manager.destroy()
            self._agent_manager = None
        if self._traffic_sim is not None:
            self._traffic_sim.destroy()
            self._traffic_sim = None
        if self._renderer is not None:
            self._renderer.destroy()
            self._renderer = None
        if self._bullet_client is not None:
            self._bullet_client.disconnect()
            self._bullet_client = None

    def __del__(self):
        self.destroy()

    def _teardown_vehicles(self, vehicle_ids):
        self._vehicle_index.teardown_vehicles_by_vehicle_ids(vehicle_ids)
        self._clear_collisions(vehicle_ids)

    def attach_sensors_to_vehicles(self, agent_spec, vehicle_ids):
        self._agent_manager.attach_sensors_to_vehicles(
            self, agent_spec.interface, vehicle_ids
        )

    def observe_from(self, vehicle_ids):
        return self._agent_manager.observe_from(
            self, vehicle_ids, self._traffic_history_provider.done_this_step
        )

    @property
    def renderer(self):
        if not self._renderer:
            self._renderer = Renderer(self._sim_id)
            if self._scenario:
                self._renderer.setup(self._scenario)
                self._vehicle_index.begin_rendering_vehicles(self._renderer)
        return self._renderer

    @property
    def is_rendering(self):
        return self._renderer is not None

    @property
    def renderer(self):
        if not self._renderer:
            self._renderer = Renderer(self._sim_id)
            if self._scenario:
                self._renderer.setup(self._scenario)
                self._vehicle_index.begin_rendering_vehicles(self._renderer)
        return self._renderer

    @property
    def is_rendering(self):
        return self._renderer is not None

    @property
    def road_stiffness(self):
        return self._bullet_client.getDynamicsInfo(self._ground_bullet_id, -1)[9]

    @property
    def dynamic_action_spaces(self):
        return self._dynamic_action_spaces

    @property
    def traffic_sim(self) -> SumoTrafficSimulation:
        return self._traffic_sim

    @property
    def waypoints(self) -> Waypoints:
        return self.scenario.waypoints

    @property
    def road_network(self) -> SumoRoadNetwork:
        return self.scenario.road_network

    @property
    def bc(self):
        return self._bullet_client

    @property
    def envision(self):
        return self._envision

    @property
    def elapsed_sim_time(self):
        return self._elapsed_sim_time

    def teardown_agents_without_vehicles(self, agent_ids: Sequence):
        """
        Teardown agents in the given list that have no vehicles registered as
        controlled-by or shadowed-by

        Params:
            agent_ids: Sequence of agent ids
        """
        agents_to_teardown = {
            agent_id
            for agent_id in agent_ids
            # Only clean-up when there are no controlled agents left (e.g. boids)
            if len(
                self._vehicle_index.vehicles_by_actor_id(
                    agent_id, include_shadowers=True
                )
            )
            == 0
        }

        agents_to_teardown = {
            id_
            for id_ in agents_to_teardown
            if not self.agent_manager.is_boid_keep_alive_agent(id_)
        }
        self.agent_manager.teardown_social_agents(filter_ids=agents_to_teardown)

    def _teardown_vehicles_and_agents(self, vehicle_ids):
        shadow_and_controlling_agents = set()
        for vehicle_id in vehicle_ids:
            agent_id = self._vehicle_index.actor_id_from_vehicle_id(vehicle_id)
            if agent_id:
                shadow_and_controlling_agents.add(agent_id)

            shadow_agent_id = self._vehicle_index.shadow_actor_id_from_vehicle_id(
                vehicle_id
            )
            if shadow_agent_id:
                shadow_and_controlling_agents.add(shadow_agent_id)

        self._vehicle_index.teardown_vehicles_by_vehicle_ids(vehicle_ids)
        self.teardown_agents_without_vehicles(shadow_and_controlling_agents)

    def _pybullet_provider_sync(self, provider_state: ProviderState):
        current_vehicle_ids = {v.vehicle_id for v in provider_state.vehicles}
        previous_sv_ids = self._vehicle_index.social_vehicle_ids()
        exited_vehicles = previous_sv_ids - current_vehicle_ids
        self._teardown_vehicles_and_agents(exited_vehicles)

        # Update our pybullet world given this provider state
        for vehicle in provider_state.vehicles:
            vehicle_id = vehicle.vehicle_id
            # either this is a pybullet agent vehicle, or it is a social vehicle
            if vehicle_id in self._vehicle_index.agent_vehicle_ids():
                # this is an agent vehicle
                agent_id = self._vehicle_index.actor_id_from_vehicle_id(vehicle_id)
                agent_interface = self._agent_manager.agent_interface_for_agent_id(
                    agent_id
                )
                agent_action_space = agent_interface.action_space
                if agent_action_space not in self._dynamic_action_spaces:
                    # This is not a pybullet agent, but it has an avatar in this world
                    # to make it's observations. Update the avatar to match the new
                    # state of this vehicle
                    pybullet_vehicle = self._vehicle_index.vehicle_by_id(vehicle_id)
                    assert isinstance(pybullet_vehicle.chassis, BoxChassis)
                    pybullet_vehicle.control(pose=vehicle.pose, speed=vehicle.speed)
            else:
                # This vehicle is a social vehicle
                if vehicle_id in self._vehicle_index.social_vehicle_ids():
                    social_vehicle = self._vehicle_index.vehicle_by_id(vehicle_id)
                else:
                    # It is a new social vehicle we have not seen yet.
                    # Create it's avatar.
                    social_vehicle = self._vehicle_index.build_social_vehicle(
                        sim=self,
                        vehicle_state=vehicle,
                        actor_id=vehicle_id,
                        vehicle_id=vehicle_id,
                        vehicle_type=vehicle.vehicle_type,
                    )
                # Update the social vehicle avatar to match the vehicle state
                social_vehicle.control(pose=vehicle.pose, speed=vehicle.speed)

    def _pybullet_provider_step(self, agent_actions) -> ProviderState:
        self._perform_agent_actions(agent_actions)

        self._bullet_client.stepSimulation()

        self._process_collisions()

        provider_state = ProviderState()
        pybullet_agent_ids = {
            agent_id
            for agent_id, interface in self._agent_manager.agent_interfaces.items()
            if interface.action_space in self._dynamic_action_spaces
        }

        for vehicle_id in self._vehicle_index.agent_vehicle_ids():
            agent_id = self._vehicle_index.actor_id_from_vehicle_id(vehicle_id)
            if agent_id not in pybullet_agent_ids:
                continue

            vehicle = self._vehicle_index.vehicle_by_id(vehicle_id)
            vehicle.step(self._elapsed_sim_time)
            provider_state.vehicles.append(
                VehicleState(
                    vehicle_id=vehicle.id,
                    vehicle_type="passenger",
                    pose=vehicle.pose,
                    dimensions=vehicle.chassis.dimensions,
                    speed=vehicle.speed,
                    source="PYBULLET",
                )
            )

        return provider_state

    def _nondynamic_provider_step(self, agent_actions) -> ProviderState:
        self._perform_agent_actions(agent_actions)

        provider_state = ProviderState()
        nondynamic_agent_ids = {
            agent_id
            for agent_id, interface in self._agent_manager.agent_interfaces.items()
            if interface.action_space not in self._dynamic_action_spaces
        }

        for vehicle_id in self._vehicle_index.agent_vehicle_ids():
            agent_id = self._vehicle_index.actor_id_from_vehicle_id(vehicle_id)
            if agent_id not in nondynamic_agent_ids:
                continue

            vehicle = self._vehicle_index.vehicle_by_id(vehicle_id)
            assert isinstance(vehicle.chassis, BoxChassis)
            provider_state.vehicles.append(
                VehicleState(
                    vehicle_id=vehicle.id,
                    vehicle_type="passenger",
                    pose=vehicle.pose,
                    dimensions=vehicle.chassis.dimensions,
                    speed=vehicle.speed,
                    source="OTHER",
                )
            )

        return provider_state

    @property
    def vehicle_index(self):
        return self._vehicle_index

    @property
    def agent_manager(self):
        return self._agent_manager

    @property
    def providers(self):
        # TODO: Add check to ensure that action spaces are disjoint between providers
        # TODO: It's inconsistent that pybullet is not here
        return self._providers

    def get_provider_by_type(self, requested_type):
        for provider in self._providers:
            if isinstance(provider, requested_type):
                return provider

    def _setup_providers(self, scenario) -> ProviderState:
        provider_state = ProviderState()
        for provider in self.providers:
            provider_state.merge(provider.setup(scenario))
        return provider_state

    def _teardown_providers(self):
        for provider in self.providers:
            provider.teardown()
        self._last_provider_state = None

    def _harmonize_providers(self, provider_state: ProviderState):
        for provider in self.providers:
            provider.sync(provider_state)
        self._pybullet_provider_sync(provider_state)
        if self._renderer:
            self._sync_vehicles_to_renderer()

    def _reset_providers(self):
        for provider in self.providers:
            provider.reset()

    def _step_providers(self, actions, dt) -> List[VehicleState]:
        accumulated_provider_state = ProviderState()

        def agent_controls_vehicles(agent_id):
            vehicles = self._vehicle_index.vehicles_by_actor_id(agent_id)
            return len(vehicles) > 0

        def matches_provider_action_spaces(agent_id, action_spaces):
            interface = self._agent_manager.agent_interface_for_agent_id(agent_id)
            return interface.action_space in action_spaces

        def matches_no_provider_action_space(agent_id):
            interface = self._agent_manager.agent_interface_for_agent_id(agent_id)
            for provider in self.providers:
                if interface.action_space in provider.action_spaces:
                    return False
            return True

<<<<<<< HEAD
=======
        pybullet_actions = {}
        other_actions = {}
        for agent_id, action in actions.items():
            if not agent_controls_vehicles(agent_id):
                continue
            if matches_provider_action_spaces(agent_id, self._dynamic_action_spaces):
                pybullet_actions[agent_id] = action
            elif matches_no_provider_action_space(agent_id):
                other_actions[agent_id] = action

        if pybullet_actions:
            accumulated_provider_state.merge(
                self._pybullet_provider_step(pybullet_actions)
            )
        if other_actions:
            accumulated_provider_state.merge(
                self._nondynamic_provider_step(other_actions)
            )

>>>>>>> 3fa0d2ae
        for provider in self.providers:
            provider_state = self._step_provider(provider, actions, dt)
            if provider == self._traffic_sim:
                # Remove agent vehicles from provider vehicles
                provider_state.filter(self._vehicle_index.agent_vehicle_ids())

            accumulated_provider_state.merge(provider_state)

        self._harmonize_providers(accumulated_provider_state)
        return accumulated_provider_state

    def _step_provider(self, provider, actions, dt):
        def agent_controls_vehicles(agent_id):
            vehicles = self._vehicle_index.vehicles_by_actor_id(agent_id)
            return len(vehicles) > 0

        provider_actions = {}
        for agent_id, action in actions.items():
            agent_interface = self._agent_manager.agent_interface_for_agent_id(agent_id)
            if (
                agent_interface
                and agent_controls_vehicles(agent_id)
                and agent_interface.action_space in provider.action_spaces
            ):
                vehicle_ids = [
                    v.id
                    for v in self._vehicle_index.vehicles_by_actor_id(
                        agent_id, include_shadowers=True
                    )
                ]

                if self._agent_manager.is_boid_agent(agent_id):
                    for vehicle_id, vehicle_action in action.items():
                        assert vehicle_id in vehicle_ids
                        provider_actions[vehicle_id] = vehicle_action
                else:
                    assert len(vehicle_ids) == 1
                    provider_actions[vehicle_ids[0]] = action

        provider_state = provider.step(provider_actions, dt, self._elapsed_sim_time)
        return provider_state

    @property
    def scenario(self):
        return self._scenario

    @property
    def traffic_sim(self):
        return self._traffic_sim

    @property
    def timestep_sec(self):
        return self._timestep_sec

    @property
    def road_stiffness(self):
        return self._bullet_client.getDynamicsInfo(self._ground_bullet_id, -1)[9]

    def neighborhood_vehicles_around_vehicle(self, vehicle, radius=None):
        other_states = [v for v in self._vehicle_states if v.vehicle_id != vehicle.id]
        if radius is None:
            return other_states

        other_positions = [state.pose.position for state in other_states]
        if not other_positions:
            return []

        distances = euclidean_distances(other_positions, [vehicle.position]).reshape(
            -1,
        )
        indices = numpy.argwhere(distances <= radius).flatten()
        return [other_states[i] for i in indices]

    def vehicle_did_collide(self, vehicle_id):
        for c in self._vehicle_collisions[vehicle_id]:
            if c.collidee_id != self._ground_bullet_id:
                return True
        return False

    def vehicle_collisions(self, vehicle_id):
        return [
            c
            for c in self._vehicle_collisions[vehicle_id]
            if c.collidee_id != self._ground_bullet_id
        ]

    def _clear_collisions(self, vehicle_ids):
        for vehicle_id in vehicle_ids:
            self._vehicle_collisions.pop(vehicle_id, None)

    def _perform_agent_actions(self, agent_actions):
        for agent_id, action in agent_actions.items():
            agent_vehicles = self._vehicle_index.vehicles_by_actor_id(agent_id)
            if len(agent_vehicles) == 0:
                self._log.warning(
                    f"{agent_id} doesn't have a vehicle, is the agent done? (dropping action)"
                )
            else:
                agent_interface = self._agent_manager.agent_interface_for_agent_id(
                    agent_id
                )
                is_boid_agent = self._agent_manager.is_boid_agent(agent_id)

                for vehicle in agent_vehicles:
                    vehicle_action = action[vehicle.id] if is_boid_agent else action

                    controller_state = (
                        self._vehicle_index.controller_state_for_vehicle_id(vehicle.id)
                    )
                    sensor_state = self._vehicle_index.sensor_state_for_vehicle_id(
                        vehicle.id
                    )
                    # TODO: Support performing batched actions
                    Controllers.perform_action(
                        self,
                        agent_id,
                        vehicle,
                        vehicle_action,
                        controller_state,
                        sensor_state,
                        agent_interface.action_space,
                        agent_interface.vehicle_type,
                    )

    def _sync_vehicles_to_renderer(self):
        assert self._renderer
        for vehicle in self._vehicle_index.vehicles:
            vehicle.sync_to_renderer()

    def _process_collisions(self):
        self._vehicle_collisions = defaultdict(list)  # list of `Collision` instances

        for vehicle_id in self._vehicle_index.agent_vehicle_ids():
            vehicle = self._vehicle_index.vehicle_by_id(vehicle_id)
            # We are only concerned with vehicle-vehicle collisions
            collidee_bullet_ids = set(
                [p.bullet_id for p in vehicle.chassis.contact_points]
            )
            collidee_bullet_ids.discard(self._ground_bullet_id)

            if not collidee_bullet_ids:
                continue

            for bullet_id in collidee_bullet_ids:
                collidee = self._bullet_id_to_vehicle(bullet_id)
                actor_id = self._vehicle_index.actor_id_from_vehicle_id(collidee.id)
                # TODO: Should we specify the collidee as the vehicle ID instead of
                #       the agent/social ID?
                collision = Collision(collidee_id=actor_id)
                self._vehicle_collisions[vehicle_id].append(collision)

    def _bullet_id_to_vehicle(self, bullet_id):
        for vehicle in self._vehicle_index.vehicles:
            if bullet_id == vehicle.chassis.bullet_id:
                return vehicle
        assert False, "Only collisions with agent or social vehicles is supported"

    def _try_emit_envision_state(self, provider_state, obs, scores):
        if not self._envision:
            return

        traffic = {}
        position = {}
        speed = {}
        heading = {}
        lane_ids = {}
        for v in provider_state.vehicles:
            if v.vehicle_id in self._vehicle_index.agent_vehicle_ids():
                # this is an agent controlled vehicle
                agent_id = self._vehicle_index.actor_id_from_vehicle_id(v.vehicle_id)
                agent_obs = obs[agent_id]
                is_boid_agent = self._agent_manager.is_boid_agent(agent_id)
                vehicle_obs = agent_obs[v.vehicle_id] if is_boid_agent else agent_obs

                if self._agent_manager.is_ego(agent_id):
                    actor_type = envision_types.TrafficActorType.Agent
                    mission_route_geometry = (
                        self._vehicle_index.sensor_state_for_vehicle_id(
                            v.vehicle_id
                        ).mission_planner.route.geometry
                    )
                else:
                    actor_type = envision_types.TrafficActorType.SocialAgent
                    mission_route_geometry = None

                point_cloud = vehicle_obs.lidar_point_cloud or ([], [], [])
                point_cloud = point_cloud[0]  # (points, hits, rays), just want points

                # TODO: driven path should be read from vehicle_obs
                driven_path = self._vehicle_index.vehicle_by_id(
                    v.vehicle_id
                ).driven_path_sensor()

                road_waypoints = []
                if vehicle_obs.road_waypoints:
                    road_waypoints = [
                        path
                        for paths in vehicle_obs.road_waypoints.lanes.values()
                        for path in paths
                    ]
                traffic[v.vehicle_id] = envision_types.TrafficActorState(
                    name=self._agent_manager.agent_name(agent_id),
                    actor_type=actor_type,
                    vehicle_type=envision_types.VehicleType.Car,
                    position=v.pose.position,
                    heading=v.pose.heading,
                    speed=v.speed,
                    actor_id=envision_types.format_actor_id(
                        agent_id,
                        v.vehicle_id,
                        is_multi=is_boid_agent,
                    ),
                    events=vehicle_obs.events,
                    waypoint_paths=(vehicle_obs.waypoint_paths or []) + road_waypoints,
                    point_cloud=point_cloud,
                    driven_path=driven_path,
                    mission_route_geometry=mission_route_geometry,
                )
                speed[agent_id] = v.speed
                position[agent_id] = v.pose.position[:2]
                heading[agent_id] = v.pose.heading
                if (
                    vehicle_obs.waypoint_paths
                    and len(vehicle_obs.waypoint_paths[0]) > 0
                ):
                    lane_ids[agent_id] = vehicle_obs.waypoint_paths[0][0].lane_id
            elif v.vehicle_id in self._vehicle_index.social_vehicle_ids():
                # this is a social vehicle
                traffic[v.vehicle_id] = envision_types.TrafficActorState(
                    actor_type=envision_types.TrafficActorType.SocialVehicle,
                    vehicle_type=v.vehicle_type,
                    position=list(v.pose.position),
                    heading=v.pose.heading,
                    speed=v.speed,
                )

        bubble_geometry = [
            list(bubble.geometry.exterior.coords)
            for bubble in self._bubble_manager.bubbles
        ]

        dec_digits = len("{}".format(self._timestep_sec)) - 2
        state = envision_types.State(
            traffic=traffic,
            scenario_id=self.scenario.scenario_hash,
            bubbles=bubble_geometry,
            scene_colors=SceneColors.EnvisionColors.value,
            scores=scores,
            ego_agent_ids=list(self._agent_manager.ego_agent_ids),
            position=position,
            speed=speed,
            heading=heading,
            lane_ids=lane_ids,
            frame_time=round(self._elapsed_sim_time + self._total_sim_time, dec_digits),
        )
        self._envision.send(state)

    def _try_emit_visdom_obs(self, obs):
        if not self._visdom:
            return
        self._visdom.send(obs)<|MERGE_RESOLUTION|>--- conflicted
+++ resolved
@@ -703,28 +703,6 @@
                     return False
             return True
 
-<<<<<<< HEAD
-=======
-        pybullet_actions = {}
-        other_actions = {}
-        for agent_id, action in actions.items():
-            if not agent_controls_vehicles(agent_id):
-                continue
-            if matches_provider_action_spaces(agent_id, self._dynamic_action_spaces):
-                pybullet_actions[agent_id] = action
-            elif matches_no_provider_action_space(agent_id):
-                other_actions[agent_id] = action
-
-        if pybullet_actions:
-            accumulated_provider_state.merge(
-                self._pybullet_provider_step(pybullet_actions)
-            )
-        if other_actions:
-            accumulated_provider_state.merge(
-                self._nondynamic_provider_step(other_actions)
-            )
-
->>>>>>> 3fa0d2ae
         for provider in self.providers:
             provider_state = self._step_provider(provider, actions, dt)
             if provider == self._traffic_sim:
