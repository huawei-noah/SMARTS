--- conflicted
+++ resolved
@@ -251,18 +251,13 @@
         observations, rewards, scores, dones = response_for_ego
         extras = dict(scores=scores)
 
-<<<<<<< HEAD
         if self.obs_config:
             observations = obs_util.fix_observation_size(self.obs_config, observations)
 
         # 9. Advance the simulation clock.
-        self._elapsed_sim_time += dt
-=======
-        # 8. Advance the simulation clock.
         # round due to FP precision issues, but need to allow arbitrarily-small dt's
         dec_digits = int(1 - math.log10(dt % 1))
         self._elapsed_sim_time = round(self._elapsed_sim_time + dt, dec_digits)
->>>>>>> f9c0f087
 
         return observations, rewards, dones, extras
 
