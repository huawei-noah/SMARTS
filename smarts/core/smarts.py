# Copyright (C) 2020. Huawei Technologies Co., Ltd. All rights reserved.
#
# Permission is hereby granted, free of charge, to any person obtaining a copy
# of this software and associated documentation files (the "Software"), to deal
# in the Software without restriction, including without limitation the rights
# to use, copy, modify, merge, publish, distribute, sublicense, and/or sell
# copies of the Software, and to permit persons to whom the Software is
# furnished to do so, subject to the following conditions:
#
# The above copyright notice and this permission notice shall be included in
# all copies or substantial portions of the Software.
#
# THE SOFTWARE IS PROVIDED "AS IS", WITHOUT WARRANTY OF ANY KIND, EXPRESS OR
# IMPLIED, INCLUDING BUT NOT LIMITED TO THE WARRANTIES OF MERCHANTABILITY,
# FITNESS FOR A PARTICULAR PURPOSE AND NON-INFRINGEMENT. IN NO EVENT SHALL THE
# AUTHORS OR COPYRIGHT HOLDERS BE LIABLE FOR ANY CLAIM, DAMAGES OR OTHER
# LIABILITY, WHETHER IN AN ACTION OF CONTRACT, TORT OR OTHERWISE, ARISING FROM,
# OUT OF OR IN CONNECTION WITH THE SOFTWARE OR THE USE OR OTHER DEALINGS IN
# THE SOFTWARE.
import importlib.resources as pkg_resources
import logging
import os
import warnings
import weakref
from typing import Any, Dict, Iterable, List, Optional, Sequence, Set, Tuple

import numpy as np
from scipy.spatial.distance import cdist

from envision import types as envision_types
from envision.client import Client as EnvisionClient
from smarts import VERSION
from smarts.core.chassis import BoxChassis
from smarts.core.plan import Plan
from smarts.core.utils.logging import timeit

from . import models
from .actor import ActorRole, ActorState
from .agent_interface import AgentInterface
from .agent_manager import AgentManager
from .agents_provider import (
    AgentPhysicsProvider,
    AgentsProvider,
    DirectControlProvider,
    MotionPlannerProvider,
    TrajectoryInterpolationProvider,
)
from .bubble_manager import BubbleManager
from .controllers import ActionSpaceType
from .coordinates import BoundingBox, Point
from .external_provider import ExternalProvider
from .provider import Provider, ProviderRecoveryFlags, ProviderState
from .road_map import RoadMap
from .scenario import Mission, Scenario
from .sensors import Collision, Observation
from .signal_provider import SignalProvider
from .signals import SignalLightState, SignalState
from .sumo_traffic_simulation import SumoTrafficSimulation
from .traffic_history_provider import TrafficHistoryProvider
from .traffic_provider import TrafficProvider
from .trap_manager import TrapManager
from .utils import pybullet
from .utils.id import Id
from .utils.math import rounder_for_dt
from .utils.pybullet import bullet_client as bc
from .utils.visdom_client import VisdomClient
from .vehicle import Vehicle, VehicleState
from .vehicle_index import VehicleIndex

logging.basicConfig(
    format="%(asctime)s.%(msecs)03d %(levelname)s: {%(module)s} %(message)s",
    datefmt="%Y-%m-%d,%H:%M:%S",
    level=logging.ERROR,
)

MAX_PYBULLET_FREQ = 240


class SMARTSNotSetupError(Exception):
    """Represents a case where SMARTS cannot operate because it is not set up yet."""

    pass


class SMARTSDestroyedError(Exception):
    """Represents a case where SMARTS cannot operate because it is destroyed."""

    pass


class SMARTS:
    """The core SMARTS simulator. This is the direct interface to all parts of the simulation.
    Args:
        agent_interfaces: The interfaces providing SMARTS with the understanding of what features each agent needs.
        traffic_sims: An optional list of traffic simulators for providing non-agent traffic.
        envision: An envision client for connecting to an envision visualization server.
        visdom: A visdom client for connecting to a visdom visualization server.
        fixed_timestep_sec: The fixed timestep that will be default if time is not otherwise specified at step.
        reset_agents_only: When specified the simulation will continue use of the current scenario.
        zoo_addrs: The (ip:port) values of remote agent workers for externally hosted agents.
        external_provider: Creates a special provider `SMARTS.external_provider` that allows for inserting state.
        config: The simulation configuration file for unexposed configuration.
    """

    def __init__(
        self,
        agent_interfaces: Dict[str, AgentInterface],
        # traffic_sim is deprecated:  use traffic_sims instead
        traffic_sim: Optional[TrafficProvider] = None,
        traffic_sims: List[TrafficProvider] = [],
        envision: Optional[EnvisionClient] = None,
        visdom: Optional[VisdomClient] = None,
        fixed_timestep_sec: Optional[float] = 0.1,
        reset_agents_only: bool = False,
        zoo_addrs: Optional[Tuple[str, int]] = None,
        external_provider: bool = False,
    ):
        self._log = logging.getLogger(self.__class__.__name__)
        self._sim_id = Id.new("smarts")
        self._is_setup = False
        self._is_destroyed = False
        self._scenario: Optional[Scenario] = None
        self._renderer = None
        self._envision: Optional[EnvisionClient] = envision
        self._visdom: Optional[VisdomClient] = visdom
        self._external_provider: ExternalProvider = None
        self._resetting = False
        self._reset_required = False

        assert fixed_timestep_sec is None or fixed_timestep_sec > 0
        self.fixed_timestep_sec: Optional[float] = fixed_timestep_sec
        self._last_dt = fixed_timestep_sec

        self._elapsed_sim_time = 0.0
        self._total_sim_time = 0.0
        self._step_count = 0

        self._signal_provider = SignalProvider()

        self._agent_physics_provider = AgentPhysicsProvider(self)
        self._direct_control_provider = DirectControlProvider(self)
        self._motion_planner_provider = MotionPlannerProvider(self)
        self._traffic_history_provider = TrafficHistoryProvider()
        self._trajectory_interpolation_provider = TrajectoryInterpolationProvider(self)

        self._traffic_sims = traffic_sims
        self._traffic_sims.append(self._traffic_history_provider)
        if traffic_sim:
            warnings.warn(
                "SMARTS traffic_sim property has been deprecated in favor of traffic_sims.  Please update your code.",
                category=DeprecationWarning,
            )
            self._traffic_sims += [traffic_sim]
        for ts in self._traffic_sims:
            # inject ourself for provider callback use
            ts._sim = weakref.ref(self)

        self._providers: List[Provider] = []
        self.add_provider(self._agent_physics_provider)
        self.add_provider(self._direct_control_provider)
        self.add_provider(self._motion_planner_provider)
        self.add_provider(self._trajectory_interpolation_provider)
        for traffic_sim in self._traffic_sims:
            recovery_flags = (
                ProviderRecoveryFlags.EPISODE_REQUIRED
                | ProviderRecoveryFlags.ATTEMPT_RECOVERY
                | ProviderRecoveryFlags.RELINQUISH_ACTORS
            )
            self._insert_provider(len(self._providers), traffic_sim, recovery_flags)
        if external_provider:
            self._external_provider = ExternalProvider(self)
            self._insert_provider(0, self._external_provider)
        self.add_provider(self._signal_provider)

        # We buffer provider state between steps to compensate for TRACI's timestep delay
        self._last_provider_state = None
        self._reset_agents_only = reset_agents_only  # a.k.a "teleportation"

        # For macOS GUI. See our `BulletClient` docstring for details.
        # from .utils.bullet import BulletClient
        # self._bullet_client = BulletClient(pybullet.GUI)
        self._bullet_client = bc.BulletClient(
            pybullet.DIRECT  # pylint: disable=no-member
        )

        # Set up indices
        self._vehicle_index = VehicleIndex()
        self._agent_manager = AgentManager(self, agent_interfaces, zoo_addrs)

        # TODO: Should not be stored in SMARTS
        self._vehicle_collisions: Dict[str, List[Collision]] = dict()
        self._vehicle_states = []

        self._bubble_manager = None
        self._trap_manager: Optional[TrapManager] = None

        self._ground_bullet_id = None
        self._map_bb = None

    def step(
        self,
        agent_actions: Dict[str, Any],
        time_delta_since_last_step: Optional[float] = None,
    ) -> Tuple[
        Dict[str, Observation],
        Dict[str, float],
        Dict[str, bool],
        Dict[str, Dict[str, float]],
    ]:
        """Progress the simulation by a fixed or specified time.
        Args:
            agent_actions:
                Actions that the agents want to perform on their actors.
            time_delta_since_last_step:
                Overrides the simulation step length. Progress simulation time by the given amount.
                Note the time_delta_since_last_step param is in (nominal) seconds.
        Returns:
            observations, rewards, dones, infos
        """
        if not self._is_setup:
            raise SMARTSNotSetupError("Must call reset() or setup() before stepping.")
        self._check_valid()
        assert not (
            self._fixed_timestep_sec and time_delta_since_last_step
        ), "cannot switch from fixed- to variable-time steps mid-simulation"

        try:
            with timeit("Last SMARTS Simulation Step", self._log.info):
                return self._step(agent_actions, time_delta_since_last_step)
        except (KeyboardInterrupt, SystemExit):
            # ensure we clean-up if the user exits the simulation
            self._log.info("Simulation was interrupted by the user.")
            self.destroy()
            raise  # re-raise the KeyboardInterrupt
        except Exception as e:
            self._log.error(
                "Simulation crashed with exception. Attempting to cleanly shutdown."
            )
            self._log.exception(e)
            self.destroy()
            raise  # re-raise

    def _check_if_acting_on_active_agents(self, agent_actions):
        for agent_id in agent_actions.keys():
            if agent_id not in self._agent_manager.ego_agent_ids:
                self._log.warning(
                    f"Attempted to perform actions on non-existing agent, {agent_id} "
                )

    def _step(self, agent_actions, time_delta_since_last_step: Optional[float] = None):
        """Steps through the simulation while applying the given agent actions.
        Returns the observations, rewards, done, and infos signals.
        """

        # Due to a limitation of our traffic simulator(SUMO) interface(TRACI), we can
        # only observe traffic state of the previous simulation step.
        #
        # To compensate for this, we:
        #
        # 0. Advance the simulation clock
        # 1. Fetch social agent actions
        # 2. Step all providers and harmonize state
        # 3. Step bubble manager
        # 4. Calculate observation and reward
        # 5. Send observations to social agents
        # 6. Clear done agents
        # 7. Perform visualization
        #
        # In this way, observations and reward are computed with data that is
        # consistently with one step of latency and the agent will observe consistent
        # data.

        # 0. Advance the simulation clock.
        # It's been this long since our last step.
        self._last_dt = time_delta_since_last_step or self._fixed_timestep_sec or 0.1
        self._elapsed_sim_time = self._rounder(self._elapsed_sim_time + self._last_dt)

        # 1. Fetch agent actions
        with timeit("Fetching agent actions", self._log.debug):
            all_agent_actions = self._agent_manager.fetch_agent_actions(agent_actions)

        # 2. Step all providers and harmonize state
<<<<<<< HEAD
        self._log.info("Stepping all providers and harmonizing state")
        provider_state = self._step_providers(all_agent_actions)
        self._last_provider_state = provider_state
        self._log.info("Checking if all agents are active")
        self._check_if_acting_on_active_agents(agent_actions)
=======
        with timeit("Stepping all providers and harmonizing state", self._log.debug):
            provider_state = self._step_providers(all_agent_actions)
        with timeit("Checking if all agents are active", self._log.debug):
            self._check_if_acting_on_active_agents(agent_actions)
>>>>>>> 70cd1853

        # 3. Step bubble manager and trap manager
        with timeit("Syncing vehicle index", self._log.debug):
            self._vehicle_index.sync()
        with timeit("Stepping through bubble manager", self._log.debug):
            self._bubble_manager.step(self)
        with timeit("Stepping through trap manager", self._log.debug):
            self._trap_manager.step(self)

        # 4. Calculate observation and reward
        # We pre-compute vehicle_states here because we *think* the users will
        # want these during their observation/reward computations.
        # This is a hack to give us some short term perf wins. Longer term we
        # need to expose better support for batched computations
        self._vehicle_states = [v.state for v in self._vehicle_index.vehicles]

        # Agents
        with timeit("Stepping through sensors", self._log.debug):
            self._agent_manager.step_sensors()

        if self._renderer:
            # runs through the render pipeline (for camera-based sensors)
            # MUST perform this after step_sensors() above, and before observe() below,
            # so that all updates are ready before rendering happens per
            with timeit("Running through the render pipeline", self._log.debug):
                self._renderer.render()

        with timeit("Calculating observations and rewards", self._log.debug):
            observations, rewards, scores, dones = self._agent_manager.observe()

        with timeit("Filtering response for ego", self._log.debug):
            response_for_ego = self._agent_manager.filter_response_for_ego(
                (observations, rewards, scores, dones)
            )

        # 5. Send observations to social agents
        with timeit("Sending observations to social agents", self._log.debug):
            self._agent_manager.send_observations_to_social_agents(observations)

        # 6. Clear done agents
        with timeit("Clearing done agents", self._log.debug):
            self._teardown_done_agents_and_vehicles(dones)

        # 7. Perform visualization
        with timeit("Trying to emit the envision state", self._log.debug):
            self._try_emit_envision_state(provider_state, observations, scores)
        with timeit("Trying to emit the visdom observations", self._log.debug):
            self._try_emit_visdom_obs(observations)

        observations, rewards, scores, dones = response_for_ego
        extras = dict(scores=scores)

        self._step_count += 1

        return observations, rewards, dones, extras

    def _teardown_done_agents_and_vehicles(self, dones):
        def done_vehicle_ids(dones):
            vehicle_ids = set()
            for agent_id, done in dones.items():
                if self._agent_manager.is_boid_agent(agent_id):
                    vehicle_ids.update(id_ for id_ in done if done[id_])
                elif done:
                    ids = self._vehicle_index.vehicle_ids_by_actor_id(agent_id)
                    # 0 if shadowing, 1 if active
                    assert len(ids) <= 1, f"{len(ids)} <= 1"
                    vehicle_ids.update(ids)

            return vehicle_ids

        def done_agent_ids(dones):
            agent_ids = set()
            for agent_id, done in dones.items():
                if self._agent_manager.is_boid_agent(agent_id):
                    if not self.agent_manager.is_boid_keep_alive_agent(
                        agent_id
                    ) and all(dones[agent_id].values()):
                        agent_ids.add(agent_id)
                elif done:
                    agent_ids.add(agent_id)

            return agent_ids

        # XXX: These can not be put inline because we do queries that must proceed
        #      the actual teardown.
        vehicles_to_teardown = done_vehicle_ids(dones)
        agents_to_teardown = done_agent_ids(dones)

        self._agent_manager.teardown_ego_agents(agents_to_teardown)
        self._agent_manager.teardown_social_agents(agents_to_teardown)
        self._teardown_vehicles(vehicles_to_teardown)

    def reset(
        self, scenario: Scenario, start_time: float = 0.0
    ) -> Dict[str, Observation]:
        """Reset the simulation, reinitialize with the specified scenario. Then progress the
         simulation up to the first time an agent returns an observation, or `start_time` if there
         are no agents in the simulation.
        Args:
            scenario(Scenario):
                The scenario to reset the simulation with.
            start_time(float):
                The initial amount of simulation time to skip. This has implications on all time
                dependent systems. NOTE: SMARTS simulates a step and then updates vehicle control.
                If you want a vehicle to enter at exactly `0.3` with a step of `0.1` it means the
                simulation should start at `start_time==0.2`.
        Returns:
            Agent observations. This observation is as follows:
                - If no agents: the initial simulation observation at `start_time`
                - If agents: the first step of the simulation with an agent observation
        """
        tries = 2
        first_exception = None
        for _ in range(tries):
            try:
                self._resetting = True
                return self._reset(scenario, start_time)
            except Exception as e:
                if not first_exception:
                    first_exception = e
            finally:
                self._resetting = False
        self._log.error(f"Failed to successfully reset after {tries} times.")
        raise first_exception

    def _reset(self, scenario: Scenario, start_time: float):
        self._check_valid()

        self._total_sim_time += self._elapsed_sim_time
        self._elapsed_sim_time = max(0, start_time)  # The past is not allowed
        self._step_count = 0

        if (
            scenario == self._scenario
            and self._reset_agents_only
            and not self._reset_required
        ):
            vehicle_ids_to_teardown = []
            agent_ids = self._agent_manager.teardown_ego_agents()
            for agent_id in agent_ids:
                ids = self._vehicle_index.vehicle_ids_by_actor_id(agent_id)
                vehicle_ids_to_teardown.extend(ids)
            self._teardown_vehicles(set(vehicle_ids_to_teardown))
            self._reset_providers()
            assert self._trap_manager
            self._trap_manager.init_traps(scenario.road_map, scenario.missions, self)
            self._agent_manager.init_ego_agents()
            if self._renderer:
                self._sync_vehicles_to_renderer()
        else:
            self.teardown()
            self._reset_providers()
            self.setup(scenario)

        # Tell history provide to ignore vehicles if we have assigned mission to them
        self._traffic_history_provider.set_replaced_ids(
            m.vehicle_spec.veh_id
            for m in scenario.missions.values()
            if m and m.vehicle_spec
        )
        self._reset_required = False

        self._vehicle_states = [v.state for v in self._vehicle_index.vehicles]
        observations, _, _, _ = self._agent_manager.observe()
        observations_for_ego = self._agent_manager.reset_agents(observations)

        # Visualization
        self._try_emit_visdom_obs(observations)

        while len(self._agent_manager.ego_agent_ids) and len(observations_for_ego) < 1:
            observations_for_ego, _, _, _ = self.step({})

        return observations_for_ego

    def setup(self, scenario: Scenario):
        """Setup the next scenario."""
        self._check_valid()
        self._scenario = scenario

        if self._renderer:
            self._renderer.setup(scenario)
        self._setup_bullet_client(self._bullet_client)
        provider_state = self._setup_providers(self._scenario)
        self._vehicle_index.load_controller_params(
            scenario.controller_parameters_filepath
        )

        self._agent_manager.setup_agents()
        self._bubble_manager = BubbleManager(scenario.bubbles, scenario.road_map)
        self._trap_manager = TrapManager()
        self._trap_manager.init_traps(scenario.road_map, scenario.missions, self)

        self._harmonize_providers(provider_state)
        self._last_provider_state = provider_state

        self._is_setup = True

    def add_provider(
        self,
        provider: Provider,
        recovery_flags: ProviderRecoveryFlags = ProviderRecoveryFlags.EXPERIMENT_REQUIRED,
    ):
        """Add a provider to the simulation. A provider is a co-simulator conformed to a common
        interface.
        """
        self._check_valid()
        assert isinstance(provider, Provider)
        self._insert_provider(len(self._providers), provider, recovery_flags)

    def _insert_provider(
        self,
        index: int,
        provider: Provider,
        recovery_flags: ProviderRecoveryFlags = ProviderRecoveryFlags.EXPERIMENT_REQUIRED,
    ):
        assert isinstance(provider, Provider)
        provider.recovery_flags = recovery_flags
        self._providers.insert(index, provider)

    def switch_ego_agents(self, agent_interfaces: Dict[str, AgentInterface]):
        """Change the ego agents in the simulation. Effective on the next reset."""
        self._check_valid()
        self._agent_manager.switch_initial_agents(agent_interfaces)
        self._is_setup = False

    def add_agent_with_mission(
        self, agent_id: str, agent_interface: AgentInterface, mission: Mission
    ):
        """Add an agent to the simulation. The simulation will attempt to provide a vehicle for
        the agent.
        """
        self._check_valid()
        # TODO:  check that agent_id isn't already used...
        if self._trap_manager.add_trap_for_agent(
            agent_id, mission, self.road_map, self.elapsed_sim_time
        ):
            self._agent_manager.add_ego_agent(agent_id, agent_interface)
        else:
            self._log.warning(
                f"Unable to add entry trap for new agent '{agent_id}' with mission."
            )

    def add_agent_and_switch_control(
        self,
        vehicle_id: str,
        agent_id: str,
        agent_interface: AgentInterface,
        mission: Mission,
    ) -> Vehicle:
        """Add the new specified ego agent and then take over control of the specified vehicle."""
        self._check_valid()
        self.agent_manager.add_ego_agent(agent_id, agent_interface, for_trap=False)
        vehicle = self.switch_control_to_agent(
            vehicle_id, agent_id, mission, recreate=False, is_hijacked=True
        )
        self.create_vehicle_in_providers(vehicle, agent_id, True)

        return vehicle

    def switch_control_to_agent(
        self,
        vehicle_id: str,
        agent_id: str,
        mission: Mission,
        recreate: bool,
        is_hijacked: bool,
    ) -> Vehicle:
        """Give control of the specified vehicle to the given agent.

        It is not possible to take over a vehicle already controlled by another agent.
        """
        self._check_valid()

        assert not self.vehicle_index.vehicle_is_hijacked(
            vehicle_id
        ), f"Vehicle has already been hijacked: {vehicle_id}"
        assert (
            not vehicle_id in self.vehicle_index.agent_vehicle_ids()
        ), f"Can't hijack vehicle that is already controlled by an agent: {vehicle_id}"

        # Switch control to agent
        plan = Plan(self.road_map, mission)
        interface = self.agent_manager.agent_interface_for_agent_id(agent_id)
        self.vehicle_index.start_agent_observation(
            self, vehicle_id, agent_id, interface, plan
        )
        vehicle = self.vehicle_index.switch_control_to_agent(
            self,
            vehicle_id,
            agent_id,
            boid=False,
            recreate=recreate,
            hijacking=is_hijacked,
            agent_interface=interface,
        )

        return vehicle

    def _provider_for_actor(self, actor_id: str) -> Optional[Provider]:
        for provider in self.providers:
            if provider.manages_actor(actor_id):
                return provider
        return None

    def _stop_managing_with_providers(self, actor_id: str):
        provider = self._provider_for_actor(actor_id)
        if provider:
            provider.stop_managing(actor_id)

    def _remove_vehicle_from_providers(self, vehicle_id: str):
        for provider in self.providers:
            provider.remove_actor(vehicle_id)

    def create_vehicle_in_providers(
        self,
        vehicle: Vehicle,
        agent_id: str,
        is_ego: bool = False,
    ):
        """Notify providers of the existence of an agent-controlled vehicle,
        one of which should assume management of it."""
        self._check_valid()
        self._stop_managing_with_providers(vehicle.id)
        role = ActorRole.EgoAgent if is_ego else ActorRole.SocialAgent
        interface = self.agent_manager.agent_interface_for_agent_id(agent_id)
        prev_provider = self._provider_for_actor(vehicle.id)
        for provider in self.providers:
            if interface.action_space in provider.action_spaces:
                state = VehicleState(
                    actor_id=vehicle.id,
                    source=provider.source_str,
                    role=role,
                    vehicle_config_type="passenger",
                    pose=vehicle.pose,
                    dimensions=vehicle.chassis.dimensions,
                    speed=vehicle.speed,
                )
                if provider.can_accept_actor(state):
                    # just use the first provider we find that accepts it
                    # (note that the vehicle will already have a mission plan
                    # registered for it in its sensor state in the vehicle_index.)
                    provider.add_actor(state, prev_provider)
                    return
        # there should always be an AgentsProvider present, so we just assert here
        assert (
            False
        ), f"could not find a provider to accept vehicle {vehicle.id} for agent {agent_id} with role={role.name}"

    def vehicle_exited_bubble(self, vehicle_id: str, teardown_agents: bool):
        """Bubbles call this when a vehicle is exiting the bubble.
        Will try to find a new provider for the vehicle if necessary."""
        agent_id = None
        shadow_agent_id = self._vehicle_index.shadow_actor_id_from_vehicle_id(
            vehicle_id
        )
        if self._vehicle_index.vehicle_is_hijacked(vehicle_id):
            agent_id = self._vehicle_index.actor_id_from_vehicle_id(vehicle_id)
            self._log.debug(
                f"agent={agent_id} relinquishing vehicle={vehicle_id} (shadow_agent={shadow_agent_id})"
            )
            state, route = self._vehicle_index.relinquish_agent_control(
                self, vehicle_id
            )
            new_prov = self.agent_relinquishing_actor(
                agent_id, state, teardown_agents, shadow_agent_id
            )
            if route and isinstance(new_prov, TrafficProvider):
                new_prov.update_route_for_vehicle(vehicle_id, route)
        elif shadow_agent_id:
            self._log.debug(
                f"shadow_agent={shadow_agent_id} will stop shadowing vehicle={vehicle_id}"
            )
            self._agent_manager.detach_sensors_from_vehicle(vehicle_id)
            if teardown_agents:
                self.teardown_agents_without_actors([shadow_agent_id])

    def agent_relinquishing_actor(
        self,
        agent_id: str,
        state: ActorState,
        teardown_agents: bool,
        shadow_agent_id: Optional[str] = None,
    ) -> Optional[Provider]:
        """Find a new provider for an actor previously managed by an agent.
        Returns the new provider or None if a suitable one could not be found."""
        provider = self._provider_for_actor(state.actor_id)
        new_prov = self.provider_relinquishing_actor(provider, state)
        if teardown_agents:
            teardown_agent_ids = [agent_id]
            if shadow_agent_id:
                teardown_agent_ids.append(shadow_agent_id)
            self.teardown_agents_without_actors(teardown_agent_ids)
        return new_prov

    def provider_relinquishing_actor(
        self, provider: Provider, state: ActorState
    ) -> Optional[Provider]:
        """Find a new provider for an actor.  Returns the new provider
        or None if a suitable one could not be found."""
        self._stop_managing_with_providers(state.actor_id)

        # now try to find one who will take it...
        if isinstance(state, VehicleState):
            state.role = ActorRole.Social  # XXX ASSUMPTION: might use Unknown instead?
        for new_provider in self.providers:
            if new_provider.can_accept_actor(state):
                # Here we just use the first provider we find that accepts it.
                # If we want to give preference to, say, Sumo over SMARTS traffic,
                # then we should ensure that Sumo comes first in the traffic_sims
                # list we pass to SMARTS __init__().
                new_provider.add_actor(state, provider)
                return new_provider
        self._log.warning(
            f"could not find a provider to assume control of vehicle {state.actor_id} with role={state.role.name} after being relinquished.  removing it."
        )
        self.provider_removing_actor(state)
        return None

    def provider_removing_actor(self, actor_state: ActorState):
        """Called by a Provider when it is removing an actor from the simulation.
        This was added for convenience, but it isn't always necessary to be called.
        (For vehicles, pybullet_provider_sync() will also call teardown when it
        notices a social vehicle has exited the simulation.)"""
        if isinstance(actor_state, VehicleState):
            self._teardown_vehicles(actor_state.actor_id)

    def _setup_bullet_client(self, client: bc.BulletClient):
        client.resetSimulation()
        client.configureDebugVisualizer(
            pybullet.COV_ENABLE_GUI, 0  # pylint: disable=no-member
        )

        # PyBullet defaults the timestep to 240Hz. Several parameters are tuned with
        # this value in mind. For example the number of solver iterations and the error
        # reduction parameters (erp) for contact, friction and non-contact joints.
        # Attempting to get around this we set the number of substeps so that
        # timestep * substeps = 240Hz. Bullet (C++) does something to this effect as
        # well (https://git.io/Jvf0M), but PyBullet does not expose it.
        # But if our timestep is variable (due to being externally driven)
        # then we will step pybullet multiple times ourselves as necessary
        # to account for the time delta on each SMARTS step.
        self._pybullet_period = (
            self._fixed_timestep_sec
            if self._fixed_timestep_sec
            else 1 / MAX_PYBULLET_FREQ
        )
        client.setPhysicsEngineParameter(
            fixedTimeStep=self._pybullet_period,
            numSubSteps=int(self._pybullet_period * MAX_PYBULLET_FREQ),
            numSolverIterations=10,
            solverResidualThreshold=0.001,
            # warmStartingFactor=0.99
        )

        client.setGravity(0, 0, -9.8)
        self._map_bb = None
        self._setup_pybullet_ground_plane(client)

    def _setup_pybullet_ground_plane(self, client: bc.BulletClient):
        plane_path = self._scenario.plane_filepath
        if not os.path.exists(plane_path):
            with pkg_resources.path(models, "plane.urdf") as path:
                plane_path = str(path.absolute())

        if not self._map_bb:
            self._map_bb = self.road_map.bounding_box

        if self._map_bb:
            # 1e6 is the default value for plane length and width in smarts/models/plane.urdf.
            DEFAULT_PLANE_DIM = 1e6
            ground_plane_scale = (
                2.2 * max(self._map_bb.length, self._map_bb.width) / DEFAULT_PLANE_DIM
            )
            ground_plane_center = self._map_bb.center
        else:
            # first step on undefined map, just use a big scale (1e6).
            # it should get updated as soon as vehicles are added...
            ground_plane_scale = 1.0
            ground_plane_center = (0, 0, 0)

        if self._ground_bullet_id is not None:
            client.removeBody(self._ground_bullet_id)
            self._ground_bullet_id = None

        self._ground_bullet_id = client.loadURDF(
            plane_path,
            useFixedBase=True,
            basePosition=ground_plane_center,
            globalScaling=ground_plane_scale,
        )

    def teardown(self):
        """Clean up episode resources."""
        if self._agent_manager is not None:
            self._agent_manager.teardown()
        if self._vehicle_index is not None:
            self._vehicle_index.teardown()

        if self._bullet_client is not None:
            self._bullet_client.resetSimulation()
        if self._renderer is not None:
            self._renderer.teardown()
        self._teardown_providers()

        if self._bubble_manager is not None:
            self._bubble_manager.teardown()
            self._bubble_manager = None
        if self._trap_manager is not None:
            self._trap_manager.teardown()
            self._trap_manager = None

        self._ground_bullet_id = None
        self._is_setup = False

    def destroy(self):
        """Destroy the simulation. Cleans up all remaining simulation resources."""
        if self._is_destroyed:
            return
        self.teardown()

        if self._envision:
            self._envision.teardown()

        if self._visdom:
            self._visdom.teardown()

        if self._agent_manager is not None:
            self._agent_manager.destroy()
            self._agent_manager = None
        if self._vehicle_index is not None:
            self._vehicle_index = None
        for traffic_sim in self._traffic_sims:
            traffic_sim.destroy()
        self._traffic_sims = []
        if self._renderer is not None:
            self._renderer.destroy()
            self._renderer = None
        if self._bullet_client is not None:
            self._bullet_client.disconnect()
            self._bullet_client = None
        self._is_destroyed = True

    def _check_valid(self):
        if self._is_destroyed:
            raise SMARTSDestroyedError(
                "The current SMARTS instance has already been destroyed."
            )

    def __del__(self):
        try:
            self.destroy()
        except (TypeError, AttributeError) as e:
            # This is a print statement because the logging module may be deleted at program exit.
            raise SMARTSDestroyedError(
                "ERROR: A SMARTS instance may have been deleted by gc before a call to destroy."
                " Please explicitly call `del obj` or `SMARTS.destroy()` to make this error"
                " go away.",
                e,
            )

    def _teardown_vehicles(self, vehicle_ids):
        self._vehicle_index.teardown_vehicles_by_vehicle_ids(vehicle_ids)
        self._clear_collisions(vehicle_ids)
        for v_id in vehicle_ids:
            self._remove_vehicle_from_providers(v_id)

    def attach_sensors_to_vehicles(self, agent_interface, vehicle_ids):
        """Set the specified vehicles with the sensors needed to satisfy the specified agent
        interface.
        """
        self._check_valid()
        self._agent_manager.attach_sensors_to_vehicles(agent_interface, vehicle_ids)

    def observe_from(
        self, vehicle_ids: Sequence[str]
    ) -> Tuple[
        Dict[str, Observation], Dict[str, float], Dict[str, float], Dict[str, bool]
    ]:
        """Generate observations from the specified vehicles."""
        self._check_valid()
        return self._agent_manager.observe_from(
            vehicle_ids, self._traffic_history_provider.done_this_step
        )

    @property
    def renderer(self):
        """The renderer singleton. On call, the sim will attempt to create it if it does not exist."""
        if not self._renderer:
            from .utils.custom_exceptions import RendererException

            try:
                from .renderer import Renderer

                self._renderer = Renderer(self._sim_id)
            except ImportError as e:
                raise RendererException.required_to("use camera observations")
            except Exception as e:
                self._renderer = None
                raise RendererException("Unable to create renderer.")
            if not self._renderer.is_setup:
                if self._scenario:
                    self._renderer.setup(self._scenario)
                    self._vehicle_index.begin_rendering_vehicles(self._renderer)
        return self._renderer

    @property
    def is_rendering(self) -> bool:
        """If the simulation has image rendering active."""
        return self._renderer is not None

    @property
    def road_stiffness(self) -> Any:
        """The stiffness of the road."""
        return self._bullet_client.getDynamicsInfo(self._ground_bullet_id, -1)[9]

    @property
    def dynamic_action_spaces(self) -> Set[ActionSpaceType]:
        """The set of vehicle action spaces that use dynamics (physics)."""
        return self._agent_physics_provider.action_spaces

    @property
    def traffic_sim(self) -> Optional[TrafficProvider]:
        """The underlying traffic simulation."""
        warnings.warn(
            "SMARTS traffic_sim property has been deprecated in favor of traffic_sims.  Please update your code.",
            category=DeprecationWarning,
        )
        assert len(self._traffic_sims) <= 1
        return self._traffic_sims[0] if len(self._traffic_sims) == 1 else None

    @property
    def traffic_sims(self) -> List[TrafficProvider]:
        """The underlying traffic simulations."""
        return self._traffic_sims

    @property
    def traffic_history_provider(self) -> TrafficHistoryProvider:
        """The source of any traffic history data."""
        return self._traffic_history_provider

    @property
    def road_map(self) -> RoadMap:
        """The road map api which allows lookup of road features."""
        return self.scenario.road_map

    @property
    def external_provider(self) -> ExternalProvider:
        """The external provider that can be used to inject vehicle states directly."""
        return self._external_provider

    @property
    def bc(self):
        """The bullet physics client instance."""
        return self._bullet_client

    @property
    def envision(self) -> Optional[EnvisionClient]:
        """The envision instance"""
        return self._envision

    @property
    def step_count(self) -> int:
        """The number of steps since the last reset."""
        return self._step_count

    @property
    def elapsed_sim_time(self) -> float:
        """Elapsed time since simulation start."""
        return self._elapsed_sim_time

    @property
    def version(self) -> str:
        """SMARTS version."""
        return VERSION

    def teardown_agents_without_actors(self, agent_ids: Iterable[str]):
        """
        Teardown agents in the given list that have no actors registered as
        controlled-by or shadowed-by
        Params:
            agent_ids: Sequence of agent ids
        """
        self._check_valid()
        agents_to_teardown = {
            agent_id
            for agent_id in agent_ids
            # Only clean-up when there are no controlled agents left (e.g. boids)
            if len(
                self._vehicle_index.vehicles_by_actor_id(
                    agent_id, include_shadowers=True
                )
            )
            == 0
        }

        agents_to_teardown = {
            id_
            for id_ in agents_to_teardown
            if not self.agent_manager.is_boid_keep_alive_agent(id_)
        }
        self.agent_manager.teardown_social_agents(filter_ids=agents_to_teardown)

    def _teardown_vehicles_and_agents(self, vehicle_ids):
        shadow_and_controlling_agents = set()
        for vehicle_id in vehicle_ids:
            agent_id = self._vehicle_index.actor_id_from_vehicle_id(vehicle_id)
            if agent_id:
                shadow_and_controlling_agents.add(agent_id)

            shadow_agent_id = self._vehicle_index.shadow_actor_id_from_vehicle_id(
                vehicle_id
            )
            if shadow_agent_id:
                shadow_and_controlling_agents.add(shadow_agent_id)

        self._vehicle_index.teardown_vehicles_by_vehicle_ids(vehicle_ids)
        self.teardown_agents_without_actors(shadow_and_controlling_agents)
        # XXX: don't remove vehicle from its (traffic) Provider here, as it may be being teleported
        # (and needs to remain registered in Traci during this step).

    def _pybullet_provider_sync(self, provider_state: ProviderState):
        current_actor_ids = {v.actor_id for v in provider_state.actors}
        previous_sv_ids = self._vehicle_index.social_vehicle_ids()
        exited_actors = previous_sv_ids - current_actor_ids
        self._teardown_vehicles_and_agents(exited_actors)

        # Update our pybullet world given this provider state
        dt = provider_state.dt or self._last_dt
        for vehicle in provider_state.actors:
            if not isinstance(vehicle, VehicleState):
                continue
            vehicle_id = vehicle.actor_id
            # Either this is an agent vehicle (ego or social), or it is a social vehicle (traffic).
            # If it's controlled by an agent, then its state will have been updated
            # via perform_agent_actions() already (through an appropriate controller).
            # So here, we just deal with social (traffic) vehicles...
            if vehicle_id not in self._vehicle_index.agent_vehicle_ids():
                if vehicle_id in self._vehicle_index.social_vehicle_ids():
                    social_vehicle = self._vehicle_index.vehicle_by_id(vehicle_id)
                else:
                    # It is a new social vehicle we have not seen yet.
                    # Create it's avatar.
                    social_vehicle = self._vehicle_index.build_social_vehicle(
                        sim=self,
                        vehicle_state=vehicle,
                        actor_id=vehicle_id,
                        vehicle_id=vehicle_id,
                        vehicle_config_type=vehicle.vehicle_config_type,
                    )

                if not vehicle.updated:
                    # Note: update_state() happens *after* pybullet has been stepped.
                    social_vehicle.update_state(vehicle, dt=dt)

    def _step_pybullet(self):
        self._bullet_client.stepSimulation()
        pybullet_substeps = max(1, round(self._last_dt / self._pybullet_period)) - 1
        for _ in range(pybullet_substeps):
            for vehicle in self._vehicle_index.vehicles:
                vehicle.chassis.reapply_last_control()
            self._bullet_client.stepSimulation()
        for vehicle in self._vehicle_index.vehicles:
            vehicle.step(self._elapsed_sim_time)

    @property
    def vehicle_index(self):
        """The vehicle index for direct vehicle manipulation."""
        return self._vehicle_index

    @property
    def agent_manager(self) -> AgentManager:
        """The agent manager for direct agent manipulation."""
        return self._agent_manager

    @property
    def providers(self) -> List[Provider]:
        """The current providers controlling actors within the simulation."""
        return self._providers

    def get_provider_by_type(self, requested_type) -> Optional[Provider]:
        """Get The first provider that matches the requested type."""
        self._check_valid()
        for provider in self._providers:
            if isinstance(provider, requested_type):
                return provider
        return None

    def _setup_providers(self, scenario) -> ProviderState:
        provider_state = ProviderState()
        for provider in self.providers:
            try:
                new_provider_state = provider.setup(scenario)
            except Exception as provider_error:
                new_provider_state = self._handle_provider(provider, provider_error)
            provider_state.merge(new_provider_state)
        return provider_state

    def _teardown_providers(self):
        for provider in self.providers:
            provider.teardown()
        self._last_provider_state = None

    def _harmonize_providers(self, provider_state: ProviderState):
        for provider in self.providers:
            try:
                provider.sync(provider_state)
            except Exception as provider_error:
                self._handle_provider(provider, provider_error)
        self._pybullet_provider_sync(provider_state)
        if self._renderer:
            self._sync_vehicles_to_renderer()

    def _reset_providers(self):
        for provider in self.providers:
            try:
                provider.reset()
            except Exception as provider_error:
                self._handle_provider(provider, provider_error)

    def _handle_provider(
        self, provider: Provider, provider_error
    ) -> Optional[ProviderState]:
        provider_problem = bool(provider_error or not provider.connected)
        if not provider_problem:
            return None

        recovery_flags = provider.recovery_flags
        recovered = False
        provider_state = None
        if recovery_flags & ProviderRecoveryFlags.ATTEMPT_RECOVERY:
            provider_state, recovered = provider.recover(
                self._scenario, self.elapsed_sim_time, provider_error
            )

        provider_state = provider_state or ProviderState()
        if recovered:
            return provider_state

        if recovery_flags & ProviderRecoveryFlags.RELINQUISH_ACTORS:
            # see if any other provider can take control of its actors...
            self._log.warning(
                "attempting to transfer actors from {provider.source_str} to other providers..."
            )
            for actor in provider_state.actors:
                self.provider_relinquishing_actor(provider, actor)

        if recovery_flags & ProviderRecoveryFlags.EPISODE_REQUIRED:
            self._reset_required = True
            if self._resetting:
                self._log.error(
                    f"`Provider {provider.source_str} has crashed during reset`"
                )
                raise provider_error
            return provider_state
        elif recovery_flags & ProviderRecoveryFlags.EXPERIMENT_REQUIRED:
            raise provider_error

        # default to re-raise error
        raise provider_error

    def _provider_actions(
        self, provider: Provider, actions: Dict[str, Any]
    ) -> Tuple[Dict[str, Any], Dict[str, Any]]:
        agent_actions = dict()
        vehicle_actions = dict()
        for agent_id, action in actions.items():
            # TAI:  reconsider include_shadowers = True
            vehicles = self._vehicle_index.vehicles_by_actor_id(
                agent_id, include_shadowers=True
            )
            if not vehicles:
                continue

            interface = self._agent_manager.agent_interface_for_agent_id(agent_id)
            assert interface, f"agent {agent_id} has no interface"
            if interface.action_space not in provider.action_spaces:
                continue
            assert isinstance(provider, AgentsProvider)

            agent_actions[agent_id] = action

            if self._agent_manager.is_boid_agent(agent_id):
                vehicle_ids = [v.id for v in vehicles]
                for vehicle_id, vehicle_action in action.items():
                    assert vehicle_id in vehicle_ids
                    vehicle_actions[vehicle_id] = vehicle_action
            else:
                assert len(vehicles) == 1
                vehicle_actions[vehicles[0].id] = action

        return agent_actions, vehicle_actions

    def _step_providers(self, actions) -> ProviderState:
        provider_vehicle_actions = dict()
        for provider in self.providers:
            agent_actions, vehicle_actions = self._provider_actions(provider, actions)
            provider_vehicle_actions[provider] = vehicle_actions
            if isinstance(provider, AgentsProvider):
                provider.perform_agent_actions(agent_actions)

        self._check_ground_plane()
        self._step_pybullet()
        self._process_collisions()

        accumulated_provider_state = ProviderState()

        agent_vehicle_ids = self._vehicle_index.agent_vehicle_ids()
        for provider in self.providers:
            try:
                provider_state = provider.step(
                    provider_vehicle_actions[provider],
                    self._last_dt,
                    self._elapsed_sim_time,
                )
            except Exception as provider_error:
                provider_state = self._handle_provider(provider, provider_error)
                raise

            # by this point, "stop_managing()" should have been called for the hijacked vehicle on all TrafficProviders
            assert not isinstance(
                provider, TrafficProvider
            ) or not provider_state.contains(
                agent_vehicle_ids
            ), f"{agent_vehicle_ids} in {provider_state.actors}"

            accumulated_provider_state.merge(provider_state)

        self._harmonize_providers(accumulated_provider_state)
        return accumulated_provider_state

    @property
    def should_reset(self):
        """If the simulation requires a reset."""
        return self._reset_required

    @property
    def resetting(self) -> bool:
        """If the simulation is currently resetting"""
        return self._resetting

    @property
    def scenario(self):
        """The current simulation scenario."""
        return self._scenario

    @property
    def timestep_sec(self) -> float:
        """Deprecated. Use `fixed_timestep_sec`."""
        warnings.warn(
            "SMARTS timestep_sec property has been deprecated in favor of fixed_timestep_sec.  Please update your code.",
            category=DeprecationWarning,
        )
        return self.fixed_timestep_sec

    @property
    def fixed_timestep_sec(self) -> float:
        """The simulation fixed timestep."""
        # May be None if time deltas are externally driven
        return self._fixed_timestep_sec

    @fixed_timestep_sec.setter
    def fixed_timestep_sec(self, fixed_timestep_sec: float):
        if not fixed_timestep_sec:
            # This is the fastest we could possibly run given constraints from pybullet
            self._rounder = rounder_for_dt(round(1 / MAX_PYBULLET_FREQ, 6))
        else:
            self._rounder = rounder_for_dt(fixed_timestep_sec)
        self._fixed_timestep_sec = fixed_timestep_sec
        self._is_setup = False  # need to re-setup pybullet

    @property
    def last_dt(self) -> float:
        """The last delta time."""
        assert not self._last_dt or self._last_dt > 0
        return self._last_dt

    def neighborhood_vehicles_around_vehicle(
        self, vehicle: Vehicle, radius: Optional[float] = None
    ) -> List[VehicleState]:
        """Find vehicles in the vicinity of the target vehicle."""
        self._check_valid()
        other_states = [v for v in self._vehicle_states if v.actor_id != vehicle.id]
        if radius is None:
            return other_states

        other_positions = [state.pose.position for state in other_states]
        if not other_positions:
            return []

        # calculate euclidean distances
        distances = cdist(
            other_positions, [vehicle.position], metric="euclidean"
        ).reshape(-1)

        indices = np.argwhere(distances <= radius).flatten()
        return [other_states[i] for i in indices]

    def vehicle_did_collide(self, vehicle_id) -> bool:
        """Test if the given vehicle had any collisions in the last physics update."""
        self._check_valid()
        vehicle_collisions = self._vehicle_collisions.get(vehicle_id, [])
        for c in vehicle_collisions:
            if c.collidee_id != self._ground_bullet_id:
                return True
        return False

    def vehicle_collisions(self, vehicle_id) -> List[Collision]:
        """Get a list of all collisions the given vehicle was involved in during the last
        physics update.
        """
        self._check_valid()
        vehicle_collisions = self._vehicle_collisions.get(vehicle_id, [])
        return [
            c for c in vehicle_collisions if c.collidee_id != self._ground_bullet_id
        ]

    def _clear_collisions(self, vehicle_ids):
        for vehicle_id in vehicle_ids:
            self._vehicle_collisions.pop(vehicle_id, None)

    def _sync_vehicles_to_renderer(self):
        assert self._renderer
        for vehicle in self._vehicle_index.vehicles:
            vehicle.sync_to_renderer()

    def _get_pybullet_collisions(self, vehicle_id: str) -> Set[str]:
        vehicle = self._vehicle_index.vehicle_by_id(vehicle_id)
        # We are only concerned with vehicle-vehicle collisions
        return {
            p.bullet_id
            for p in vehicle.chassis.contact_points
            if p.bullet_id != self._ground_bullet_id
        }

    def _process_collisions(self):
        self._vehicle_collisions = dict()

        for vehicle_id in self._vehicle_index.agent_vehicle_ids():
            collidee_bullet_ids = self._get_pybullet_collisions(vehicle_id)
            if not collidee_bullet_ids:
                continue
            vehicle_collisions = self._vehicle_collisions.setdefault(vehicle_id, [])
            for bullet_id in collidee_bullet_ids:
                collidee = self._bullet_id_to_vehicle(bullet_id)
                actor_id = self._vehicle_index.actor_id_from_vehicle_id(collidee.id)
                # TODO: Should we specify the collidee as the vehicle ID instead of
                #       the agent/social ID?
                collision = Collision(collidee_id=actor_id)
                vehicle_collisions.append(collision)

        traffic_providers = [
            p for p in self.providers if isinstance(p, TrafficProvider)
        ]
        for vehicle_id in self._vehicle_index.social_vehicle_ids():
            for provider in traffic_providers:
                if provider.manages_actor(vehicle_id) and self._get_pybullet_collisions(
                    vehicle_id
                ):
                    provider.vehicle_collided(vehicle_id)

    def _bullet_id_to_vehicle(self, bullet_id):
        for vehicle in self._vehicle_index.vehicles:
            if bullet_id == vehicle.chassis.bullet_id:
                return vehicle
        assert (
            False
        ), f"Only collisions with agent or social vehicles is supported, hit {bullet_id}"

    def _check_ground_plane(self):
        rescale_plane = False
        map_min = np.array(self._map_bb.min_pt)[:2] if self._map_bb else None
        map_max = np.array(self._map_bb.max_pt)[:2] if self._map_bb else None
        for vehicle_id in self._vehicle_index.agent_vehicle_ids():
            vehicle = self._vehicle_index.vehicle_by_id(vehicle_id)
            map_spot = vehicle.pose.point.as_np_array[:2]
            if map_min is None:
                map_min = map_spot
                rescale_plane = True
            elif any(map_spot < map_min):
                map_min = np.minimum(map_spot, map_min)
                rescale_plane = True
            if map_max is None:
                map_max = map_spot
                rescale_plane = True
            elif any(map_spot > map_max):
                map_max = np.maximum(map_spot, map_max)
                rescale_plane = True
        if rescale_plane:
            MIN_DIM = 500.0
            if map_max[0] - map_min[0] < MIN_DIM:
                map_min[0] -= MIN_DIM
                map_max[0] += MIN_DIM
            if map_max[1] - map_min[1] < MIN_DIM:
                map_min[1] -= MIN_DIM
                map_max[1] += MIN_DIM
            self._map_bb = BoundingBox(Point(*map_min), Point(*map_max))
            self._log.info(
                f"rescaling pybullet ground plane to at least {map_min} and {map_max}"
            )
            self._setup_pybullet_ground_plane(self._bullet_client)

    def _try_emit_envision_state(self, provider_state: ProviderState, obs, scores):
        if not self._envision:
            return

        filter = self._envision.envision_state_filter

        traffic = {}
        signals = dict()
        lane_ids = {}
        agent_vehicle_ids = self._vehicle_index.agent_vehicle_ids()
        vt_mapping = {
            "passenger": envision_types.VehicleType.Car,
            "bus": envision_types.VehicleType.Bus,
            "coach": envision_types.VehicleType.Coach,
            "truck": envision_types.VehicleType.Truck,
            "trailer": envision_types.VehicleType.Trailer,
            "motorcycle": envision_types.VehicleType.Motorcycle,
            "pedestrian": envision_types.VehicleType.Pedestrian,
        }
        for v in provider_state.actors:
            if isinstance(v, SignalState):
                env_ss = envision_types.SignalLightState.Unknown
                if v.state == SignalLightState.OFF:
                    env_ss = envision_types.SignalLightState.Off
                elif v.state | SignalLightState.STOP:
                    env_ss = envision_types.SignalLightState.STOP
                elif v.state | SignalLightState.CAUTION:
                    env_ss = envision_types.SignalLightState.CAUTION
                elif v.state | SignalLightState.GO:
                    env_ss = envision_types.SignalLightState.GO
                # TODO: eventually do flashing and arrow states too
                signals[v.actor_id] = envision_types.SignalState(v.actor_id, env_ss)
                continue
            if not isinstance(v, VehicleState):
                continue
            if v.actor_id in agent_vehicle_ids:
                # this is an agent controlled vehicle
                agent_id = self._vehicle_index.actor_id_from_vehicle_id(v.actor_id)
                is_boid_agent = self._agent_manager.is_boid_agent(agent_id)
                agent_obs = obs[agent_id]
                vehicle_obs = agent_obs[v.actor_id] if is_boid_agent else agent_obs
                if (
                    filter.simulation_data_filter["lane_ids"].enabled
                    and vehicle_obs.waypoint_paths
                    and len(vehicle_obs.waypoint_paths[0]) > 0
                ):
                    lane_ids[agent_id] = vehicle_obs.waypoint_paths[0][0].lane_id
                if not filter.simulation_data_filter["traffic"].enabled:
                    continue

                waypoint_paths = []
                if (
                    filter.actor_data_filter["waypoint_paths"].enabled
                    and vehicle_obs.waypoint_paths
                ):
                    waypoint_paths = vehicle_obs.waypoint_paths

                road_waypoints = []
                if (
                    filter.actor_data_filter["road_waypoints"].enabled
                    and vehicle_obs.road_waypoints
                ):
                    road_waypoints = [
                        path
                        for paths in vehicle_obs.road_waypoints.lanes.values()
                        for path in paths
                    ]

                # (points, hits, rays), just want points
                point_cloud = ([], [], [])
                if filter.actor_data_filter["point_cloud"].enabled:
                    point_cloud = (vehicle_obs.lidar_point_cloud or point_cloud)[0]

                # TODO: driven path should be read from vehicle_obs
                driven_path = []
                if filter.actor_data_filter["driven_path"].enabled:
                    driven_path = self._vehicle_index.vehicle_by_id(
                        v.actor_id
                    ).driven_path_sensor(
                        filter.actor_data_filter["driven_path"].max_count
                    )

                mission_route_geometry = None
                if self._agent_manager.is_ego(agent_id):
                    actor_type = envision_types.TrafficActorType.Agent
                    if filter.actor_data_filter["mission_route_geometry"].enabled:
                        mission_route_geometry = (
                            self._vehicle_index.sensor_state_for_vehicle_id(
                                v.actor_id
                            ).plan.route.geometry
                        )
                else:
                    actor_type = envision_types.TrafficActorType.SocialAgent

                traffic[v.actor_id] = envision_types.TrafficActorState(
                    name=self._agent_manager.agent_name(agent_id),
                    actor_type=actor_type,
                    vehicle_type=envision_types.VehicleType.Car,
                    position=tuple(v.pose.position),
                    heading=float(v.pose.heading),
                    speed=v.speed,
                    actor_id=envision_types.format_actor_id(
                        agent_id,
                        v.actor_id,
                        is_multi=is_boid_agent,
                    ),
                    events=vehicle_obs.events,
                    waypoint_paths=waypoint_paths + road_waypoints,
                    point_cloud=point_cloud,
                    driven_path=driven_path,
                    mission_route_geometry=mission_route_geometry,
                    lane_id=lane_ids.get(agent_id),
                )
            elif v.actor_id in self._vehicle_index.social_vehicle_ids():
                # this is a social vehicle
                if filter.simulation_data_filter["traffic"].enabled:
                    veh_type = vt_mapping.get(
                        v.vehicle_config_type
                        if v.vehicle_config_type
                        else v.vehicle_type,
                        envision_types.VehicleType.Car,
                    )
                    traffic[v.actor_id] = envision_types.TrafficActorState(
                        actor_id=v.actor_id,
                        actor_type=envision_types.TrafficActorType.SocialVehicle,
                        vehicle_type=veh_type,
                        position=tuple(v.pose.position),
                        heading=float(v.pose.heading),
                        speed=v.speed,
                    )

        bubble_geometry = []
        if filter.simulation_data_filter["bubble_geometry"].enabled:
            bubble_geometry = [
                list(bubble.geometry.exterior.coords)
                for bubble in self._bubble_manager.bubbles
            ]

        scenario_folder_path = self.scenario._root
        scenario_name = os.path.split((scenario_folder_path).rstrip("/"))[1]
        assert (
            scenario_name != ""
        ), f"Scenario name was not properly extracted from the scenario folder path: {scenario_folder_path}"

        state = envision_types.State(
            traffic=traffic,
            signals=signals,
            scenario_id=self.scenario.scenario_hash,
            scenario_name=scenario_name,
            bubbles=bubble_geometry,
            scores=scores,
            ego_agent_ids=list(self._agent_manager.ego_agent_ids),
            frame_time=self._rounder(self._elapsed_sim_time + self._total_sim_time),
        )
        self._envision.send(state)

    def _try_emit_visdom_obs(self, obs):
        if not self._visdom:
            return
        self._visdom.send(obs)<|MERGE_RESOLUTION|>--- conflicted
+++ resolved
@@ -280,18 +280,11 @@
             all_agent_actions = self._agent_manager.fetch_agent_actions(agent_actions)
 
         # 2. Step all providers and harmonize state
-<<<<<<< HEAD
-        self._log.info("Stepping all providers and harmonizing state")
-        provider_state = self._step_providers(all_agent_actions)
-        self._last_provider_state = provider_state
-        self._log.info("Checking if all agents are active")
-        self._check_if_acting_on_active_agents(agent_actions)
-=======
         with timeit("Stepping all providers and harmonizing state", self._log.debug):
             provider_state = self._step_providers(all_agent_actions)
+        self._last_provider_state = provider_state
         with timeit("Checking if all agents are active", self._log.debug):
             self._check_if_acting_on_active_agents(agent_actions)
->>>>>>> 70cd1853
 
         # 3. Step bubble manager and trap manager
         with timeit("Syncing vehicle index", self._log.debug):
