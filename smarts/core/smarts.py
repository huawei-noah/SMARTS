--- conflicted
+++ resolved
@@ -49,13 +49,8 @@
 from .motion_planner_provider import MotionPlannerProvider
 from .trajectory_interpolation_provider import TrajectoryInterpolationProvider
 from .provider import Provider, ProviderState
-<<<<<<< HEAD
-from .renderer import Renderer
 from .road_map import RoadMap
-from .scenario import Scenario
-=======
 from .scenario import Mission, Scenario
->>>>>>> 045c3ae5
 from .sensors import Collision
 from .sumo_traffic_simulation import SumoTrafficSimulation
 from .traffic_history_provider import TrafficHistoryProvider
@@ -514,17 +509,11 @@
         return self._traffic_sim
 
     @property
-<<<<<<< HEAD
     def road_map(self) -> RoadMap:
         return self.scenario.road_map
-=======
+
     def external_provider(self) -> ExternalProvider:
         return self._external_provider
-
-    @property
-    def road_network(self) -> SumoRoadNetwork:
-        return self.scenario.road_network
->>>>>>> 045c3ae5
 
     @property
     def bc(self):
