# Copyright (C) 2020. Huawei Technologies Co., Ltd. All rights reserved.
#
# Permission is hereby granted, free of charge, to any person obtaining a copy
# of this software and associated documentation files (the "Software"), to deal
# in the Software without restriction, including without limitation the rights
# to use, copy, modify, merge, publish, distribute, sublicense, and/or sell
# copies of the Software, and to permit persons to whom the Software is
# furnished to do so, subject to the following conditions:
#
# The above copyright notice and this permission notice shall be included in
# all copies or substantial portions of the Software.
#
# THE SOFTWARE IS PROVIDED "AS IS", WITHOUT WARRANTY OF ANY KIND, EXPRESS OR
# IMPLIED, INCLUDING BUT NOT LIMITED TO THE WARRANTIES OF MERCHANTABILITY,
# FITNESS FOR A PARTICULAR PURPOSE AND NON-INFRINGEMENT. IN NO EVENT SHALL THE
# AUTHORS OR COPYRIGHT HOLDERS BE LIABLE FOR ANY CLAIM, DAMAGES OR OTHER
# LIABILITY, WHETHER IN AN ACTION OF CONTRACT, TORT OR OTHERWISE, ARISING FROM,
# OUT OF OR IN CONNECTION WITH THE SOFTWARE OR THE USE OR OTHER DEALINGS IN
# THE SOFTWARE.
import importlib.resources as pkg_resources
import logging
import os
import warnings
from typing import Any, Dict, Iterable, List, Optional, Sequence, Set, Tuple

import numpy as np
from scipy.spatial.distance import cdist

from envision import types as envision_types
from envision.client import Client as EnvisionClient
from smarts import VERSION
from smarts.core.chassis import BoxChassis
from smarts.core.plan import Plan
from smarts.core.utils.logging import timeit

from . import models
from .actor import ActorRole
from .agent_interface import AgentInterface
from .agent_manager import AgentManager
from .agents_provider import (
    AgentPhysicsProvider,
    AgentsProvider,
    DirectControlProvider,
    MotionPlannerProvider,
    TrajectoryInterpolationProvider,
)
from .bubble_manager import BubbleManager
from .controllers import ActionSpaceType
from .coordinates import BoundingBox, Point
from .external_provider import ExternalProvider
from .provider import Provider, ProviderRecoveryFlags, ProviderState
from .road_map import RoadMap
from .scenario import Mission, Scenario
from .sensors import Collision, Observation
from .signal_provider import SignalProvider
from .sumo_traffic_simulation import SumoTrafficSimulation
from .traffic_history_provider import TrafficHistoryProvider
from .traffic_provider import TrafficProvider
from .trap_manager import TrapManager
from .utils import pybullet
from .utils.id import Id
from .utils.math import rounder_for_dt
from .utils.pybullet import bullet_client as bc
from .utils.visdom_client import VisdomClient
from .vehicle import Vehicle, VehicleState
from .vehicle_index import VehicleIndex

logging.basicConfig(
    format="%(asctime)s.%(msecs)03d %(levelname)s: {%(module)s} %(message)s",
    datefmt="%Y-%m-%d,%H:%M:%S",
    level=logging.ERROR,
)

MAX_PYBULLET_FREQ = 240


class SMARTSNotSetupError(Exception):
    """Represents a case where SMARTS cannot operate because it is not set up yet."""

    pass


class SMARTSDestroyedError(Exception):
    """Represents a case where SMARTS cannot operate because it is destroyed."""

    pass


class SMARTS:
    """The core SMARTS simulator. This is the direct interface to all parts of the simulation.
    Args:
        agent_interfaces: The interfaces providing SMARTS with the understanding of what features each agent needs.
        traffic_sims: An optional list of traffic simulators for providing non-agent traffic.
        envision: An envision client for connecting to an envision visualization server.
        visdom: A visdom client for connecting to a visdom visualization server.
        fixed_timestep_sec: The fixed timestep that will be default if time is not otherwise specified at step.
        reset_agents_only: When specified the simulation will continue use of the current scenario.
        zoo_addrs: The (ip:port) values of remote agent workers for externally hosted agents.
        external_provider: Creates a special provider `SMARTS.external_provider` that allows for inserting state.
        config: The simulation configuration file for unexposed configuration.
    """

    def __init__(
        self,
        agent_interfaces: Dict[str, AgentInterface],
        # traffic_sim is deprecated:  use traffic_sims instead
        traffic_sim: Optional[TrafficProvider] = None,
        traffic_sims: List[TrafficProvider] = [],
        envision: Optional[EnvisionClient] = None,
        visdom: Optional[VisdomClient] = None,
        fixed_timestep_sec: Optional[float] = 0.1,
        reset_agents_only: bool = False,
        zoo_addrs: Optional[Tuple[str, int]] = None,
        external_provider: bool = False,
    ):
        self._log = logging.getLogger(self.__class__.__name__)
        self._sim_id = Id.new("smarts")
        self._is_setup = False
        self._is_destroyed = False
        self._scenario: Optional[Scenario] = None
        self._renderer = None
        self._envision: Optional[EnvisionClient] = envision
        self._visdom: Optional[VisdomClient] = visdom
        self._external_provider: ExternalProvider = None
        self._resetting = False
        self._reset_required = False

        assert fixed_timestep_sec is None or fixed_timestep_sec > 0
        self.fixed_timestep_sec: Optional[float] = fixed_timestep_sec
        self._last_dt = fixed_timestep_sec

        self._elapsed_sim_time = 0.0
        self._total_sim_time = 0.0
        self._step_count = 0

        self._signal_provider = SignalProvider()

        self._agent_physics_provider = AgentPhysicsProvider(self)
        self._direct_control_provider = DirectControlProvider(self)
        self._motion_planner_provider = MotionPlannerProvider(self)
        self._traffic_history_provider = TrafficHistoryProvider()
        self._trajectory_interpolation_provider = TrajectoryInterpolationProvider(self)
        self._provider_recovery_flags: Dict[Provider, ProviderRecoveryFlags] = {}

        self._traffic_sims = traffic_sims
        self._traffic_sims.append(self._traffic_history_provider)
        if traffic_sim:
            warnings.warn(
                "SMARTS traffic_sim property has been deprecated in favor of traffic_sims.  Please update your code.",
                category=DeprecationWarning,
            )
            self._traffic_sims += [traffic_sim]

        self._providers: List[Provider] = []
        self.add_provider(self._agent_physics_provider)
        self.add_provider(self._direct_control_provider)
        self.add_provider(self._motion_planner_provider)
        self.add_provider(self._trajectory_interpolation_provider)
        for traffic_sim in self._traffic_sims:
            self._insert_provider(
                len(self._providers),
                traffic_sim,
                recovery_flags=ProviderRecoveryFlags.EPISODE_REQUIRED
                | ProviderRecoveryFlags.ATTEMPT_RECOVERY,
            )
        if external_provider:
            self._external_provider = ExternalProvider(self)
            self._insert_provider(0, self._external_provider)
        self.add_provider(self._signal_provider)

        # We buffer provider state between steps to compensate for TRACI's timestep delay
        self._last_provider_state = None
        self._reset_agents_only = reset_agents_only  # a.k.a "teleportation"

        # For macOS GUI. See our `BulletClient` docstring for details.
        # from .utils.bullet import BulletClient
        # self._bullet_client = BulletClient(pybullet.GUI)
        self._bullet_client = bc.BulletClient(
            pybullet.DIRECT  # pylint: disable=no-member
        )

        # Set up indices
        self._agent_manager = AgentManager(agent_interfaces, zoo_addrs)
        self._vehicle_index = VehicleIndex()

        # TODO: Should not be stored in SMARTS
        self._vehicle_collisions: Dict[str, List[Collision]] = dict()
        self._vehicle_states = []

        self._bubble_manager = None
        self._trap_manager: Optional[TrapManager] = None

        self._ground_bullet_id = None
        self._map_bb = None

    def step(
        self,
        agent_actions: Dict[str, Any],
        time_delta_since_last_step: Optional[float] = None,
    ) -> Tuple[
        Dict[str, Observation],
        Dict[str, float],
        Dict[str, bool],
        Dict[str, Dict[str, float]],
    ]:
        """Progress the simulation by a fixed or specified time.
        Args:
            agent_actions:
                Actions that the agents want to perform on their actors.
            time_delta_since_last_step:
                Overrides the simulation step length. Progress simulation time by the given amount.
                Note the time_delta_since_last_step param is in (nominal) seconds.
        Returns:
            observations, rewards, dones, infos
        """
        if not self._is_setup:
            raise SMARTSNotSetupError("Must call reset() or setup() before stepping.")
        self._check_valid()
        assert not (
            self._fixed_timestep_sec and time_delta_since_last_step
        ), "cannot switch from fixed- to variable-time steps mid-simulation"

        try:
            with timeit("Last SMARTS Simulation Step", self._log.info):
                return self._step(agent_actions, time_delta_since_last_step)
        except (KeyboardInterrupt, SystemExit):
            # ensure we clean-up if the user exits the simulation
            self._log.info("Simulation was interrupted by the user.")
            self.destroy()
            raise  # re-raise the KeyboardInterrupt
        except Exception as e:
            self._log.error(
                "Simulation crashed with exception. Attempting to cleanly shutdown."
            )
            self._log.exception(e)
            self.destroy()
            raise  # re-raise

    def _check_if_acting_on_active_agents(self, agent_actions):
        for agent_id in agent_actions.keys():
            if agent_id not in self._agent_manager.ego_agent_ids:
                self._log.warning(
                    f"Attempted to perform actions on non-existing agent, {agent_id} "
                )

    def _step(self, agent_actions, time_delta_since_last_step: Optional[float] = None):
        """Steps through the simulation while applying the given agent actions.
        Returns the observations, rewards, done, and infos signals.
        """

        # Due to a limitation of our traffic simulator(SUMO) interface(TRACI), we can
        # only observe traffic state of the previous simulation step.
        #
        # To compensate for this, we:
        #
        # 0. Advance the simulation clock
        # 1. Fetch social agent actions
        # 2. Step all providers and harmonize state
        # 3. Step bubble manager
        # 4. Calculate observation and reward
        # 5. Send observations to social agents
        # 6. Clear done agents
        # 7. Perform visualization
        #
        # In this way, observations and reward are computed with data that is
        # consistently with one step of latency and the agent will observe consistent
        # data.

        # 0. Advance the simulation clock.
        # It's been this long since our last step.
        self._last_dt = time_delta_since_last_step or self._fixed_timestep_sec or 0.1
        self._elapsed_sim_time = self._rounder(self._elapsed_sim_time + self._last_dt)

        # 1. Fetch agent actions
        with timeit("Fetching agent actions", self._log.debug):
            all_agent_actions = self._agent_manager.fetch_agent_actions(
                self, agent_actions
            )

        # 2. Step all providers and harmonize state
        with timeit("Stepping all providers and harmonizing state", self._log.debug):
            provider_state = self._step_providers(all_agent_actions)
        with timeit("Checking if all agents are active", self._log.debug):
            self._check_if_acting_on_active_agents(agent_actions)

        # 3. Step bubble manager and trap manager
        with timeit("Syncing vehicle index", self._log.debug):
            self._vehicle_index.sync()
        with timeit("Stepping through bubble manager", self._log.debug):
            self._bubble_manager.step(self)
        with timeit("Stepping through trap manager", self._log.debug):
            self._trap_manager.step(self)

        # 4. Calculate observation and reward
        # We pre-compute vehicle_states here because we *think* the users will
        # want these during their observation/reward computations.
        # This is a hack to give us some short term perf wins. Longer term we
        # need to expose better support for batched computations
        self._vehicle_states = [v.state for v in self._vehicle_index.vehicles]

        # Agents
        with timeit("Stepping through sensors", self._log.debug):
            self._agent_manager.step_sensors(self)

        if self._renderer:
            # runs through the render pipeline (for camera-based sensors)
            # MUST perform this after step_sensors() above, and before observe() below,
            # so that all updates are ready before rendering happens per
            with timeit("Running through the render pipeline", self._log.debug):
                self._renderer.render()

        with timeit("Calculating observations and rewards", self._log.debug):
            observations, rewards, scores, dones = self._agent_manager.observe(self)

        with timeit("Filtering response for ego", self._log.debug):
            response_for_ego = self._agent_manager.filter_response_for_ego(
                (observations, rewards, scores, dones)
            )

        # 5. Send observations to social agents
        with timeit("Sending observations to social agents", self._log.debug):
            self._agent_manager.send_observations_to_social_agents(observations)

        # 6. Clear done agents
        with timeit("Clearing done agents", self._log.debug):
            self._teardown_done_agents_and_vehicles(dones)

        # 7. Perform visualization
        with timeit("Trying to emit the envision state", self._log.debug):
            self._try_emit_envision_state(provider_state, observations, scores)
        with timeit("Trying to emit the visdom observations", self._log.debug):
            self._try_emit_visdom_obs(observations)

        observations, rewards, scores, dones = response_for_ego
        extras = dict(scores=scores)

        self._step_count += 1

        return observations, rewards, dones, extras

    def _teardown_done_agents_and_vehicles(self, dones):
        def done_vehicle_ids(dones):
            vehicle_ids = set()
            for agent_id, done in dones.items():
                if self._agent_manager.is_boid_agent(agent_id):
                    vehicle_ids.update(id_ for id_ in done if done[id_])
                elif done:
                    ids = self._vehicle_index.vehicle_ids_by_actor_id(agent_id)
                    # 0 if shadowing, 1 if active
                    assert len(ids) <= 1, f"{len(ids)} <= 1"
                    vehicle_ids.update(ids)

            return vehicle_ids

        def done_agent_ids(dones):
            agent_ids = set()
            for agent_id, done in dones.items():
                if self._agent_manager.is_boid_agent(agent_id):
                    if not self.agent_manager.is_boid_keep_alive_agent(
                        agent_id
                    ) and all(dones[agent_id].values()):
                        agent_ids.add(agent_id)
                elif done:
                    agent_ids.add(agent_id)

            return agent_ids

        # XXX: These can not be put inline because we do queries that must proceed
        #      the actual teardown.
        vehicles_to_teardown = done_vehicle_ids(dones)
        agents_to_teardown = done_agent_ids(dones)

        self._agent_manager.teardown_ego_agents(agents_to_teardown)
        self._agent_manager.teardown_social_agents(agents_to_teardown)
        self._teardown_vehicles(vehicles_to_teardown)

    def reset(
        self, scenario: Scenario, start_time: float = 0.0
    ) -> Dict[str, Observation]:
        """Reset the simulation, reinitialize with the specified scenario. Then progress the
         simulation up to the first time an agent returns an observation, or `start_time` if there
         are no agents in the simulation.
        Args:
            scenario(Scenario):
                The scenario to reset the simulation with.
            start_time(float):
                The initial amount of simulation time to skip. This has implications on all time
                dependent systems. NOTE: SMARTS simulates a step and then updates vehicle control.
                If you want a vehicle to enter at exactly `0.3` with a step of `0.1` it means the
                simulation should start at `start_time==0.2`.
        Returns:
            Agent observations. This observation is as follows:
                - If no agents: the initial simulation observation at `start_time`
                - If agents: the first step of the simulation with an agent observation
        """
        tries = 2
        first_exception = None
        for _ in range(tries):
            try:
                self._resetting = True
                return self._reset(scenario, start_time)
            except Exception as e:
                if not first_exception:
                    first_exception = e
            finally:
                self._resetting = False
        self._log.error(f"Failed to successfully reset after {tries} times.")
        raise first_exception

    def _reset(self, scenario: Scenario, start_time: float):
        self._check_valid()

        self._total_sim_time += self._elapsed_sim_time
        self._elapsed_sim_time = max(0, start_time)  # The past is not allowed
        self._step_count = 0

        if (
            scenario == self._scenario
            and self._reset_agents_only
            and not self._reset_required
        ):
            vehicle_ids_to_teardown = []
            agent_ids = self._agent_manager.teardown_ego_agents()
            for agent_id in agent_ids:
                ids = self._vehicle_index.vehicle_ids_by_actor_id(agent_id)
                vehicle_ids_to_teardown.extend(ids)
            self._teardown_vehicles(set(vehicle_ids_to_teardown))
            self._reset_providers()
            assert self._trap_manager
            self._trap_manager.init_traps(scenario.road_map, scenario.missions, self)
            self._agent_manager.init_ego_agents(self)
            if self._renderer:
                self._sync_vehicles_to_renderer()
        else:
            self.teardown()
            self._reset_providers()
            self.setup(scenario)

        # Tell history provide to ignore vehicles if we have assigned mission to them
        self._traffic_history_provider.set_replaced_ids(
            m.vehicle_spec.veh_id
            for m in scenario.missions.values()
            if m and m.vehicle_spec
        )
        self._reset_required = False

        self._vehicle_states = [v.state for v in self._vehicle_index.vehicles]
        observations, _, _, _ = self._agent_manager.observe(self)
        observations_for_ego = self._agent_manager.reset_agents(observations)

        # Visualization
        self._try_emit_visdom_obs(observations)

        while len(self._agent_manager.ego_agent_ids) and len(observations_for_ego) < 1:
            observations_for_ego, _, _, _ = self.step({})

        return observations_for_ego

    def setup(self, scenario: Scenario):
        """Setup the next scenario."""
        self._check_valid()
        self._scenario = scenario

        if self._renderer:
            self._renderer.setup(scenario)
        self._setup_bullet_client(self._bullet_client)
        provider_state = self._setup_providers(self._scenario)
        self._vehicle_index.load_controller_params(
            scenario.controller_parameters_filepath
        )

        self._agent_manager.setup_agents(self)
        self._bubble_manager = BubbleManager(scenario.bubbles, scenario.road_map)
        self._trap_manager = TrapManager()
        self._trap_manager.init_traps(scenario.road_map, scenario.missions, self)

        self._harmonize_providers(provider_state)
        self._last_provider_state = provider_state

        self._is_setup = True

    def add_provider(
        self,
        provider: Provider,
        recovery_flags: ProviderRecoveryFlags = ProviderRecoveryFlags.EXPERIMENT_REQUIRED,
    ):
        """Add a provider to the simulation. A provider is a co-simulator conformed to a common
        interface.
        """
        self._check_valid()
        assert isinstance(provider, Provider)
        self._insert_provider(len(self._providers), provider, recovery_flags)

    def _insert_provider(
        self,
        index: int,
        provider: Provider,
        recovery_flags: ProviderRecoveryFlags = ProviderRecoveryFlags.EXPERIMENT_REQUIRED,
    ):
        assert isinstance(provider, Provider)
        self._providers.insert(index, provider)
        self._provider_recovery_flags[provider] = recovery_flags

    def switch_ego_agents(self, agent_interfaces: Dict[str, AgentInterface]):
        """Change the ego agents in the simulation. Effective on the next reset."""
        self._check_valid()
        self._agent_manager.switch_initial_agents(agent_interfaces)
        self._is_setup = False

    def add_agent_with_mission(
        self, agent_id: str, agent_interface: AgentInterface, mission: Mission
    ):
        """Add an agent to the simulation. The simulation will attempt to provide a vehicle for
        the agent.
        """
        self._check_valid()
        # TODO:  check that agent_id isn't already used...
        if self._trap_manager.add_trap_for_agent(
            agent_id, mission, self.road_map, self.elapsed_sim_time
        ):
            self._agent_manager.add_ego_agent(agent_id, agent_interface)
        else:
            self._log.warning(
                f"Unable to add entry trap for new agent '{agent_id}' with mission."
            )

    def add_agent_and_switch_control(
        self,
        vehicle_id: str,
        agent_id: str,
        agent_interface: AgentInterface,
        mission: Mission,
    ) -> Vehicle:
        """Add the new specified ego agent and then take over control of the specified vehicle."""
        self._check_valid()
        self.agent_manager.add_ego_agent(agent_id, agent_interface, for_trap=False)
        vehicle = self.switch_control_to_agent(
            vehicle_id, agent_id, mission, recreate=False, is_hijacked=True
        )
        self.create_vehicle_in_providers(vehicle, agent_id, True)

        return vehicle

    def switch_control_to_agent(
        self,
        vehicle_id: str,
        agent_id: str,
        mission: Mission,
        recreate: bool,
        is_hijacked: bool,
    ) -> Vehicle:
        """Give control of the specified vehicle to the given agent.

        It is not possible to take over a vehicle already controlled by another agent.
        """
        self._check_valid()

        assert not self.vehicle_index.vehicle_is_hijacked(
            vehicle_id
        ), f"Vehicle has already been hijacked: {vehicle_id}"
        assert (
            not vehicle_id in self.vehicle_index.agent_vehicle_ids()
        ), f"Can't hijack vehicle that is already controlled by an agent: {vehicle_id}"

        # Switch control to agent
        plan = Plan(self.road_map, mission)
        interface = self.agent_manager.agent_interface_for_agent_id(agent_id)
        self.vehicle_index.start_agent_observation(
            self, vehicle_id, agent_id, interface, plan
        )
        vehicle = self.vehicle_index.switch_control_to_agent(
            self,
            vehicle_id,
            agent_id,
            boid=False,
            recreate=recreate,
            hijacking=is_hijacked,
            agent_interface=interface,
        )

        return vehicle

    def _stop_managing_with_providers(self, vehicle_id: str):
        for provider in self.providers:
            if provider.manages_actor(vehicle_id):
                provider.stop_managing(vehicle_id)

    def _remove_vehicle_from_providers(self, vehicle_id: str):
        for provider in self.providers:
            provider.remove_actor(vehicle_id)

    def create_vehicle_in_providers(
        self,
        vehicle: Vehicle,
        agent_id: str,
        is_ego: bool = False,
    ):
        """Notify all providers of the existence of an agent-controlled vehicle,
        one of which should assume management of it."""
        self._check_valid()
        self._stop_managing_with_providers(vehicle.id)
        role = ActorRole.EgoAgent if is_ego else ActorRole.SocialAgent
        interface = self.agent_manager.agent_interface_for_agent_id(agent_id)
        for provider in self.providers:
            if interface.action_space in provider.action_spaces:
                state = VehicleState(
                    actor_id=vehicle.id,
                    source=provider.source_str,
                    role=role,
                    vehicle_config_type="passenger",
                    pose=vehicle.pose,
                    dimensions=vehicle.chassis.dimensions,
                    speed=vehicle.speed,
                )
                if provider.can_accept_actor(state):
                    # just use the first provider we find that accepts it
                    ss = self._vehicle_index.sensor_state_for_vehicle_id(vehicle.id)
                    provider.add_actor(state, ss.plan.route)
                    return
        # there should always be an AgentsProvider present, so we just assert here
        assert (
            False
        ), f"could not find a provider to accept vehicle {vehicle.id} for agent {agent_id} with role={role}"

    def provider_relinquishing_vehicle(
        self, state: VehicleState, cur_route: Optional[RoadMap.Route]
    ):
        """Find a new provider for a vehicle previously managed by an agent."""
        self._stop_managing_with_providers(state.actor_id)

        # now try to find one who will take it...
        state.role = ActorRole.Social  # XXX ASSUMPTION: might use Unknown instead?
        for provider in self.providers:
            if provider.can_accept_actor(state):
                # Here we just use the first provider we find that accepts it.
                # If we want to give preference to, say, Sumo over SMARTS traffic,
                # then we should ensure that Sumo comes first in the traffic_sims
                # list we pass to SMARTS __init__().
                provider.add_actor(state, cur_route)
                return
        self._log.warning(
<<<<<<< HEAD
            f"could not find a provider to assume control of vehicle {state.actor_id} with role={state.role} after being relinquished.  removing it."
=======
            f"could not find a provider to assume control of vehicle {state.vehicle_id} with role={state.role.name} after being relinquished.  removing it."
>>>>>>> ab7fa853
        )
        self._teardown_vehicles({state.actor_id})

    def _setup_bullet_client(self, client: bc.BulletClient):
        client.resetSimulation()
        client.configureDebugVisualizer(
            pybullet.COV_ENABLE_GUI, 0  # pylint: disable=no-member
        )

        # PyBullet defaults the timestep to 240Hz. Several parameters are tuned with
        # this value in mind. For example the number of solver iterations and the error
        # reduction parameters (erp) for contact, friction and non-contact joints.
        # Attempting to get around this we set the number of substeps so that
        # timestep * substeps = 240Hz. Bullet (C++) does something to this effect as
        # well (https://git.io/Jvf0M), but PyBullet does not expose it.
        # But if our timestep is variable (due to being externally driven)
        # then we will step pybullet multiple times ourselves as necessary
        # to account for the time delta on each SMARTS step.
        self._pybullet_period = (
            self._fixed_timestep_sec
            if self._fixed_timestep_sec
            else 1 / MAX_PYBULLET_FREQ
        )
        client.setPhysicsEngineParameter(
            fixedTimeStep=self._pybullet_period,
            numSubSteps=int(self._pybullet_period * MAX_PYBULLET_FREQ),
            numSolverIterations=10,
            solverResidualThreshold=0.001,
            # warmStartingFactor=0.99
        )

        client.setGravity(0, 0, -9.8)
        self._map_bb = None
        self._setup_pybullet_ground_plane(client)

    def _setup_pybullet_ground_plane(self, client: bc.BulletClient):
        plane_path = self._scenario.plane_filepath
        if not os.path.exists(plane_path):
            with pkg_resources.path(models, "plane.urdf") as path:
                plane_path = str(path.absolute())

        if not self._map_bb:
            self._map_bb = self.road_map.bounding_box

        if self._map_bb:
            # 1e6 is the default value for plane length and width in smarts/models/plane.urdf.
            DEFAULT_PLANE_DIM = 1e6
            ground_plane_scale = (
                2.2 * max(self._map_bb.length, self._map_bb.width) / DEFAULT_PLANE_DIM
            )
            ground_plane_center = self._map_bb.center
        else:
            # first step on undefined map, just use a big scale (1e6).
            # it should get updated as soon as vehicles are added...
            ground_plane_scale = 1.0
            ground_plane_center = (0, 0, 0)

        if self._ground_bullet_id is not None:
            client.removeBody(self._ground_bullet_id)
            self._ground_bullet_id = None

        self._ground_bullet_id = client.loadURDF(
            plane_path,
            useFixedBase=True,
            basePosition=ground_plane_center,
            globalScaling=ground_plane_scale,
        )

    def teardown(self):
        """Clean up episode resources."""
        if self._agent_manager is not None:
            self._agent_manager.teardown()
        if self._vehicle_index is not None:
            self._vehicle_index.teardown()

        if self._bullet_client is not None:
            self._bullet_client.resetSimulation()
        if self._renderer is not None:
            self._renderer.teardown()
        self._teardown_providers()

        if self._bubble_manager is not None:
            self._bubble_manager.teardown()
            self._bubble_manager = None
        if self._trap_manager is not None:
            self._trap_manager.teardown()
            self._trap_manager = None

        self._ground_bullet_id = None
        self._is_setup = False

    def destroy(self):
        """Destroy the simulation. Cleans up all remaining simulation resources."""
        if self._is_destroyed:
            return
        self.teardown()

        if self._envision:
            self._envision.teardown()

        if self._visdom:
            self._visdom.teardown()

        if self._agent_manager is not None:
            self._agent_manager.destroy()
            self._agent_manager = None
        if self._vehicle_index is not None:
            self._vehicle_index = None
        for traffic_sim in self._traffic_sims:
            traffic_sim.destroy()
        self._traffic_sims = []
        if self._renderer is not None:
            self._renderer.destroy()
            self._renderer = None
        if self._bullet_client is not None:
            self._bullet_client.disconnect()
            self._bullet_client = None
        self._is_destroyed = True

    def _check_valid(self):
        if self._is_destroyed:
            raise SMARTSDestroyedError(
                "The current SMARTS instance has already been destroyed."
            )

    def __del__(self):
        try:
            self.destroy()
        except (TypeError, AttributeError) as e:
            # This is a print statement because the logging module may be deleted at program exit.
            raise SMARTSDestroyedError(
                "ERROR: A SMARTS instance may have been deleted by gc before a call to destroy."
                " Please explicitly call `del obj` or `SMARTS.destroy()` to make this error"
                " go away.",
                e,
            )

    def _teardown_vehicles(self, vehicle_ids):
        self._vehicle_index.teardown_vehicles_by_vehicle_ids(vehicle_ids)
        self._clear_collisions(vehicle_ids)
        for v_id in vehicle_ids:
            self._remove_vehicle_from_providers(v_id)

    def attach_sensors_to_vehicles(self, agent_interface, vehicle_ids):
        """Set the specified vehicles with the sensors needed to satisfy the specified agent
        interface.
        """
        self._check_valid()
        self._agent_manager.attach_sensors_to_vehicles(
            self, agent_interface, vehicle_ids
        )

    def observe_from(
        self, vehicle_ids: Sequence[str]
    ) -> Tuple[
        Dict[str, Observation], Dict[str, float], Dict[str, float], Dict[str, bool]
    ]:
        """Generate observations from the specified vehicles."""
        self._check_valid()
        return self._agent_manager.observe_from(
            self, vehicle_ids, self._traffic_history_provider.done_this_step
        )

    @property
    def renderer(self):
        """The renderer singleton. On call, the sim will attempt to create it if it does not exist."""
        if not self._renderer:
            from .utils.custom_exceptions import RendererException

            try:
                from .renderer import Renderer

                self._renderer = Renderer(self._sim_id)
            except ImportError as e:
                raise RendererException.required_to("use camera observations")
            except Exception as e:
                self._renderer = None
                raise RendererException("Unable to create renderer.")
            if not self._renderer.is_setup:
                if self._scenario:
                    self._renderer.setup(self._scenario)
                    self._vehicle_index.begin_rendering_vehicles(self._renderer)
        return self._renderer

    @property
    def is_rendering(self) -> bool:
        """If the simulation has image rendering active."""
        return self._renderer is not None

    @property
    def road_stiffness(self) -> Any:
        """The stiffness of the road."""
        return self._bullet_client.getDynamicsInfo(self._ground_bullet_id, -1)[9]

    @property
    def dynamic_action_spaces(self) -> Set[ActionSpaceType]:
        """The set of vehicle action spaces that use dynamics (physics)."""
        return self._agent_physics_provider.action_spaces

    @property
    def traffic_sim(self) -> Optional[TrafficProvider]:
        """The underlying traffic simulation."""
        warnings.warn(
            "SMARTS traffic_sim property has been deprecated in favor of traffic_sims.  Please update your code.",
            category=DeprecationWarning,
        )
        assert len(self._traffic_sims) <= 1
        return self._traffic_sims[0] if len(self._traffic_sims) == 1 else None

    @property
    def traffic_sims(self) -> List[TrafficProvider]:
        """The underlying traffic simulations."""
        return self._traffic_sims

    @property
    def traffic_history_provider(self) -> TrafficHistoryProvider:
        """The source of any traffic history data."""
        return self._traffic_history_provider

    @property
    def road_map(self) -> RoadMap:
        """The road map api which allows lookup of road features."""
        return self.scenario.road_map

    @property
    def external_provider(self) -> ExternalProvider:
        """The external provider that can be used to inject vehicle states directly."""
        return self._external_provider

    @property
    def bc(self):
        """The bullet physics client instance."""
        return self._bullet_client

    @property
    def envision(self) -> Optional[EnvisionClient]:
        """The envision instance"""
        return self._envision

    @property
    def step_count(self) -> int:
        """The number of steps since the last reset."""
        return self._step_count

    @property
    def elapsed_sim_time(self) -> float:
        """Elapsed time since simulation start."""
        return self._elapsed_sim_time

    @property
    def version(self) -> str:
        """SMARTS version."""
        return VERSION

    def teardown_agents_without_vehicles(self, agent_ids: Iterable[str]):
        """
        Teardown agents in the given list that have no vehicles registered as
        controlled-by or shadowed-by
        Params:
            agent_ids: Sequence of agent ids
        """
        self._check_valid()
        agents_to_teardown = {
            agent_id
            for agent_id in agent_ids
            # Only clean-up when there are no controlled agents left (e.g. boids)
            if len(
                self._vehicle_index.vehicles_by_actor_id(
                    agent_id, include_shadowers=True
                )
            )
            == 0
        }

        agents_to_teardown = {
            id_
            for id_ in agents_to_teardown
            if not self.agent_manager.is_boid_keep_alive_agent(id_)
        }
        self.agent_manager.teardown_social_agents(filter_ids=agents_to_teardown)

    def _teardown_vehicles_and_agents(self, vehicle_ids):
        shadow_and_controlling_agents = set()
        for vehicle_id in vehicle_ids:
            agent_id = self._vehicle_index.actor_id_from_vehicle_id(vehicle_id)
            if agent_id:
                shadow_and_controlling_agents.add(agent_id)

            shadow_agent_id = self._vehicle_index.shadow_actor_id_from_vehicle_id(
                vehicle_id
            )
            if shadow_agent_id:
                shadow_and_controlling_agents.add(shadow_agent_id)

        self._vehicle_index.teardown_vehicles_by_vehicle_ids(vehicle_ids)
        self.teardown_agents_without_vehicles(shadow_and_controlling_agents)
        # XXX: don't remove vehicle from its (traffic) Provider here, as it may be being teleported
        # (and needs to remain registered in Traci during this step).

    def _pybullet_provider_sync(self, provider_state: ProviderState):
        current_actor_ids = {v.actor_id for v in provider_state.actors}
        previous_sv_ids = self._vehicle_index.social_vehicle_ids()
        exited_actors = previous_sv_ids - current_actor_ids
        self._teardown_vehicles_and_agents(exited_actors)

        # Update our pybullet world given this provider state
        dt = provider_state.dt or self._last_dt
        for vehicle in provider_state.actors:
            if not isinstance(vehicle, VehicleState):
                continue
            vehicle_id = vehicle.actor_id
            # Either this is an agent vehicle (ego or social), or it is a social vehicle (traffic).
            # If it's controlled by an agent, then its state will have been updated
            # via perform_agent_actions() already (through an appropriate controller).
            # So here, we just deal with social (traffic) vehicles...
            if vehicle_id not in self._vehicle_index.agent_vehicle_ids():
                if vehicle_id in self._vehicle_index.social_vehicle_ids():
                    social_vehicle = self._vehicle_index.vehicle_by_id(vehicle_id)
                else:
                    # It is a new social vehicle we have not seen yet.
                    # Create it's avatar.
                    social_vehicle = self._vehicle_index.build_social_vehicle(
                        sim=self,
                        vehicle_state=vehicle,
                        actor_id=vehicle_id,
                        vehicle_id=vehicle_id,
                        vehicle_config_type=vehicle.vehicle_config_type,
                    )

                if not vehicle.updated:
                    # Note: update_state() happens *after* pybullet has been stepped.
                    social_vehicle.update_state(vehicle, dt=dt)

    def _step_pybullet(self):
        self._bullet_client.stepSimulation()
        pybullet_substeps = max(1, round(self._last_dt / self._pybullet_period)) - 1
        for _ in range(pybullet_substeps):
            for vehicle in self._vehicle_index.vehicles:
                vehicle.chassis.reapply_last_control()
            self._bullet_client.stepSimulation()
        for vehicle in self._vehicle_index.vehicles:
            vehicle.step(self._elapsed_sim_time)

    @property
    def vehicle_index(self):
        """The vehicle index for direct vehicle manipulation."""
        return self._vehicle_index

    @property
    def agent_manager(self) -> AgentManager:
        """The agent manager for direct agent manipulation."""
        return self._agent_manager

    @property
    def providers(self) -> List[Provider]:
        """The current providers controlling actors within the simulation."""
        return self._providers

    def get_provider_by_type(self, requested_type) -> Optional[Provider]:
        """Get The first provider that matches the requested type."""
        self._check_valid()
        for provider in self._providers:
            if isinstance(provider, requested_type):
                return provider
        return None

    def _setup_providers(self, scenario) -> ProviderState:
        provider_state = ProviderState()
        for provider in self.providers:
            try:
                new_provider_state = provider.setup(scenario)
            except Exception as provider_error:
                new_provider_state = self._handle_provider(provider, provider_error)
            provider_state.merge(new_provider_state)
        return provider_state

    def _teardown_providers(self):
        for provider in self.providers:
            provider.teardown()
        self._last_provider_state = None

    def _harmonize_providers(self, provider_state: ProviderState):
        for provider in self.providers:
            try:
                provider.sync(provider_state)
            except Exception as provider_error:
                self._handle_provider(provider, provider_error)
        self._pybullet_provider_sync(provider_state)
        if self._renderer:
            self._sync_vehicles_to_renderer()

    def _reset_providers(self):
        for provider in self.providers:
            try:
                provider.reset()
            except Exception as provider_error:
                self._handle_provider(provider, provider_error)

    def _handle_provider(
        self, provider: Provider, provider_error
    ) -> Optional[ProviderState]:
        provider_problem = bool(provider_error or not provider.connected)
        if not provider_problem:
            return None

        recovery_flags = self._provider_recovery_flags.get(
            provider, ProviderRecoveryFlags.EXPERIMENT_REQUIRED
        )
        recovered = False
        provider_state = None
        if recovery_flags & ProviderRecoveryFlags.ATTEMPT_RECOVERY:
            provider_state, recovered = provider.recover(
                self._scenario, self.elapsed_sim_time, provider_error
            )

        provider_state = provider_state or ProviderState()
        if recovered:
            return provider_state

        if recovery_flags & ProviderRecoveryFlags.EPISODE_REQUIRED:
            self._reset_required = True
            if self._resetting:
                self._log.error(
                    f"`Provider {provider.__class__.__name__} has crashed during reset`"
                )
                raise provider_error
            return provider_state
        elif recovery_flags & ProviderRecoveryFlags.EXPERIMENT_REQUIRED:
            raise provider_error

        # default to re-raise error
        raise provider_error

    def _provider_actions(
        self, provider: Provider, actions: Dict[str, Any]
    ) -> Tuple[Dict[str, Any], Dict[str, Any]]:
        agent_actions = dict()
        vehicle_actions = dict()
        for agent_id, action in actions.items():
            # TAI:  reconsider include_shadowers = True
            vehicles = self._vehicle_index.vehicles_by_actor_id(
                agent_id, include_shadowers=True
            )
            if not vehicles:
                continue

            interface = self._agent_manager.agent_interface_for_agent_id(agent_id)
            assert interface, f"agent {agent_id} has no interface"
            if interface.action_space not in provider.action_spaces:
                continue
            assert isinstance(provider, AgentsProvider)

            agent_actions[agent_id] = action

            if self._agent_manager.is_boid_agent(agent_id):
                vehicle_ids = [v.id for v in vehicles]
                for vehicle_id, vehicle_action in action.items():
                    assert vehicle_id in vehicle_ids
                    vehicle_actions[vehicle_id] = vehicle_action
            else:
                assert len(vehicles) == 1
                vehicle_actions[vehicles[0].id] = action

        return agent_actions, vehicle_actions

    def _step_providers(self, actions) -> ProviderState:
        provider_vehicle_actions = dict()
        for provider in self.providers:
            agent_actions, vehicle_actions = self._provider_actions(provider, actions)
            provider_vehicle_actions[provider] = vehicle_actions
            if isinstance(provider, AgentsProvider):
                provider.perform_agent_actions(agent_actions)

        self._check_ground_plane()
        self._step_pybullet()
        self._process_collisions()

        accumulated_provider_state = ProviderState()

        agent_vehicle_ids = self._vehicle_index.agent_vehicle_ids()
        for provider in self.providers:
            try:
                provider_state = provider.step(
                    provider_vehicle_actions[provider],
                    self._last_dt,
                    self._elapsed_sim_time,
                )
            except Exception as provider_error:
                provider_state = self._handle_provider(provider, provider_error)
                raise

            # by this point, "stop_managing()" should have been called for the hijacked vehicle on all TrafficProviders
            assert not isinstance(
                provider, TrafficProvider
            ) or not provider_state.contains(
                agent_vehicle_ids
            ), f"{agent_vehicle_ids} in {provider_state.actors}"

            accumulated_provider_state.merge(provider_state)

        self._harmonize_providers(accumulated_provider_state)
        return accumulated_provider_state

    @property
    def should_reset(self):
        """If the simulation requires a reset."""
        return self._reset_required

    @property
    def resetting(self) -> bool:
        """If the simulation is currently resetting"""
        return self._resetting

    @property
    def scenario(self):
        """The current simulation scenario."""
        return self._scenario

    @property
    def timestep_sec(self) -> float:
        """Deprecated. Use `fixed_timestep_sec`."""
        warnings.warn(
            "SMARTS timestep_sec property has been deprecated in favor of fixed_timestep_sec.  Please update your code.",
            category=DeprecationWarning,
        )
        return self.fixed_timestep_sec

    @property
    def fixed_timestep_sec(self) -> float:
        """The simulation fixed timestep."""
        # May be None if time deltas are externally driven
        return self._fixed_timestep_sec

    @fixed_timestep_sec.setter
    def fixed_timestep_sec(self, fixed_timestep_sec: float):
        if not fixed_timestep_sec:
            # This is the fastest we could possibly run given constraints from pybullet
            self._rounder = rounder_for_dt(round(1 / MAX_PYBULLET_FREQ, 6))
        else:
            self._rounder = rounder_for_dt(fixed_timestep_sec)
        self._fixed_timestep_sec = fixed_timestep_sec
        self._is_setup = False  # need to re-setup pybullet

    @property
    def last_dt(self) -> float:
        """The last delta time."""
        assert not self._last_dt or self._last_dt > 0
        return self._last_dt

    def neighborhood_vehicles_around_vehicle(
        self, vehicle: Vehicle, radius: Optional[float] = None
    ) -> List[VehicleState]:
        """Find vehicles in the vicinity of the target vehicle."""
        self._check_valid()
        other_states = [v for v in self._vehicle_states if v.actor_id != vehicle.id]
        if radius is None:
            return other_states

        other_positions = [state.pose.position for state in other_states]
        if not other_positions:
            return []

        # calculate euclidean distances
        distances = cdist(
            other_positions, [vehicle.position], metric="euclidean"
        ).reshape(-1)

        indices = np.argwhere(distances <= radius).flatten()
        return [other_states[i] for i in indices]

    def vehicle_did_collide(self, vehicle_id) -> bool:
        """Test if the given vehicle had any collisions in the last physics update."""
        self._check_valid()
        vehicle_collisions = self._vehicle_collisions.get(vehicle_id, [])
        for c in vehicle_collisions:
            if c.collidee_id != self._ground_bullet_id:
                return True
        return False

    def vehicle_collisions(self, vehicle_id) -> List[Collision]:
        """Get a list of all collisions the given vehicle was involved in during the last
        physics update.
        """
        self._check_valid()
        vehicle_collisions = self._vehicle_collisions.get(vehicle_id, [])
        return [
            c for c in vehicle_collisions if c.collidee_id != self._ground_bullet_id
        ]

    def _clear_collisions(self, vehicle_ids):
        for vehicle_id in vehicle_ids:
            self._vehicle_collisions.pop(vehicle_id, None)

    def _sync_vehicles_to_renderer(self):
        assert self._renderer
        for vehicle in self._vehicle_index.vehicles:
            vehicle.sync_to_renderer()

    def _get_pybullet_collisions(self, vehicle_id: str) -> Set[str]:
        vehicle = self._vehicle_index.vehicle_by_id(vehicle_id)
        # We are only concerned with vehicle-vehicle collisions
        return {
            p.bullet_id
            for p in vehicle.chassis.contact_points
            if p.bullet_id != self._ground_bullet_id
        }

    def _process_collisions(self):
        self._vehicle_collisions = dict()

        for vehicle_id in self._vehicle_index.agent_vehicle_ids():
            collidee_bullet_ids = self._get_pybullet_collisions(vehicle_id)
            if not collidee_bullet_ids:
                continue
            vehicle_collisions = self._vehicle_collisions.setdefault(vehicle_id, [])
            for bullet_id in collidee_bullet_ids:
                collidee = self._bullet_id_to_vehicle(bullet_id)
                actor_id = self._vehicle_index.actor_id_from_vehicle_id(collidee.id)
                # TODO: Should we specify the collidee as the vehicle ID instead of
                #       the agent/social ID?
                collision = Collision(collidee_id=actor_id)
                vehicle_collisions.append(collision)

        traffic_providers = [
            p for p in self.providers if isinstance(p, TrafficProvider)
        ]
        for vehicle_id in self._vehicle_index.social_vehicle_ids():
            for provider in traffic_providers:
                if provider.manages_actor(vehicle_id) and self._get_pybullet_collisions(
                    vehicle_id
                ):
                    provider.vehicle_collided(vehicle_id)

    def _bullet_id_to_vehicle(self, bullet_id):
        for vehicle in self._vehicle_index.vehicles:
            if bullet_id == vehicle.chassis.bullet_id:
                return vehicle
        assert (
            False
        ), f"Only collisions with agent or social vehicles is supported, hit {bullet_id}"

    def _check_ground_plane(self):
        rescale_plane = False
        map_min = np.array(self._map_bb.min_pt)[:2] if self._map_bb else None
        map_max = np.array(self._map_bb.max_pt)[:2] if self._map_bb else None
        for vehicle_id in self._vehicle_index.agent_vehicle_ids():
            vehicle = self._vehicle_index.vehicle_by_id(vehicle_id)
            map_spot = vehicle.pose.point.as_np_array[:2]
            if map_min is None:
                map_min = map_spot
                rescale_plane = True
            elif any(map_spot < map_min):
                map_min = np.minimum(map_spot, map_min)
                rescale_plane = True
            if map_max is None:
                map_max = map_spot
                rescale_plane = True
            elif any(map_spot > map_max):
                map_max = np.maximum(map_spot, map_max)
                rescale_plane = True
        if rescale_plane:
            MIN_DIM = 500.0
            if map_max[0] - map_min[0] < MIN_DIM:
                map_min[0] -= MIN_DIM
                map_max[0] += MIN_DIM
            if map_max[1] - map_min[1] < MIN_DIM:
                map_min[1] -= MIN_DIM
                map_max[1] += MIN_DIM
            self._map_bb = BoundingBox(Point(*map_min), Point(*map_max))
            self._log.info(
                f"rescaling pybullet ground plane to at least {map_min} and {map_max}"
            )
            self._setup_pybullet_ground_plane(self._bullet_client)

    def _try_emit_envision_state(self, provider_state: ProviderState, obs, scores):
        if not self._envision:
            return

        filter = self._envision.envision_state_filter

        traffic = {}
        lane_ids = {}
        agent_vehicle_ids = self._vehicle_index.agent_vehicle_ids()
        vt_mapping = {
            "passenger": envision_types.VehicleType.Car,
            "bus": envision_types.VehicleType.Bus,
            "coach": envision_types.VehicleType.Coach,
            "truck": envision_types.VehicleType.Truck,
            "trailer": envision_types.VehicleType.Trailer,
            "motorcycle": envision_types.VehicleType.Motorcycle,
            "pedestrian": envision_types.VehicleType.Pedestrian,
        }
        for v in provider_state.actors:
            if not isinstance(v, VehicleState):
                # TODO: eventually send signal state to Envision too
                continue
            if v.actor_id in agent_vehicle_ids:
                # this is an agent controlled vehicle
                agent_id = self._vehicle_index.actor_id_from_vehicle_id(v.actor_id)
                is_boid_agent = self._agent_manager.is_boid_agent(agent_id)
                agent_obs = obs[agent_id]
                vehicle_obs = agent_obs[v.actor_id] if is_boid_agent else agent_obs
                if (
                    filter.simulation_data_filter["lane_ids"].enabled
                    and vehicle_obs.waypoint_paths
                    and len(vehicle_obs.waypoint_paths[0]) > 0
                ):
                    lane_ids[agent_id] = vehicle_obs.waypoint_paths[0][0].lane_id
                if not filter.simulation_data_filter["traffic"].enabled:
                    continue

                waypoint_paths = []
                if (
                    filter.actor_data_filter["waypoint_paths"].enabled
                    and vehicle_obs.waypoint_paths
                ):
                    waypoint_paths = vehicle_obs.waypoint_paths

                road_waypoints = []
                if (
                    filter.actor_data_filter["road_waypoints"].enabled
                    and vehicle_obs.road_waypoints
                ):
                    road_waypoints = [
                        path
                        for paths in vehicle_obs.road_waypoints.lanes.values()
                        for path in paths
                    ]

                # (points, hits, rays), just want points
                point_cloud = ([], [], [])
                if filter.actor_data_filter["point_cloud"].enabled:
                    point_cloud = (vehicle_obs.lidar_point_cloud or point_cloud)[0]

                # TODO: driven path should be read from vehicle_obs
                driven_path = []
                if filter.actor_data_filter["driven_path"].enabled:
                    driven_path = self._vehicle_index.vehicle_by_id(
                        v.actor_id
                    ).driven_path_sensor(
                        filter.actor_data_filter["driven_path"].max_count
                    )

                mission_route_geometry = None
                if self._agent_manager.is_ego(agent_id):
                    actor_type = envision_types.TrafficActorType.Agent
                    if filter.actor_data_filter["mission_route_geometry"].enabled:
                        mission_route_geometry = (
                            self._vehicle_index.sensor_state_for_vehicle_id(
                                v.actor_id
                            ).plan.route.geometry
                        )
                else:
                    actor_type = envision_types.TrafficActorType.SocialAgent

                traffic[v.actor_id] = envision_types.TrafficActorState(
                    name=self._agent_manager.agent_name(agent_id),
                    actor_type=actor_type,
                    vehicle_type=envision_types.VehicleType.Car,
                    position=tuple(v.pose.position),
                    heading=float(v.pose.heading),
                    speed=v.speed,
                    actor_id=envision_types.format_actor_id(
                        agent_id,
                        v.actor_id,
                        is_multi=is_boid_agent,
                    ),
                    events=vehicle_obs.events,
                    waypoint_paths=waypoint_paths + road_waypoints,
                    point_cloud=point_cloud,
                    driven_path=driven_path,
                    mission_route_geometry=mission_route_geometry,
                    lane_id=lane_ids.get(agent_id),
                )
            elif v.actor_id in self._vehicle_index.social_vehicle_ids():
                # this is a social vehicle
                if filter.simulation_data_filter["traffic"].enabled:
                    veh_type = vt_mapping.get(
                        v.vehicle_config_type
                        if v.vehicle_config_type
                        else v.vehicle_type,
                        envision_types.VehicleType.Car,
                    )
                    traffic[v.actor_id] = envision_types.TrafficActorState(
                        actor_id=v.actor_id,
                        actor_type=envision_types.TrafficActorType.SocialVehicle,
                        vehicle_type=veh_type,
                        position=tuple(v.pose.position),
                        heading=float(v.pose.heading),
                        speed=v.speed,
                    )

        bubble_geometry = []
        if filter.simulation_data_filter["bubble_geometry"].enabled:
            bubble_geometry = [
                list(bubble.geometry.exterior.coords)
                for bubble in self._bubble_manager.bubbles
            ]

        scenario_folder_path = self.scenario._root
        scenario_name = os.path.split((scenario_folder_path).rstrip("/"))[1]
        assert (
            scenario_name != ""
        ), f"Scenario name was not properly extracted from the scenario folder path: {scenario_folder_path}"

        state = envision_types.State(
            traffic=traffic,
            scenario_id=self.scenario.scenario_hash,
            scenario_name=scenario_name,
            bubbles=bubble_geometry,
            scores=scores,
            ego_agent_ids=list(self._agent_manager.ego_agent_ids),
            frame_time=self._rounder(self._elapsed_sim_time + self._total_sim_time),
        )
        self._envision.send(state)

    def _try_emit_visdom_obs(self, obs):
        if not self._visdom:
            return
        self._visdom.send(obs)<|MERGE_RESOLUTION|>--- conflicted
+++ resolved
@@ -639,11 +639,7 @@
                 provider.add_actor(state, cur_route)
                 return
         self._log.warning(
-<<<<<<< HEAD
-            f"could not find a provider to assume control of vehicle {state.actor_id} with role={state.role} after being relinquished.  removing it."
-=======
             f"could not find a provider to assume control of vehicle {state.vehicle_id} with role={state.role.name} after being relinquished.  removing it."
->>>>>>> ab7fa853
         )
         self._teardown_vehicles({state.actor_id})
 
