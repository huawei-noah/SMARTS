# Copyright (C) 2020. Huawei Technologies Co., Ltd. All rights reserved.
#
# Permission is hereby granted, free of charge, to any person obtaining a copy
# of this software and associated documentation files (the "Software"), to deal
# in the Software without restriction, including without limitation the rights
# to use, copy, modify, merge, publish, distribute, sublicense, and/or sell
# copies of the Software, and to permit persons to whom the Software is
# furnished to do so, subject to the following conditions:
#
# The above copyright notice and this permission notice shall be included in
# all copies or substantial portions of the Software.
#
# THE SOFTWARE IS PROVIDED "AS IS", WITHOUT WARRANTY OF ANY KIND, EXPRESS OR
# IMPLIED, INCLUDING BUT NOT LIMITED TO THE WARRANTIES OF MERCHANTABILITY,
# FITNESS FOR A PARTICULAR PURPOSE AND NON-INFRINGEMENT. IN NO EVENT SHALL THE
# AUTHORS OR COPYRIGHT HOLDERS BE LIABLE FOR ANY CLAIM, DAMAGES OR OTHER
# LIABILITY, WHETHER IN AN ACTION OF CONTRACT, TORT OR OTHERWISE, ARISING FROM,
# OUT OF OR IN CONNECTION WITH THE SOFTWARE OR THE USE OR OTHER DEALINGS IN
# THE SOFTWARE.
import importlib.resources as pkg_resources
import logging
import os
import warnings
from typing import Any, Dict, Iterable, List, Optional, Sequence, Set, Tuple

import numpy as np
from scipy.spatial.distance import cdist

from envision import types as envision_types
from envision.client import Client as EnvisionClient
from smarts import VERSION
from smarts.core.chassis import BoxChassis
from smarts.core.plan import Plan
from smarts.core.utils.logging import timeit

from . import models
from .actor import ActorRole, ActorState
from .agent_interface import AgentInterface
from .agent_manager import AgentManager
from .agents_provider import (
    AgentPhysicsProvider,
    AgentsProvider,
    DirectControlProvider,
    MotionPlannerProvider,
    TrajectoryInterpolationProvider,
)
from .bubble_manager import BubbleManager
from .controllers import ActionSpaceType
from .coordinates import BoundingBox, Point
from .external_provider import ExternalProvider
from .provider import Provider, ProviderManager, ProviderRecoveryFlags, ProviderState
from .road_map import RoadMap
from .scenario import Mission, Scenario
from .sensors import Collision, Observation
from .signal_provider import SignalProvider
from .signals import SignalLightState, SignalState
from .sumo_traffic_simulation import SumoTrafficSimulation
from .traffic_history_provider import TrafficHistoryProvider
from .traffic_provider import TrafficProvider
from .trap_manager import TrapManager
from .utils import pybullet
from .utils.id import Id
from .utils.math import rounder_for_dt
from .utils.pybullet import bullet_client as bc
from .utils.visdom_client import VisdomClient
from .vehicle import Vehicle, VehicleState
from .vehicle_index import VehicleIndex

logging.basicConfig(
    format="%(asctime)s.%(msecs)03d %(levelname)s: {%(module)s} %(message)s",
    datefmt="%Y-%m-%d,%H:%M:%S",
    level=logging.ERROR,
)

MAX_PYBULLET_FREQ = 240


class SMARTSNotSetupError(Exception):
    """Represents a case where SMARTS cannot operate because it is not set up yet."""

    pass


class SMARTSDestroyedError(Exception):
    """Represents a case where SMARTS cannot operate because it is destroyed."""

    pass


class SMARTS(ProviderManager):
    """The core SMARTS simulator. This is the direct interface to all parts of the simulation.
    Args:
        agent_interfaces: The interfaces providing SMARTS with the understanding of what features each agent needs.
        traffic_sims: An optional list of traffic simulators for providing non-agent traffic.
        envision: An envision client for connecting to an envision visualization server.
        visdom: A visdom client for connecting to a visdom visualization server.
        fixed_timestep_sec: The fixed timestep that will be default if time is not otherwise specified at step.
        reset_agents_only: When specified the simulation will continue use of the current scenario.
        zoo_addrs: The (ip:port) values of remote agent workers for externally hosted agents.
        external_provider: Creates a special provider `SMARTS.external_provider` that allows for inserting state.
        config: The simulation configuration file for unexposed configuration.
    """

    def __init__(
        self,
        agent_interfaces: Dict[str, AgentInterface],
        # traffic_sim is deprecated:  use traffic_sims instead
        traffic_sim: Optional[TrafficProvider] = None,
        traffic_sims: Optional[List[TrafficProvider]] = None,
        envision: Optional[EnvisionClient] = None,
        visdom: Optional[VisdomClient] = None,
        fixed_timestep_sec: Optional[float] = 0.1,
        reset_agents_only: bool = False,
        zoo_addrs: Optional[Tuple[str, int]] = None,
        external_provider: bool = False,
    ):
        self._log = logging.getLogger(self.__class__.__name__)
        self._sim_id = Id.new("smarts")
        self._is_setup = False
        self._is_destroyed = False
        self._scenario: Optional[Scenario] = None
        self._renderer = None
        self._envision: Optional[EnvisionClient] = envision
        self._visdom: Optional[VisdomClient] = visdom
        self._external_provider: ExternalProvider = None
        self._resetting = False
        self._reset_required = False

        assert fixed_timestep_sec is None or fixed_timestep_sec > 0
        self.fixed_timestep_sec: Optional[float] = fixed_timestep_sec
        self._last_dt = fixed_timestep_sec

        self._elapsed_sim_time = 0.0
        self._total_sim_time = 0.0
        self._step_count = 0

        self._signal_provider = SignalProvider()

        self._agent_physics_provider = AgentPhysicsProvider(self)
        self._direct_control_provider = DirectControlProvider(self)
        self._motion_planner_provider = MotionPlannerProvider(self)
        self._traffic_history_provider = TrafficHistoryProvider()
        self._trajectory_interpolation_provider = TrajectoryInterpolationProvider(self)

        self._traffic_sims = traffic_sims or []
        self._traffic_sims.append(self._traffic_history_provider)
        if traffic_sim:
            warnings.warn(
                "SMARTS traffic_sim property has been deprecated in favor of traffic_sims.  Please update your code.",
                category=DeprecationWarning,
            )
            self._traffic_sims += [traffic_sim]
        # we didn't create these; but we assume management of them...
        for ts in self._traffic_sims:
            ts.set_manager(self)

        self._providers: List[Provider] = []
        self.add_provider(self._agent_physics_provider)
        self.add_provider(self._direct_control_provider)
        self.add_provider(self._motion_planner_provider)
        self.add_provider(self._trajectory_interpolation_provider)
        for traffic_sim in self._traffic_sims:
            recovery_flags = (
                ProviderRecoveryFlags.EPISODE_REQUIRED
                | ProviderRecoveryFlags.ATTEMPT_RECOVERY
                | ProviderRecoveryFlags.RELINQUISH_ACTORS
            )
            self._insert_provider(len(self._providers), traffic_sim, recovery_flags)
        if external_provider:
            self._external_provider = ExternalProvider(self)
            self._insert_provider(0, self._external_provider)
        self.add_provider(self._signal_provider)

        # We buffer provider state between steps to compensate for TRACI's timestep delay
        self._last_provider_state = None
        self._reset_agents_only = reset_agents_only  # a.k.a "teleportation"

        # For macOS GUI. See our `BulletClient` docstring for details.
        # from .utils.bullet import BulletClient
        # self._bullet_client = BulletClient(pybullet.GUI)
        self._bullet_client = bc.BulletClient(
            pybullet.DIRECT  # pylint: disable=no-member
        )

        # Set up indices
        self._vehicle_index = VehicleIndex()
        self._agent_manager = AgentManager(self, agent_interfaces, zoo_addrs)

        # TODO: Should not be stored in SMARTS
        self._vehicle_collisions: Dict[str, List[Collision]] = dict()
        self._vehicle_states = []

        self._bubble_manager = None
        self._trap_manager: Optional[TrapManager] = None

        self._ground_bullet_id = None
        self._map_bb = None

    def step(
        self,
        agent_actions: Dict[str, Any],
        time_delta_since_last_step: Optional[float] = None,
    ) -> Tuple[
        Dict[str, Observation],
        Dict[str, float],
        Dict[str, bool],
        Dict[str, Dict[str, float]],
    ]:
        """Progress the simulation by a fixed or specified time.

        :param agent_actions: Actions that the agents want to perform on their actors.
        :param time_delta_since_last_step: Overrides the simulation step length. 
            Progress simulation time by the given amount.
            Note the time_delta_since_last_step param is in (nominal) seconds.
        :return: observations, rewards, dones, infos
        """
        if not self._is_setup:
            raise SMARTSNotSetupError("Must call reset() or setup() before stepping.")
        self._check_valid()
        assert not (
            self._fixed_timestep_sec and time_delta_since_last_step
        ), "cannot switch from fixed- to variable-time steps mid-simulation"

        try:
            with timeit("Last SMARTS Simulation Step", self._log.info):
                return self._step(agent_actions, time_delta_since_last_step)
        except (KeyboardInterrupt, SystemExit):
            # ensure we clean-up if the user exits the simulation
            self._log.info("Simulation was interrupted by the user.")
            self.destroy()
            raise  # re-raise the KeyboardInterrupt
        except Exception as e:
            self._log.error(
                "Simulation crashed with exception. Attempting to cleanly shutdown."
            )
            self._log.exception(e)
            self.destroy()
            raise  # re-raise

    def _check_if_acting_on_active_agents(self, agent_actions):
        for agent_id in agent_actions.keys():
            if agent_id not in self._agent_manager.ego_agent_ids:
                self._log.warning(
                    f"Attempted to perform actions on non-existing agent, {agent_id} "
                )

    def _step(self, agent_actions, time_delta_since_last_step: Optional[float] = None):
        """Steps through the simulation while applying the given agent actions.
        Returns the observations, rewards, done, and infos signals.
        """

        # Due to a limitation of our traffic simulator(SUMO) interface(TRACI), we can
        # only observe traffic state of the previous simulation step.
        #
        # To compensate for this, we:
        #
        # 0. Advance the simulation clock
        # 1. Fetch social agent actions
        # 2. Step all providers and harmonize state
        # 3. Step bubble manager
        # 4. Calculate observation and reward
        # 5. Send observations to social agents
        # 6. Clear done agents
        # 7. Perform visualization
        #
        # In this way, observations and reward are computed with data that is
        # consistently with one step of latency and the agent will observe consistent
        # data.

        # 0. Advance the simulation clock.
        # It's been this long since our last step.
        self._last_dt = time_delta_since_last_step or self._fixed_timestep_sec or 0.1
        self._elapsed_sim_time = self._rounder(self._elapsed_sim_time + self._last_dt)

        # 1. Fetch agent actions
        with timeit("Fetching agent actions", self._log.debug):
            all_agent_actions = self._agent_manager.fetch_agent_actions(agent_actions)

        # 2. Step all providers and harmonize state
        with timeit("Stepping all providers and harmonizing state", self._log.debug):
            provider_state = self._step_providers(all_agent_actions)
        self._last_provider_state = provider_state
        with timeit("Checking if all agents are active", self._log.debug):
            self._check_if_acting_on_active_agents(agent_actions)

        # 3. Step bubble manager and trap manager
        with timeit("Syncing vehicle index", self._log.debug):
            self._vehicle_index.sync()
        with timeit("Stepping through bubble manager", self._log.debug):
            self._bubble_manager.step(self)
        with timeit("Stepping through trap manager", self._log.debug):
            self._trap_manager.step(self)

        # 4. Calculate observation and reward
        # We pre-compute vehicle_states here because we *think* the users will
        # want these during their observation/reward computations.
        # This is a hack to give us some short term perf wins. Longer term we
        # need to expose better support for batched computations
        self._vehicle_states = [v.state for v in self._vehicle_index.vehicles]

        # Agents
        with timeit("Stepping through sensors", self._log.debug):
            self._agent_manager.step_sensors()

        if self._renderer:
            # runs through the render pipeline (for camera-based sensors)
            # MUST perform this after step_sensors() above, and before observe() below,
            # so that all updates are ready before rendering happens per
            with timeit("Running through the render pipeline", self._log.debug):
                self._renderer.render()

        with timeit("Calculating observations and rewards", self._log.debug):
            observations, rewards, scores, dones = self._agent_manager.observe()

        with timeit("Filtering response for ego", self._log.debug):
            response_for_ego = self._agent_manager.filter_response_for_ego(
                (observations, rewards, scores, dones)
            )

        # 5. Send observations to social agents
        with timeit("Sending observations to social agents", self._log.debug):
            self._agent_manager.send_observations_to_social_agents(observations)

        # 6. Clear done agents
        with timeit("Clearing done agents", self._log.debug):
            self._teardown_done_agents_and_vehicles(dones)

        # 7. Perform visualization
        with timeit("Trying to emit the envision state", self._log.debug):
            self._try_emit_envision_state(provider_state, observations, scores)
        with timeit("Trying to emit the visdom observations", self._log.debug):
            self._try_emit_visdom_obs(observations)

        observations, rewards, scores, dones = response_for_ego
        extras = dict(scores=scores)

        self._step_count += 1

        return observations, rewards, dones, extras

    def _teardown_done_agents_and_vehicles(self, dones):
        def done_vehicle_ids(dones):
            vehicle_ids = set()
            for agent_id, done in dones.items():
                if self._agent_manager.is_boid_agent(agent_id):
                    vehicle_ids.update(id_ for id_ in done if done[id_])
                elif done:
                    ids = self._vehicle_index.vehicle_ids_by_actor_id(agent_id)
                    # 0 if shadowing, 1 if active
                    assert len(ids) <= 1, f"{len(ids)} <= 1"
                    vehicle_ids.update(ids)

            return vehicle_ids

        def done_agent_ids(dones):
            agent_ids = set()
            for agent_id, done in dones.items():
                if self._agent_manager.is_boid_agent(agent_id):
                    if not self.agent_manager.is_boid_keep_alive_agent(
                        agent_id
                    ) and all(dones[agent_id].values()):
                        agent_ids.add(agent_id)
                elif done:
                    agent_ids.add(agent_id)

            return agent_ids

        # XXX: These can not be put inline because we do queries that must proceed
        #      the actual teardown.
        vehicles_to_teardown = done_vehicle_ids(dones)
        agents_to_teardown = done_agent_ids(dones)

        self._agent_manager.teardown_ego_agents(agents_to_teardown)
        self._agent_manager.teardown_social_agents(agents_to_teardown)
        self._teardown_vehicles(vehicles_to_teardown)

    def reset(
        self, scenario: Scenario, start_time: float = 0.0
    ) -> Dict[str, Observation]:
        """Reset the simulation, reinitialize with the specified scenario. Then progress the
         simulation up to the first time an agent returns an observation, or ``start_time`` if there
         are no agents in the simulation.
         
        :param scenario: The scenario to reset the simulation with.
        :type scenario: class: Scenario
        :param start_time:
                The initial amount of simulation time to skip. This has implications on all time
                dependent systems. NOTE: SMARTS simulates a step and then updates vehicle control.
                If you want a vehicle to enter at exactly ``0.3`` with a step of ``0.1`` it means the
                simulation should start at ``start_time==0.2``.
        :type start_time: float
        :return: Agent observations. This observation is as follows:
            - If no agents: the initial simulation observation at ``start_time``
            - If agents: the first step of the simulation with an agent observation
        """
        tries = 2
        first_exception = None
        for _ in range(tries):
            try:
                self._resetting = True
                return self._reset(scenario, start_time)
            except Exception as e:
                if not first_exception:
                    first_exception = e
            finally:
                self._resetting = False
        self._log.error(f"Failed to successfully reset after {tries} times.")
        raise first_exception

    def _reset(self, scenario: Scenario, start_time: float):
        self._check_valid()

        self._total_sim_time += self._elapsed_sim_time
        self._elapsed_sim_time = max(0, start_time)  # The past is not allowed
        self._step_count = 0

        if (
            scenario == self._scenario
            and self._reset_agents_only
            and not self._reset_required
        ):
            vehicle_ids_to_teardown = set()
            agent_ids = self._agent_manager.teardown_ego_agents()
            agent_ids |= self.agent_manager.teardown_social_agents()
            for agent_id in agent_ids:
                ids = self._vehicle_index.vehicle_ids_by_actor_id(agent_id)
                vehicle_ids_to_teardown |= set(ids)
            self._teardown_vehicles(set(vehicle_ids_to_teardown))
            self._reset_providers()
            assert self._trap_manager
            self._trap_manager.init_traps(scenario.road_map, scenario.missions, self)
            self._agent_manager.init_ego_agents()
            if self._renderer:
                self._sync_vehicles_to_renderer()
        else:
            self.teardown()
            self._reset_providers()
            self.setup(scenario)

        # Tell history provide to ignore vehicles if we have assigned mission to them
        self._traffic_history_provider.set_replaced_ids(
            m.vehicle_spec.veh_id
            for m in scenario.missions.values()
            if m and m.vehicle_spec
        )
        self._reset_required = False

        self._vehicle_states = [v.state for v in self._vehicle_index.vehicles]
        observations, _, _, _ = self._agent_manager.observe()
        observations_for_ego = self._agent_manager.reset_agents(observations)

        # Visualization
        self._try_emit_visdom_obs(observations)

        while len(self._agent_manager.ego_agent_ids) and len(observations_for_ego) < 1:
            observations_for_ego, _, _, _ = self.step({})

        return observations_for_ego

    def setup(self, scenario: Scenario):
        """Setup the next scenario."""
        self._check_valid()
        self._scenario = scenario

        if self._renderer:
            self._renderer.setup(scenario)
        self._setup_bullet_client(self._bullet_client)
        provider_state = self._setup_providers(self._scenario)
        self._vehicle_index.load_controller_params(
            scenario.controller_parameters_filepath
        )

        self._agent_manager.setup_agents()
        self._bubble_manager = BubbleManager(scenario.bubbles, scenario.road_map)
        self._trap_manager = TrapManager()
        self._trap_manager.init_traps(scenario.road_map, scenario.missions, self)

        self._harmonize_providers(provider_state)
        self._last_provider_state = provider_state

        self._is_setup = True

    def add_provider(
        self,
        provider: Provider,
        recovery_flags: ProviderRecoveryFlags = ProviderRecoveryFlags.EXPERIMENT_REQUIRED,
    ):
        """Add a provider to the simulation. A provider is a co-simulator conformed to a common
        interface.
        """
        self._check_valid()
        assert isinstance(provider, Provider)
        self._insert_provider(len(self._providers), provider, recovery_flags)

    def _insert_provider(
        self,
        index: int,
        provider: Provider,
        recovery_flags: ProviderRecoveryFlags = ProviderRecoveryFlags.EXPERIMENT_REQUIRED,
    ):
        assert isinstance(provider, Provider)
        provider.recovery_flags = recovery_flags
        self._providers.insert(index, provider)

    def switch_ego_agents(self, agent_interfaces: Dict[str, AgentInterface]):
        """Change the ego agents in the simulation. Effective on the next reset."""
        self._check_valid()
        self._agent_manager.switch_initial_agents(agent_interfaces)
        self._is_setup = False

    def add_agent_with_mission(
        self, agent_id: str, agent_interface: AgentInterface, mission: Mission
    ):
        """Add an agent to the simulation. The simulation will attempt to provide a vehicle for
        the agent.
        """
        self._check_valid()
        # TODO:  check that agent_id isn't already used...
        if self._trap_manager.add_trap_for_agent(
            agent_id, mission, self.road_map, self.elapsed_sim_time
        ):
            self._agent_manager.add_ego_agent(agent_id, agent_interface)
        else:
            self._log.warning(
                f"Unable to add entry trap for new agent '{agent_id}' with mission."
            )

    def add_agent_and_switch_control(
        self,
        vehicle_id: str,
        agent_id: str,
        agent_interface: AgentInterface,
        mission: Mission,
    ) -> Vehicle:
        """Add the new specified ego agent and then take over control of the specified vehicle."""
        self._check_valid()
        self.agent_manager.add_ego_agent(agent_id, agent_interface, for_trap=False)
        vehicle = self.switch_control_to_agent(
            vehicle_id, agent_id, mission, recreate=False, is_hijacked=True
        )
        self.create_vehicle_in_providers(vehicle, agent_id, True)

        return vehicle

    def switch_control_to_agent(
        self,
        vehicle_id: str,
        agent_id: str,
        mission: Mission,
        recreate: bool,
        is_hijacked: bool,
    ) -> Vehicle:
        """Give control of the specified vehicle to the given agent.

        It is not possible to take over a vehicle already controlled by another agent.
        """
        self._check_valid()

        assert not self.vehicle_index.vehicle_is_hijacked(
            vehicle_id
        ), f"Vehicle has already been hijacked: {vehicle_id}"
        assert (
            not vehicle_id in self.vehicle_index.agent_vehicle_ids()
        ), f"Can't hijack vehicle that is already controlled by an agent: {vehicle_id}"

        # Switch control to agent
        plan = Plan(self.road_map, mission)
        interface = self.agent_manager.agent_interface_for_agent_id(agent_id)
        self.vehicle_index.start_agent_observation(
            self, vehicle_id, agent_id, interface, plan
        )
        vehicle = self.vehicle_index.switch_control_to_agent(
            self,
            vehicle_id,
            agent_id,
            boid=False,
            recreate=recreate,
            hijacking=is_hijacked,
            agent_interface=interface,
        )

        return vehicle

    def _provider_for_actor(self, actor_id: str) -> Optional[Provider]:
        for provider in self.providers:
            if provider.manages_actor(actor_id):
                return provider
        return None

    def _stop_managing_with_providers(self, actor_id: str):
        provider = self._provider_for_actor(actor_id)
        if provider:
            provider.stop_managing(actor_id)

    def _remove_vehicle_from_providers(self, vehicle_id: str):
        for provider in self.providers:
            provider.remove_actor(vehicle_id)

    def create_vehicle_in_providers(
        self,
        vehicle: Vehicle,
        agent_id: str,
        is_ego: bool = False,
    ):
        """Notify providers of the existence of an agent-controlled vehicle,
        one of which should assume management of it."""
        self._check_valid()
        self._stop_managing_with_providers(vehicle.id)
        role = ActorRole.EgoAgent if is_ego else ActorRole.SocialAgent
        interface = self.agent_manager.agent_interface_for_agent_id(agent_id)
        prev_provider = self._provider_for_actor(vehicle.id)
        for provider in self.providers:
            if interface.action_space in provider.action_spaces:
                state = VehicleState(
                    actor_id=vehicle.id,
                    source=provider.source_str,
                    role=role,
                    vehicle_config_type="passenger",
                    pose=vehicle.pose,
                    dimensions=vehicle.chassis.dimensions,
                    speed=vehicle.speed,
                )
                if provider.can_accept_actor(state):
                    # just use the first provider we find that accepts it
                    # (note that the vehicle will already have a mission plan
                    # registered for it in its sensor state in the vehicle_index.)
                    provider.add_actor(state, prev_provider)
                    return
        # there should always be an AgentsProvider present, so we just assert here
        assert (
            False
        ), f"could not find a provider to accept vehicle {vehicle.id} for agent {agent_id} with role={role.name}"

    def vehicle_exited_bubble(self, vehicle_id: str, teardown_agent: bool):
        """Bubbles call this when a vehicle is exiting the bubble.
        Will try to find a new provider for the vehicle if necessary."""
        agent_id = None
        # FIXME: This only gets the first shadow agent and this shadow agent is not specific to a bubble!!!!!!
        shadow_agent_id = self._vehicle_index.shadow_actor_id_from_vehicle_id(
            vehicle_id
        )
        if self._vehicle_index.vehicle_is_hijacked(vehicle_id):
            agent_id = self._vehicle_index.actor_id_from_vehicle_id(vehicle_id)
            self._log.debug(
                "agent=%s relinquishing vehicle=%s (shadow_agent=%s)",
                agent_id,
                vehicle_id,
                shadow_agent_id,
            )
            state, route = self._vehicle_index.relinquish_agent_control(
                self, vehicle_id
            )
            new_prov = self._agent_relinquishing_actor(agent_id, state, teardown_agent)
            if (
                route is not None
                and route.road_length > 0
                and isinstance(new_prov, TrafficProvider)
            ):
                new_prov.update_route_for_vehicle(vehicle_id, route)
        if shadow_agent_id:
            self._log.debug(
                "shadow_agent=%s will stop shadowing vehicle=%s",
                shadow_agent_id,
                vehicle_id,
            )
            if teardown_agent:
                self.teardown_social_agents([shadow_agent_id])
        if self._vehicle_index.shadow_actor_id_from_vehicle_id(vehicle_id) is None:
            self._agent_manager.detach_sensors_from_vehicle(vehicle_id)

        if teardown_agent:
            if self._log.isEnabledFor(logging.ERROR):
                active_agents = self._agent_manager.active_agents
                assert (
                    shadow_agent_id not in active_agents
                ), f"Agent ids {shadow_agent_id}, {active_agents}"
                assert (
                    agent_id not in active_agents
                ), f"Agent id `{agent_id}` not in {active_agents}`"

    def _agent_relinquishing_actor(
        self,
        agent_id: str,
        state: ActorState,
        teardown_agent: bool,
    ) -> Optional[Provider]:
        """Find a new provider for an actor previously managed by an agent.
        Returns the new provider or None if a suitable one could not be found."""
        provider = self._provider_for_actor(state.actor_id)
        new_prov = self.provider_relinquishing_actor(provider, state)
        if teardown_agent:
            self.teardown_social_agents([agent_id])
        return new_prov

    def provider_relinquishing_actor(
        self, provider: Provider, state: ActorState
    ) -> Optional[Provider]:
        """Find a new provider for an actor.  Returns the new provider
        or None if a suitable one could not be found."""
        self._stop_managing_with_providers(state.actor_id)

        # now try to find one who will take it...
        if isinstance(state, VehicleState):
            state.role = ActorRole.Social  # XXX ASSUMPTION: might use Unknown instead?
        for new_provider in self.providers:
            if new_provider == provider:
                continue
            if new_provider.can_accept_actor(state):
                # Here we just use the first provider we find that accepts it.
                # If we want to give preference to, say, Sumo over SMARTS traffic,
                # then we should ensure that Sumo comes first in the traffic_sims
                # list we pass to SMARTS __init__().
                new_provider.add_actor(state, provider)
                return new_provider
        self._log.warning(
            f"could not find a provider to assume control of vehicle {state.actor_id} with role={state.role.name} after being relinquished.  removing it."
        )
        self.provider_removing_actor(provider, state)
        return None

    def provider_removing_actor(self, provider: Provider, actor_state: ActorState):
        # Note: for vehicles, pybullet_provider_sync() will also call teardown
        # when it notices a social vehicle has exited the simulation.
        if isinstance(actor_state, VehicleState):
            self._teardown_vehicles([actor_state.actor_id])

    def _setup_bullet_client(self, client: bc.BulletClient):
        client.resetSimulation()
        client.configureDebugVisualizer(
            pybullet.COV_ENABLE_GUI, 0  # pylint: disable=no-member
        )

        # PyBullet defaults the timestep to 240Hz. Several parameters are tuned with
        # this value in mind. For example the number of solver iterations and the error
        # reduction parameters (erp) for contact, friction and non-contact joints.
        # Attempting to get around this we set the number of substeps so that
        # timestep * substeps = 240Hz. Bullet (C++) does something to this effect as
        # well (https://git.io/Jvf0M), but PyBullet does not expose it.
        # But if our timestep is variable (due to being externally driven)
        # then we will step pybullet multiple times ourselves as necessary
        # to account for the time delta on each SMARTS step.
        self._pybullet_period = (
            self._fixed_timestep_sec
            if self._fixed_timestep_sec
            else 1 / MAX_PYBULLET_FREQ
        )
        client.setPhysicsEngineParameter(
            fixedTimeStep=self._pybullet_period,
            numSubSteps=int(self._pybullet_period * MAX_PYBULLET_FREQ),
            numSolverIterations=10,
            solverResidualThreshold=0.001,
            # warmStartingFactor=0.99
        )

        client.setGravity(0, 0, -9.8)
        self._map_bb = None
        self._setup_pybullet_ground_plane(client)

    def _setup_pybullet_ground_plane(self, client: bc.BulletClient):
        plane_path = self._scenario.plane_filepath
        if not os.path.exists(plane_path):
            with pkg_resources.path(models, "plane.urdf") as path:
                plane_path = str(path.absolute())

        if not self._map_bb:
            self._map_bb = self.road_map.bounding_box

        if self._map_bb:
            # 1e6 is the default value for plane length and width in smarts/models/plane.urdf.
            DEFAULT_PLANE_DIM = 1e6
            ground_plane_scale = (
                2.2 * max(self._map_bb.length, self._map_bb.width) / DEFAULT_PLANE_DIM
            )
            ground_plane_center = self._map_bb.center
        else:
            # first step on undefined map, just use a big scale (1e6).
            # it should get updated as soon as vehicles are added...
            ground_plane_scale = 1.0
            ground_plane_center = (0, 0, 0)

        if self._ground_bullet_id is not None:
            client.removeBody(self._ground_bullet_id)
            self._ground_bullet_id = None

        self._ground_bullet_id = client.loadURDF(
            plane_path,
            useFixedBase=True,
            basePosition=ground_plane_center,
            globalScaling=ground_plane_scale,
        )

    def teardown(self):
        """Clean up episode resources."""
        if self._agent_manager is not None:
            self._agent_manager.teardown()
        if self._vehicle_index is not None:
            self._vehicle_index.teardown()

        if self._bullet_client is not None:
            self._bullet_client.resetSimulation()
        if self._renderer is not None:
            self._renderer.teardown()
        self._teardown_providers()

        if self._bubble_manager is not None:
            self._bubble_manager.teardown()
            self._bubble_manager = None
        if self._trap_manager is not None:
            self._trap_manager.teardown()
            self._trap_manager = None

        self._ground_bullet_id = None
        self._is_setup = False

    def destroy(self):
        """Destroy the simulation. Cleans up all remaining simulation resources."""
        if self._is_destroyed:
            return
        self.teardown()

        if self._envision:
            self._envision.teardown()

        if self._visdom:
            self._visdom.teardown()

        if self._agent_manager is not None:
            self._agent_manager.destroy()
            self._agent_manager = None
        if self._vehicle_index is not None:
            self._vehicle_index = None
        for traffic_sim in self._traffic_sims:
            traffic_sim.destroy()
        self._traffic_sims = []
        if self._renderer is not None:
            self._renderer.destroy()
            self._renderer = None
        if self._bullet_client is not None:
            self._bullet_client.disconnect()
            self._bullet_client = None
        self._is_destroyed = True

    def _check_valid(self):
        if self._is_destroyed:
            raise SMARTSDestroyedError(
                "The current SMARTS instance has already been destroyed."
            )

    def __del__(self):
        try:
            self.destroy()
        except (TypeError, AttributeError) as e:
            # This is a print statement because the logging module may be deleted at program exit.
            raise SMARTSDestroyedError(
                "ERROR: A SMARTS instance may have been deleted by gc before a call to destroy."
                " Please explicitly call `del obj` or `SMARTS.destroy()` to make this error"
                " go away.",
                e,
            )

    def _teardown_vehicles(self, vehicle_ids):
        self._vehicle_index.teardown_vehicles_by_vehicle_ids(vehicle_ids)
        self._clear_collisions(vehicle_ids)
        for v_id in vehicle_ids:
            self._remove_vehicle_from_providers(v_id)

    def attach_sensors_to_vehicles(self, agent_interface, vehicle_ids):
        """Set the specified vehicles with the sensors needed to satisfy the specified agent
        interface.
        """
        self._check_valid()
        self._agent_manager.attach_sensors_to_vehicles(agent_interface, vehicle_ids)

    def observe_from(
        self, vehicle_ids: Sequence[str]
    ) -> Tuple[
        Dict[str, Observation], Dict[str, float], Dict[str, float], Dict[str, bool]
    ]:
        """Generate observations from the specified vehicles."""
        self._check_valid()
        return self._agent_manager.observe_from(
            vehicle_ids, self._traffic_history_provider.done_this_step
        )

    @property
    def renderer(self):
        """The renderer singleton. On call, the sim will attempt to create it if it does not exist."""
        if not self._renderer:
            from .utils.custom_exceptions import RendererException

            try:
                from .renderer import Renderer

                self._renderer = Renderer(self._sim_id)
            except ImportError as e:
                raise RendererException.required_to("use camera observations")
            except Exception as e:
                self._renderer = None
                raise RendererException("Unable to create renderer.")
            if not self._renderer.is_setup:
                if self._scenario:
                    self._renderer.setup(self._scenario)
                    self._vehicle_index.begin_rendering_vehicles(self._renderer)
        return self._renderer

    @property
    def is_rendering(self) -> bool:
        """If the simulation has image rendering active."""
        return self._renderer is not None

    @property
    def road_stiffness(self) -> Any:
        """The stiffness of the road."""
        return self._bullet_client.getDynamicsInfo(self._ground_bullet_id, -1)[9]

    @property
    def dynamic_action_spaces(self) -> Set[ActionSpaceType]:
        """The set of vehicle action spaces that use dynamics (physics)."""
        return self._agent_physics_provider.action_spaces

    @property
    def traffic_sim(self) -> Optional[TrafficProvider]:
        """The underlying traffic simulation."""
        warnings.warn(
            "SMARTS traffic_sim property has been deprecated in favor of traffic_sims.  Please update your code.",
            category=DeprecationWarning,
        )
        assert len(self._traffic_sims) <= 1
        return self._traffic_sims[0] if len(self._traffic_sims) == 1 else None

    @property
    def traffic_sims(self) -> List[TrafficProvider]:
        """The underlying traffic simulations."""
        return self._traffic_sims

    @property
    def traffic_history_provider(self) -> TrafficHistoryProvider:
        """The source of any traffic history data."""
        return self._traffic_history_provider

    @property
    def road_map(self) -> RoadMap:
        """The road map api which allows lookup of road features."""
        return self.scenario.road_map

    @property
    def external_provider(self) -> ExternalProvider:
        """The external provider that can be used to inject vehicle states directly."""
        return self._external_provider

    @property
    def bc(self):
        """The bullet physics client instance."""
        return self._bullet_client

    @property
    def envision(self) -> Optional[EnvisionClient]:
        """The envision instance"""
        return self._envision

    @property
    def step_count(self) -> int:
        """The number of steps since the last reset."""
        return self._step_count

    @property
    def elapsed_sim_time(self) -> float:
        """Elapsed time since simulation start."""
        return self._elapsed_sim_time

    @property
    def version(self) -> str:
        """SMARTS version."""
        return VERSION

    def teardown_social_agents(self, agent_ids: Iterable[str]):
        """
        Teardown agents in the given sequence
        Params:
            agent_ids: Sequence of agent ids
        """
        agents_to_teardown = {
            id_
            for id_ in agent_ids
            if not self.agent_manager.is_boid_keep_alive_agent(id_)
        }
        self.agent_manager.teardown_social_agents(filter_ids=agents_to_teardown)

    def teardown_social_agents_without_actors(self, agent_ids: Iterable[str]):
        """
        Teardown agents in the given list that have no actors registered as
<<<<<<< HEAD
        controlled-by or shadowed-by
        
        :param agent_ids: Sequence of agent ids
=======
        controlled-by or shadowed-by (for each given agent.)
        Params:
            agent_ids: Sequence of agent ids
>>>>>>> a51124c4
        """
        self._check_valid()
        original_agents = set(agent_ids)
        agents_to_teardown = {
            agent_id
            for agent_id in original_agents
            # Only clean-up when there is no actor association left
            if len(
                self._vehicle_index.vehicles_by_actor_id(
                    agent_id, include_shadowers=True
                )
            )
            == 0
        }
        if self._log.isEnabledFor(logging.WARNING):
            skipped_agents = original_agents - agents_to_teardown
            if len(skipped_agents) > 0:
                self._log.warning(
                    "Some agents were skipped because they still had vehicles: %s",
                    skipped_agents,
                )

        self.teardown_social_agents(agent_ids=agents_to_teardown)

    def _teardown_vehicles_and_agents(self, vehicle_ids):
        shadow_and_controlling_agents = set()
        for vehicle_id in vehicle_ids:
            agent_id = self._vehicle_index.actor_id_from_vehicle_id(vehicle_id)
            if agent_id:
                shadow_and_controlling_agents.add(agent_id)

            shadow_agent_id = self._vehicle_index.shadow_actor_id_from_vehicle_id(
                vehicle_id
            )
            if shadow_agent_id:
                shadow_and_controlling_agents.add(shadow_agent_id)

        self._vehicle_index.teardown_vehicles_by_vehicle_ids(vehicle_ids)
        self.teardown_social_agents_without_actors(shadow_and_controlling_agents)
        # XXX: don't remove vehicle from its (traffic) Provider here, as it may be being teleported
        # (and needs to remain registered in Traci during this step).

    def _pybullet_provider_sync(self, provider_state: ProviderState):
        current_actor_ids = {v.actor_id for v in provider_state.actors}
        previous_sv_ids = self._vehicle_index.social_vehicle_ids()
        exited_actors = previous_sv_ids - current_actor_ids
        self._teardown_vehicles_and_agents(exited_actors)

        # Update our pybullet world given this provider state
        dt = provider_state.dt or self._last_dt
        for vehicle in provider_state.actors:
            if not isinstance(vehicle, VehicleState):
                continue
            vehicle_id = vehicle.actor_id
            # Either this is an agent vehicle (ego or social), or it is a social vehicle (traffic).
            # If it's controlled by an agent, then its state will have been updated
            # via perform_agent_actions() already (through an appropriate controller).
            # So here, we just deal with social (traffic) vehicles...
            if vehicle_id not in self._vehicle_index.agent_vehicle_ids():
                if vehicle_id in self._vehicle_index.social_vehicle_ids():
                    social_vehicle = self._vehicle_index.vehicle_by_id(vehicle_id)
                else:
                    # It is a new social vehicle we have not seen yet.
                    # Create it's avatar.
                    social_vehicle = self._vehicle_index.build_social_vehicle(
                        sim=self,
                        vehicle_state=vehicle,
                        actor_id=vehicle_id,
                        vehicle_id=vehicle_id,
                        vehicle_config_type=vehicle.vehicle_config_type,
                    )

                if not vehicle.updated:
                    # Note: update_state() happens *after* pybullet has been stepped.
                    social_vehicle.update_state(vehicle, dt=dt)

    def _step_pybullet(self):
        self._bullet_client.stepSimulation()
        pybullet_substeps = max(1, round(self._last_dt / self._pybullet_period)) - 1
        for _ in range(pybullet_substeps):
            for vehicle in self._vehicle_index.vehicles:
                vehicle.chassis.reapply_last_control()
            self._bullet_client.stepSimulation()
        for vehicle in self._vehicle_index.vehicles:
            vehicle.step(self._elapsed_sim_time)

    @property
    def vehicle_index(self):
        """The vehicle index for direct vehicle manipulation."""
        return self._vehicle_index

    @property
    def agent_manager(self) -> AgentManager:
        """The agent manager for direct agent manipulation."""
        return self._agent_manager

    @property
    def providers(self) -> List[Provider]:
        """The current providers controlling actors within the simulation."""
        return self._providers

    def get_provider_by_type(self, requested_type) -> Optional[Provider]:
        """Get The first provider that matches the requested type."""
        self._check_valid()
        for provider in self._providers:
            if isinstance(provider, requested_type):
                return provider
        return None

    def _setup_providers(self, scenario) -> ProviderState:
        provider_state = ProviderState()
        for provider in self.providers:
            try:
                new_provider_state = provider.setup(scenario)
            except Exception as provider_error:
                new_provider_state = self._handle_provider(provider, provider_error)
            provider_state.merge(new_provider_state)
        return provider_state

    def _teardown_providers(self):
        for provider in self.providers:
            provider.teardown()
        self._last_provider_state = None

    def _harmonize_providers(self, provider_state: ProviderState):
        for provider in self.providers:
            try:
                provider.sync(provider_state)
            except Exception as provider_error:
                self._handle_provider(provider, provider_error)
        self._pybullet_provider_sync(provider_state)
        if self._renderer:
            self._sync_vehicles_to_renderer()

    def _reset_providers(self):
        for provider in self.providers:
            try:
                provider.reset()
            except Exception as provider_error:
                self._handle_provider(provider, provider_error)

    def _handle_provider(
        self, provider: Provider, provider_error
    ) -> Optional[ProviderState]:
        provider_problem = bool(provider_error or not provider.connected)
        if not provider_problem:
            return None

        recovery_flags = provider.recovery_flags
        recovered = False
        provider_state = None
        if recovery_flags & ProviderRecoveryFlags.ATTEMPT_RECOVERY:
            provider_state, recovered = provider.recover(
                self._scenario, self.elapsed_sim_time, provider_error
            )

        provider_state = provider_state or ProviderState()
        if recovered:
            return provider_state

        if recovery_flags & ProviderRecoveryFlags.RELINQUISH_ACTORS:
            # see if any other provider can take control of its actors...
            self._log.warning(
                "attempting to transfer actors from {provider.source_str} to other providers..."
            )
            for actor in provider_state.actors:
                self.provider_relinquishing_actor(provider, actor)

        if recovery_flags & ProviderRecoveryFlags.EPISODE_REQUIRED:
            self._reset_required = True
            if self._resetting:
                self._log.error(
                    f"`Provider {provider.source_str} has crashed during reset`"
                )
                raise provider_error
            return provider_state
        elif recovery_flags & ProviderRecoveryFlags.EXPERIMENT_REQUIRED:
            raise provider_error

        # default to re-raise error
        raise provider_error

    def _provider_actions(
        self, provider: Provider, actions: Dict[str, Any]
    ) -> Tuple[Dict[str, Any], Dict[str, Any]]:
        agent_actions = dict()
        vehicle_actions = dict()
        for agent_id, action in actions.items():
            # TAI:  reconsider include_shadowers = True
            vehicles = self._vehicle_index.vehicles_by_actor_id(
                agent_id, include_shadowers=True
            )
            if not vehicles:
                continue

            interface = self._agent_manager.agent_interface_for_agent_id(agent_id)
            assert interface, f"agent {agent_id} has no interface"
            if interface.action_space not in provider.action_spaces:
                continue
            assert isinstance(provider, AgentsProvider)

            agent_actions[agent_id] = action

            if self._agent_manager.is_boid_agent(agent_id):
                vehicle_ids = [v.id for v in vehicles]
                for vehicle_id, vehicle_action in action.items():
                    assert vehicle_id in vehicle_ids
                    vehicle_actions[vehicle_id] = vehicle_action
            else:
                assert len(vehicles) == 1
                vehicle_actions[vehicles[0].id] = action

        return agent_actions, vehicle_actions

    def _step_providers(self, actions) -> ProviderState:
        provider_vehicle_actions = dict()
        for provider in self.providers:
            agent_actions, vehicle_actions = self._provider_actions(provider, actions)
            provider_vehicle_actions[provider] = vehicle_actions
            if isinstance(provider, AgentsProvider):
                provider.perform_agent_actions(agent_actions)

        self._check_ground_plane()
        self._step_pybullet()
        self._process_collisions()

        accumulated_provider_state = ProviderState()

        agent_vehicle_ids = self._vehicle_index.agent_vehicle_ids()
        for provider in self.providers:
            try:
                provider_state = provider.step(
                    provider_vehicle_actions[provider],
                    self._last_dt,
                    self._elapsed_sim_time,
                )
            except Exception as provider_error:
                provider_state = self._handle_provider(provider, provider_error)
                raise

            # by this point, "stop_managing()" should have been called for the hijacked vehicle on all TrafficProviders
            assert not isinstance(
                provider, TrafficProvider
            ) or not provider_state.contains(
                agent_vehicle_ids
            ), f"{agent_vehicle_ids} in {provider_state.actors}"

            accumulated_provider_state.merge(provider_state)

        self._harmonize_providers(accumulated_provider_state)
        return accumulated_provider_state

    @property
    def should_reset(self):
        """If the simulation requires a reset."""
        return self._reset_required

    @property
    def resetting(self) -> bool:
        """If the simulation is currently resetting"""
        return self._resetting

    @property
    def scenario(self):
        """The current simulation scenario."""
        return self._scenario

    @property
    def timestep_sec(self) -> float:
        """Deprecated. Use `fixed_timestep_sec`."""
        warnings.warn(
            "SMARTS timestep_sec property has been deprecated in favor of fixed_timestep_sec.  Please update your code.",
            category=DeprecationWarning,
        )
        return self.fixed_timestep_sec

    @property
    def fixed_timestep_sec(self) -> float:
        """The simulation fixed timestep."""
        # May be None if time deltas are externally driven
        return self._fixed_timestep_sec

    @fixed_timestep_sec.setter
    def fixed_timestep_sec(self, fixed_timestep_sec: float):
        if not fixed_timestep_sec:
            # This is the fastest we could possibly run given constraints from pybullet
            self._rounder = rounder_for_dt(round(1 / MAX_PYBULLET_FREQ, 6))
        else:
            self._rounder = rounder_for_dt(fixed_timestep_sec)
        self._fixed_timestep_sec = fixed_timestep_sec
        self._is_setup = False  # need to re-setup pybullet

    @property
    def last_dt(self) -> float:
        """The last delta time."""
        assert not self._last_dt or self._last_dt > 0
        return self._last_dt

    def neighborhood_vehicles_around_vehicle(
        self, vehicle: Vehicle, radius: Optional[float] = None
    ) -> List[VehicleState]:
        """Find vehicles in the vicinity of the target vehicle."""
        self._check_valid()
        other_states = [v for v in self._vehicle_states if v.actor_id != vehicle.id]
        if radius is None:
            return other_states

        other_positions = [state.pose.position for state in other_states]
        if not other_positions:
            return []

        # calculate euclidean distances
        distances = cdist(
            other_positions, [vehicle.position], metric="euclidean"
        ).reshape(-1)

        indices = np.argwhere(distances <= radius).flatten()
        return [other_states[i] for i in indices]

    def vehicle_did_collide(self, vehicle_id) -> bool:
        """Test if the given vehicle had any collisions in the last physics update."""
        self._check_valid()
        vehicle_collisions = self._vehicle_collisions.get(vehicle_id, [])
        for c in vehicle_collisions:
            if c.collidee_id != self._ground_bullet_id:
                return True
        return False

    def vehicle_collisions(self, vehicle_id) -> List[Collision]:
        """Get a list of all collisions the given vehicle was involved in during the last
        physics update.
        """
        self._check_valid()
        vehicle_collisions = self._vehicle_collisions.get(vehicle_id, [])
        return [
            c for c in vehicle_collisions if c.collidee_id != self._ground_bullet_id
        ]

    def _clear_collisions(self, vehicle_ids):
        for vehicle_id in vehicle_ids:
            self._vehicle_collisions.pop(vehicle_id, None)

    def _sync_vehicles_to_renderer(self):
        assert self._renderer
        for vehicle in self._vehicle_index.vehicles:
            vehicle.sync_to_renderer()

    def _get_pybullet_collisions(self, vehicle_id: str) -> Set[str]:
        vehicle = self._vehicle_index.vehicle_by_id(vehicle_id)
        # We are only concerned with vehicle-vehicle collisions
        return {
            p.bullet_id
            for p in vehicle.chassis.contact_points
            if p.bullet_id != self._ground_bullet_id
        }

    def _process_collisions(self):
        self._vehicle_collisions = dict()

        for vehicle_id in self._vehicle_index.agent_vehicle_ids():
            collidee_bullet_ids = self._get_pybullet_collisions(vehicle_id)
            if not collidee_bullet_ids:
                continue
            vehicle_collisions = self._vehicle_collisions.setdefault(vehicle_id, [])
            for bullet_id in collidee_bullet_ids:
                collidee = self._bullet_id_to_vehicle(bullet_id)
                actor_id = self._vehicle_index.actor_id_from_vehicle_id(collidee.id)
                # TODO: Should we specify the collidee as the vehicle ID instead of
                #       the agent/social ID?
                collision = Collision(collidee_id=actor_id)
                vehicle_collisions.append(collision)

        traffic_providers = [
            p for p in self.providers if isinstance(p, TrafficProvider)
        ]
        for vehicle_id in self._vehicle_index.social_vehicle_ids():
            for provider in traffic_providers:
                if provider.manages_actor(vehicle_id) and self._get_pybullet_collisions(
                    vehicle_id
                ):
                    provider.vehicle_collided(vehicle_id)

    def _bullet_id_to_vehicle(self, bullet_id):
        for vehicle in self._vehicle_index.vehicles:
            if bullet_id == vehicle.chassis.bullet_id:
                return vehicle
        assert (
            False
        ), f"Only collisions with agent or social vehicles is supported, hit {bullet_id}"

    def _check_ground_plane(self):
        rescale_plane = False
        map_min = np.array(self._map_bb.min_pt)[:2] if self._map_bb else None
        map_max = np.array(self._map_bb.max_pt)[:2] if self._map_bb else None
        for vehicle_id in self._vehicle_index.agent_vehicle_ids():
            vehicle = self._vehicle_index.vehicle_by_id(vehicle_id)
            map_spot = vehicle.pose.point.as_np_array[:2]
            if map_min is None:
                map_min = map_spot
                rescale_plane = True
            elif any(map_spot < map_min):
                map_min = np.minimum(map_spot, map_min)
                rescale_plane = True
            if map_max is None:
                map_max = map_spot
                rescale_plane = True
            elif any(map_spot > map_max):
                map_max = np.maximum(map_spot, map_max)
                rescale_plane = True
        if rescale_plane:
            MIN_DIM = 500.0
            if map_max[0] - map_min[0] < MIN_DIM:
                map_min[0] -= MIN_DIM
                map_max[0] += MIN_DIM
            if map_max[1] - map_min[1] < MIN_DIM:
                map_min[1] -= MIN_DIM
                map_max[1] += MIN_DIM
            self._map_bb = BoundingBox(Point(*map_min), Point(*map_max))
            self._log.info(
                f"rescaling pybullet ground plane to at least {map_min} and {map_max}"
            )
            self._setup_pybullet_ground_plane(self._bullet_client)

    def _try_emit_envision_state(self, provider_state: ProviderState, obs, scores):
        if not self._envision:
            return

        filter = self._envision.envision_state_filter

        traffic = {}
        signals = dict()
        lane_ids = {}
        agent_vehicle_ids = self._vehicle_index.agent_vehicle_ids()
        vt_mapping = {
            "passenger": envision_types.VehicleType.Car,
            "bus": envision_types.VehicleType.Bus,
            "coach": envision_types.VehicleType.Coach,
            "truck": envision_types.VehicleType.Truck,
            "trailer": envision_types.VehicleType.Trailer,
            "motorcycle": envision_types.VehicleType.Motorcycle,
            "pedestrian": envision_types.VehicleType.Pedestrian,
        }
        for v in provider_state.actors:
            if isinstance(v, SignalState):
                env_ss = envision_types.SignalLightState.Unknown
                if v.state == SignalLightState.OFF:
                    env_ss = envision_types.SignalLightState.Off
                elif v.state | SignalLightState.STOP:
                    env_ss = envision_types.SignalLightState.Stop
                elif v.state | SignalLightState.CAUTION:
                    env_ss = envision_types.SignalLightState.Caution
                elif v.state | SignalLightState.GO:
                    env_ss = envision_types.SignalLightState.Go
                # TODO: eventually do flashing and arrow states too
                signals[v.actor_id] = envision_types.SignalState(v.actor_id, env_ss)
                continue
            if not isinstance(v, VehicleState):
                continue
            if v.actor_id in agent_vehicle_ids:
                # this is an agent controlled vehicle
                agent_id = self._vehicle_index.actor_id_from_vehicle_id(v.actor_id)
                is_boid_agent = self._agent_manager.is_boid_agent(agent_id)
                agent_obs = obs[agent_id]
                vehicle_obs = agent_obs[v.actor_id] if is_boid_agent else agent_obs
                if (
                    filter.simulation_data_filter["lane_ids"].enabled
                    and vehicle_obs.waypoint_paths
                    and len(vehicle_obs.waypoint_paths[0]) > 0
                ):
                    lane_ids[agent_id] = vehicle_obs.waypoint_paths[0][0].lane_id
                if not filter.simulation_data_filter["traffic"].enabled:
                    continue

                waypoint_paths = []
                if (
                    filter.actor_data_filter["waypoint_paths"].enabled
                    and vehicle_obs.waypoint_paths
                ):
                    waypoint_paths = vehicle_obs.waypoint_paths

                road_waypoints = []
                if (
                    filter.actor_data_filter["road_waypoints"].enabled
                    and vehicle_obs.road_waypoints
                ):
                    road_waypoints = [
                        path
                        for paths in vehicle_obs.road_waypoints.lanes.values()
                        for path in paths
                    ]

                # (points, hits, rays), just want points
                point_cloud = ([], [], [])
                if filter.actor_data_filter["point_cloud"].enabled:
                    point_cloud = (vehicle_obs.lidar_point_cloud or point_cloud)[0]

                # TODO: driven path should be read from vehicle_obs
                driven_path = []
                if filter.actor_data_filter["driven_path"].enabled:
                    driven_path = self._vehicle_index.vehicle_by_id(
                        v.actor_id
                    ).driven_path_sensor(
                        filter.actor_data_filter["driven_path"].max_count
                    )

                mission_route_geometry = None
                if self._agent_manager.is_ego(agent_id):
                    actor_type = envision_types.TrafficActorType.Agent
                    if filter.actor_data_filter["mission_route_geometry"].enabled:
                        mission_route_geometry = (
                            self._vehicle_index.sensor_state_for_vehicle_id(
                                v.actor_id
                            ).plan.route.geometry
                        )
                else:
                    actor_type = envision_types.TrafficActorType.SocialAgent

                traffic[v.actor_id] = envision_types.TrafficActorState(
                    name=self._agent_manager.agent_name(agent_id),
                    actor_type=actor_type,
                    vehicle_type=envision_types.VehicleType.Car,
                    position=tuple(v.pose.position),
                    heading=float(v.pose.heading),
                    speed=v.speed,
                    actor_id=envision_types.format_actor_id(
                        agent_id,
                        v.actor_id,
                        is_multi=is_boid_agent,
                    ),
                    events=vehicle_obs.events,
                    waypoint_paths=waypoint_paths + road_waypoints,
                    point_cloud=point_cloud,
                    driven_path=driven_path,
                    mission_route_geometry=mission_route_geometry,
                    lane_id=lane_ids.get(agent_id),
                )
            elif v.actor_id in self._vehicle_index.social_vehicle_ids():
                # this is a social vehicle
                if filter.simulation_data_filter["traffic"].enabled:
                    veh_type = vt_mapping.get(
                        v.vehicle_config_type
                        if v.vehicle_config_type
                        else v.vehicle_type,
                        envision_types.VehicleType.Car,
                    )
                    traffic[v.actor_id] = envision_types.TrafficActorState(
                        actor_id=v.actor_id,
                        actor_type=envision_types.TrafficActorType.SocialVehicle,
                        vehicle_type=veh_type,
                        position=tuple(v.pose.position),
                        heading=float(v.pose.heading),
                        speed=v.speed,
                    )

        bubble_geometry = []
        if filter.simulation_data_filter["bubble_geometry"].enabled:
            bubble_geometry = [
                list(bubble.geometry.exterior.coords)
                for bubble in self._bubble_manager.bubbles
            ]

        scenario_folder_path = self.scenario._root
        scenario_name = os.path.split((scenario_folder_path).rstrip("/"))[1]
        assert (
            scenario_name != ""
        ), f"Scenario name was not properly extracted from the scenario folder path: {scenario_folder_path}"

        state = envision_types.State(
            traffic=traffic,
            signals=signals,
            scenario_id=self.scenario.scenario_hash,
            scenario_name=scenario_name,
            bubbles=bubble_geometry,
            scores=scores,
            ego_agent_ids=list(self._agent_manager.ego_agent_ids),
            frame_time=self._rounder(self._elapsed_sim_time + self._total_sim_time),
        )
        self._envision.send(state)

    def _try_emit_visdom_obs(self, obs):
        if not self._visdom:
            return
        self._visdom.send(obs)<|MERGE_RESOLUTION|>--- conflicted
+++ resolved
@@ -989,15 +989,9 @@
     def teardown_social_agents_without_actors(self, agent_ids: Iterable[str]):
         """
         Teardown agents in the given list that have no actors registered as
-<<<<<<< HEAD
-        controlled-by or shadowed-by
-        
-        :param agent_ids: Sequence of agent ids
-=======
         controlled-by or shadowed-by (for each given agent.)
         Params:
             agent_ids: Sequence of agent ids
->>>>>>> a51124c4
         """
         self._check_valid()
         original_agents = set(agent_ids)
