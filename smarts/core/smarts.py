--- conflicted
+++ resolved
@@ -373,22 +373,12 @@
 
         if self._bullet_client is not None:
             self._bullet_client.resetSimulation()
-<<<<<<< HEAD
-=======
         if self._renderer is not None:
             self._renderer.teardown()
->>>>>>> 84ceac86
         if self._traffic_sim is not None:
             self._traffic_sim.teardown()
         self._teardown_providers()
 
-<<<<<<< HEAD
-        if self._root_np is not None:
-            self._root_np.clearLight()
-            self._root_np.removeNode()
-            self._root_np = None
-=======
->>>>>>> 84ceac86
         if self._bubble_manager is not None:
             self._bubble_manager.teardown()
             self._bubble_manager = None
@@ -414,22 +404,12 @@
         if self._traffic_sim is not None:
             self._traffic_sim.destroy()
             self._traffic_sim = None
-<<<<<<< HEAD
-=======
         if self._renderer is not None:
             self._renderer.destroy()
             self._renderer = None
->>>>>>> 84ceac86
         if self._bullet_client is not None:
             self._bullet_client.disconnect()
             self._bullet_client = None
-
-<<<<<<< HEAD
-        super().destroy()
-=======
-    def __del__(self):
-        self.destroy()
->>>>>>> 84ceac86
 
     def __del__(self):
         self.destroy()
