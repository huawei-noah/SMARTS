# Copyright (C) 2020. Huawei Technologies Co., Ltd. All rights reserved.
#
# Permission is hereby granted, free of charge, to any person obtaining a copy
# of this software and associated documentation files (the "Software"), to deal
# in the Software without restriction, including without limitation the rights
# to use, copy, modify, merge, publish, distribute, sublicense, and/or sell
# copies of the Software, and to permit persons to whom the Software is
# furnished to do so, subject to the following conditions:
#
# The above copyright notice and this permission notice shall be included in
# all copies or substantial portions of the Software.
#
# THE SOFTWARE IS PROVIDED "AS IS", WITHOUT WARRANTY OF ANY KIND, EXPRESS OR
# IMPLIED, INCLUDING BUT NOT LIMITED TO THE WARRANTIES OF MERCHANTABILITY,
# FITNESS FOR A PARTICULAR PURPOSE AND NONINFRINGEMENT. IN NO EVENT SHALL THE
# AUTHORS OR COPYRIGHT HOLDERS BE LIABLE FOR ANY CLAIM, DAMAGES OR OTHER
# LIABILITY, WHETHER IN AN ACTION OF CONTRACT, TORT OR OTHERWISE, ARISING FROM,
# OUT OF OR IN CONNECTION WITH THE SOFTWARE OR THE USE OR OTHER DEALINGS IN
# THE SOFTWARE.
import logging
import math
import os
import rtree
from functools import lru_cache
from subprocess import check_output
import time
from typing import Any, Dict, List, Optional, Sequence, Set, Tuple, Union
from waymo_open_dataset.protos import scenario_pb2
from enum import Enum
import numpy as np
from cached_property import cached_property
from shapely.geometry import Polygon

from smarts.sstudio.types import MapSpec

from .coordinates import BoundingBox, Heading, Point, Pose, RefLinePoint
from .lanepoints import LanePoints, LinkedLanePoint
from .road_map import RoadMap, Waypoint
from .utils.file import read_tfrecord_file
from .utils.math import (
    offset_along_shape,
    position_at_shape_offset,
    distance_point_to_polygon,
)

# TODO: move to math or utils module
def line_intersect(a, b, c, d) -> Union[np.ndarray, None]:
    r = b - a
    s = d - c
    d = r[0] * s[1] - r[1] * s[0]

    if d == 0:
        return None

    u = ((c[0] - a[0]) * r[1] - (c[1] - a[1]) * r[0]) / d
    t = ((c[0] - a[0]) * s[1] - (c[1] - a[1]) * s[0]) / d

    if 0 <= u and u <= 1 and 0 <= t and t <= 1:
        return a + t * r

    return None


# TODO: move to math or utils module
def ray_boundary_intersect(ray_start, ray_end, boundary_pts) -> Union[np.ndarray, None]:
    for j in range(len(boundary_pts) - 1):
        b0 = boundary_pts[j]
        b1 = boundary_pts[j + 1]
        intersect_pt = line_intersect(b0, b1, ray_start, ray_end)
        if intersect_pt is not None:
            return intersect_pt
    return None


class WaymoMap(RoadMap):
    """A map associated with a Waymo dataset"""

    DEFAULT_LANE_SPEED = 16.67  # in m/s
    DEFAULT_LANE_WIDTH = 3.2

    def __init__(self, map_spec: MapSpec, scenario):
        self._log = logging.getLogger(self.__class__.__name__)
        self._map_spec = map_spec
        self._surfaces = {}
<<<<<<< HEAD
        self._lanes: Dict[str, WaymoMap.Lane] = {}
        self._roads: Dict[str, WaymoMap.Road] = {}
=======
        self._lanes: Dict[int, RoadMap.Lane] = {}
        self._roads: Dict[int, RoadMap.Road] = {}
        self._map_features = {}
        self._default_lane_width = WaymoMap.DEFAULT_LANE_WIDTH
        self._lane_rtree = None
>>>>>>> d1d0dded
        self._load_from_scenario(scenario)

        # self._waypoints_cache = TODO
        self._lanepoints = None
        if map_spec.lanepoint_spacing is not None:
            assert map_spec.lanepoint_spacing > 0
            # XXX: this should be last here since LanePoints() calls road_network methods immediately
            self._lanepoints = LanePoints.from_waymo(
                self, spacing=map_spec.lanepoint_spacing
            )

    def _load_from_scenario(self, scenario):
        features: Dict[int, Any] = {}
        lanes: List[Tuple[str, Any]] = []
        for i in range(len(scenario.map_features)):
            map_feature = scenario.map_features[i]
            key = map_feature.WhichOneof("feature_data")
            if key is not None:
                features[map_feature.id] = getattr(map_feature, key)
                if key == "lane":
                    lanes.append((str(map_feature.id), getattr(map_feature, key)))

        start = time.time()

        # First pass -- create lane objects, initial geometry computations
        for lane_id, lane_feat in lanes:
            lane = WaymoMap.Lane(self, lane_id, lane_feat, features)
            self._lanes[lane_id] = lane
            self._surfaces[lane_id] = lane

        # Second pass -- try to fill in missing points from connected lanes
        should_run = True
        i = 0
        while should_run and i < 10:
            should_run = False
            i += 1
            for lane_id, lane_feat in lanes:
                lane = self._lanes[lane_id]
                if lane.fill_in_connected_points():
                    should_run = True

        # Third pass -- create polygons
        for lane_id, lane_feat in lanes:
            lane = self._lanes[lane_id]
            lane.create_polygon()

        end = time.time()
        elapsed = round((end - start) * 1000.0, 3)
        self._log.info(f"Lanes took: {elapsed} ms")

    @classmethod
    def from_spec(cls, map_spec: MapSpec):
        """Generate a road network from the given map specification."""

        # Read the dataset file and get the specified scenario
        dataset_path = map_spec.source.split("#")[0]
        scenario_id = map_spec.source.split("#")[1]
        dataset_records = read_tfrecord_file(dataset_path)
        scenario = None
        for record in dataset_records:
            parsed_scenario = scenario_pb2.Scenario()
            parsed_scenario.ParseFromString(bytearray(record))
            if parsed_scenario.scenario_id == scenario_id:
                scenario = parsed_scenario
                break
        else:
            errmsg = f"Dataset file does not contain scenario with id: {scenario_id}"
            raise ValueError(errmsg)

        assert scenario
        return cls(map_spec, scenario)

    @property
    def source(self) -> str:
        return self._map_spec.source

    def is_same_map(self, map_spec: MapSpec) -> bool:
        """Test if the road network is identical to the given map specification."""
        pass  # TODO

    @cached_property
    def bounding_box(self) -> BoundingBox:
        """Get the minimal axis aligned bounding box that contains all map geometry."""
        pass  # TODO

    @property
    def scale_factor(self) -> float:
        """Get the scale factor between the default lane width and the default lane width."""
        return 1.0  # TODO

    def to_glb(self, at_path: str):
        """Build a glb file for camera rendering and envision"""
        pass  # TODO (or not!)

    class Surface(RoadMap.Surface):
        """Describes a surface."""

        def __init__(self, surface_id: str, road_map):
            self._surface_id = surface_id
            self._map = road_map

        @property
        def surface_id(self) -> str:
            """The identifier for this surface."""
            return self._surface_id

        @property
        def is_drivable(self) -> bool:
            """If it is possible to drive on this surface."""
            return True  # TODO?

    def surface_by_id(self, surface_id: str) -> RoadMap.Surface:
        """Find a surface by its identifier."""
        return self._surfaces.get(surface_id)

    class Lane(RoadMap.Lane, Surface):
        def __init__(self, road_map: RoadMap, lane_id: str, lane_feat, features):
            super().__init__(lane_id, road_map)
            self._map = road_map
            self._lane_id = lane_id
            self._lane_feat = lane_feat
            self._lane_pts = [np.array([p.x, p.y]) for p in lane_feat.polyline]

            if lane_feat.speed_limit_mph:
                self._speed_limit = lane_feat.speed_limit_mph * 0.44704
            else:
                self._speed_limit = WaymoMap.DEFAULT_LANE_SPEED

<<<<<<< HEAD
            # Geometry
            self._n_pts = len(self._lane_pts)
            self._normals = [None] * self._n_pts
            self._left_widths = [0] * self._n_pts
            self._right_widths = [0] * self._n_pts
            self._ray_dist = 20.0
            self._polygon = None
            self._calculate_normals()
            self._raycast_boundaries(features)

        def _calculate_normals(self):
            for i in range(self._n_pts):
                p = self._lane_pts[i]
                dp = None
                if i < self._n_pts - 1:
                    dp = self._lane_pts[i + 1] - p
                else:
                    dp = p - self._lane_pts[i - 1]

                dp /= np.linalg.norm(dp)
                angle = math.pi / 2
                normal = np.array(
                    [
                        math.cos(angle) * dp[0] - math.sin(angle) * dp[1],
                        math.sin(angle) * dp[0] + math.cos(angle) * dp[1],
                    ]
                )
                self._normals[i] = normal

        def _raycast_boundaries(self, features):
            for i in range(self._n_pts):
                ray_start = self._lane_pts[i]
                normal = self._normals[i]

                if self._lane_feat.left_neighbors:
                    sign = 1.0
                    ray_end = ray_start + sign * self._ray_dist * normal
                    for n in self._lane_feat.left_neighbors:
                        if not (n.self_start_index <= i <= n.self_end_index):
                            continue
                        feature = features[n.feature_id]
                        boundary_pts = [np.array([p.x, p.y]) for p in feature.polyline]
                        intersect_pt = ray_boundary_intersect(
                            ray_start, ray_end, boundary_pts
                        )
                        if intersect_pt is not None:
                            self._left_widths[i] = np.linalg.norm(
                                intersect_pt - ray_start
                            )
                            break

                if self._lane_feat.right_neighbors:
                    sign = -1.0
                    ray_end = ray_start + sign * self._ray_dist * normal
                    for n in self._lane_feat.right_neighbors:
                        if not (n.self_start_index <= i <= n.self_end_index):
                            continue
                        feature = features[n.feature_id]
                        boundary_pts = [np.array([p.x, p.y]) for p in feature.polyline]
                        intersect_pt = ray_boundary_intersect(
                            ray_start, ray_end, boundary_pts
                        )
                        if intersect_pt is not None:
                            self._right_widths[i] = np.linalg.norm(
                                intersect_pt - ray_start
                            )
                            break

            # Sometimes lanes that overlap are considered neighbors, so filter those out
            width_threshold = 0.5
            if (
                max(self._left_widths) > width_threshold
                or max(self._right_widths) > width_threshold
            ):
                return

            for i in [0, self._n_pts - 1]:
                ray_start = self._lane_pts[i]
                normal = self._normals[i]

                if self._lane_feat.left_boundaries:
                    sign = 1.0
                    ray_end = ray_start + sign * self._ray_dist * normal
                    for boundary in self._lane_feat.left_boundaries:
                        if not (
                            boundary.lane_start_index <= i <= boundary.lane_end_index
                        ):
                            continue
                        feature = features[boundary.boundary_feature_id]
                        boundary_pts = [np.array([p.x, p.y]) for p in feature.polyline]
                        intersect_pt = ray_boundary_intersect(
                            ray_start, ray_end, boundary_pts
                        )
                        if intersect_pt is not None:
                            self._left_widths[i] = np.linalg.norm(
                                intersect_pt - ray_start
                            )
                            break

                if self._lane_feat.right_boundaries:
                    sign = -1.0
                    ray_end = ray_start + sign * self._ray_dist * normal
                    for boundary in self._lane_feat.right_boundaries:
                        if not (
                            boundary.lane_start_index <= i <= boundary.lane_end_index
                        ):
                            continue
                        feature = features[boundary.boundary_feature_id]
                        boundary_pts = [np.array([p.x, p.y]) for p in feature.polyline]
                        intersect_pt = ray_boundary_intersect(
                            ray_start, ray_end, boundary_pts
                        )
                        if intersect_pt is not None:
                            self._right_widths[i] = np.linalg.norm(
                                intersect_pt - ray_start
                            )
                            break

        def fill_in_connected_points(self) -> bool:
            filled_in_point = False
            if (
                self._left_widths[0] == 0
                and self._right_widths[0] == 0
                and self._left_widths[-1] == 0
                and self._right_widths[-1] == 0
            ):
                for n in self.incoming_lanes:
                    if n and n._left_widths[-1] != 0:
                        self._left_widths[0] = n._left_widths[-1]
                        filled_in_point = True
                        break
                for n in self.incoming_lanes:
                    if n and n._right_widths[-1] != 0:
                        self._right_widths[0] = n._right_widths[-1]
                        filled_in_point = True
                        break
                for n in self.outgoing_lanes:
                    if n and n._left_widths[0] != 0:
                        self._left_widths[-1] = n._left_widths[0]
                        filled_in_point = True
                        break
                for n in self.outgoing_lanes:
                    if n and n._right_widths[0] != 0:
                        self._right_widths[-1] = n._right_widths[0]
                        filled_in_point = True
                        break
            return filled_in_point

        def create_polygon(self):
            max_width = max(
                self._left_widths[0],
                self._left_widths[-1],
                self._right_widths[0],
                self._right_widths[-1],
            )
            max_width = 3 if max_width == 0 else max_width

            new_left_pts = [None] * self._n_pts
            new_right_pts = [None] * self._n_pts
            for i in range(self._n_pts):
                p = self._lane_pts[i]
                new_left_pts[i] = p + (max_width * self._normals[i])
                new_right_pts[i] = p + (-1.0 * max_width * self._normals[i])

            xs, ys = [], []
            for p in new_left_pts + new_right_pts[::-1] + [new_left_pts[0]]:
                if p is not None:
                    xs.append(p[0])
                    ys.append(p[1])
            self._polygon = Polygon(list(zip(xs, ys)))

        @property
        def lane_id(self) -> str:
            return self._lane_id
=======
            self._lane_width = None
            self._bounding_box = None
>>>>>>> d1d0dded

        @cached_property
        def length(self) -> float:
            length = 0.0
            for i in range(len(self._lane_pts) - 1):
                a = self._lane_pts[i]
                b = self._lane_pts[i + 1]
                length += np.linalg.norm(b - a)
            return length

        @cached_property
        def incoming_lanes(self) -> List[RoadMap.Lane]:
            """Lanes leading into this lane."""
            return [
                self._map.lane_by_id(entry_lane)
                for entry_lane in self._lane_feat.entry_lanes
            ]

        @cached_property
        def outgoing_lanes(self) -> List[RoadMap.Lane]:
            """Lanes leading out of this lane."""
            return [
                self._map.lane_by_id(exit_lanes)
                for exit_lanes in self._lane_feat.exit_lanes
            ]

        def speed_limit(self) -> float:
            return self._speed_limit

        @lru_cache(maxsize=8)
        def offset_along_lane(self, world_point: Point) -> float:
            return offset_along_shape(world_point[:2], self._lane_pts)

        @lru_cache(maxsize=8)
        def width_at_offset(self, lane_point_s: float) -> Tuple[float, float]:
            return self._lane_width, 1.0

        @lru_cache(maxsize=8)
        def from_lane_coord(self, lane_point: RefLinePoint) -> Point:
            x, y = position_at_shape_offset(self._lane_pts, lane_point.s)
            return Point(x=x, y=y)

        @lru_cache(maxsize=8)
        def to_lane_coord(self, world_point: Point) -> RefLinePoint:
            return super().to_lane_coord(world_point)

        @lru_cache(maxsize=8)
        def center_at_point(self, point: Point) -> Point:
            return super().center_at_point(point)

        @lru_cache(8)
        def vector_at_offset(self, start_offset: float) -> np.ndarray:
            return super().vector_at_offset(start_offset)

        @lru_cache(maxsize=8)
        def center_pose_at_point(self, point: Point) -> Pose:
            return super().center_pose_at_point(point)

        @lru_cache(maxsize=8)
        def curvature_radius_at_offset(
            self, offset: float, lookahead: int = 5
        ) -> float:
            return super().curvature_radius_at_offset(offset, lookahead)

        @cached_property
        def bounding_box(self) -> Optional[BoundingBox]:
            """Get the minimal axis aligned bounding box that contains all geometry in this lane."""
            x_coordinates, y_coordinates = zip(*self.lane_polygon)
            self._bounding_box = BoundingBox(
                min_pt=Point(x=min(x_coordinates), y=min(y_coordinates)),
                max_pt=Point(x=max(x_coordinates), y=max(y_coordinates)),
            )
            return self._bounding_box

        @lru_cache(maxsize=8)
        def contains_point(self, point: Point) -> bool:
            if (
                self._bounding_box[0][0] <= point[0] <= self._bounding_box[1][0]
                and self._bounding_box[0][1] <= point[1] <= self._bounding_box[1][1]
            ):
                lane_point = self.to_lane_coord(point)
                return (
                    abs(lane_point.t) <= (self._lane_width / 2)
                    and 0 <= lane_point.s < self.length
                )
            return False

        @lru_cache(8)
        def _edges_at_point(self, point: Point) -> Tuple[Point, Point]:
            """Get the boundary points perpendicular to the center of the lane closest to the given
             world coordinate.
            Args:
                point:
                    A world coordinate point.
            Returns:
                A pair of points indicating the left boundary and right boundary of the lane.
            """
            reference_line_vertices_len = int((len(self._lane_polygon) - 1) / 2)
            # left_edge
            left_edge_shape = self._lane_polygon[:reference_line_vertices_len]
            left_offset = offset_along_shape(point[:2], left_edge_shape)
            x, y = position_at_shape_offset(left_edge_shape, left_offset)
            left_edge = Point(x, y)

            # right_edge
            right_edge_shape = self._lane_polygon[
                               reference_line_vertices_len: len(self._lane_polygon) - 1
                               ]
            right_offset = offset_along_shape(point[:2], right_edge_shape)
            x, y = position_at_shape_offset(right_edge_shape, right_offset)
            right_edge = Point(x, y)
            return left_edge, right_edge

        @lru_cache(maxsize=8)
        def project_along(
            self, start_offset: float, distance: float
        ) -> Set[Tuple[RoadMap.Lane, float]]:
            return super().project_along(start_offset, distance)

        @cached_property
        def entry_surfaces(self) -> List[RoadMap.Surface]:
            """All surfaces leading into this lane."""
            # TODO?  can a non-lane connect into a lane?
            return self.incoming_lanes

        @cached_property
        def exit_surfaces(self) -> List[RoadMap.Surface]:
            """All surfaces leading out of this lane."""
            # TODO?  can a lane exit to a non-lane?
            return self.outgoing_lanes

    def lane_by_id(self, lane_id: str) -> RoadMap.Lane:
        # note: all lanes were cached already by _load()
        return self._lanes.get(lane_id)

    def _build_lane_r_tree(self):
        result = rtree.index.Index()
        result.interleaved = True
        all_lanes = list(self._lanes.values())
        for idx, lane in enumerate(all_lanes):
            bounding_box = (
                lane.bounding_box[0][0],
                lane.bounding_box[0][1],
                lane.bounding_box[1][0],
                lane.bounding_box[1][1],
            )
            result.add(idx, bounding_box)
        return result

    def _get_neighboring_lanes(
        self, x: float, y: float, r: float = 0.1
    ) -> List[Tuple[RoadMap.Lane, float]]:
        neighboring_lanes = []
        all_lanes = list(self._lanes.values())
        if self._lane_rtree is None:
            self._lane_rtree = self._build_lane_r_tree()

        for i in self._lane_rtree.intersection((x - r, y - r, x + r, y + r)):
            lane = all_lanes[i]
            d = distance_point_to_polygon((x, y), lane.lane_polygon)
            if d < r:
                neighboring_lanes.append((lane, d))
        return neighboring_lanes

    @lru_cache(maxsize=16)
    def nearest_lanes(
        self, point: Point, radius: Optional[float] = None, include_junctions=False
    ) -> List[Tuple[RoadMap.Lane, float]]:
        if radius is None:
            radius = max(10, 2 * self._default_lane_width)
        candidate_lanes = self._get_neighboring_lanes(point[0], point[1], r=radius)
        candidate_lanes.sort(key=lambda lane_dist_tup: lane_dist_tup[1])
        return candidate_lanes

    def nearest_lane(
        self, point: Point, radius: float = None, include_junctions=False
    ) -> Optional[RoadMap.Lane]:
        nearest_lanes = self.nearest_lanes(point, radius, include_junctions)
        return nearest_lanes[0][0] if nearest_lanes else None<|MERGE_RESOLUTION|>--- conflicted
+++ resolved
@@ -81,17 +81,12 @@
     def __init__(self, map_spec: MapSpec, scenario):
         self._log = logging.getLogger(self.__class__.__name__)
         self._map_spec = map_spec
-        self._surfaces = {}
-<<<<<<< HEAD
-        self._lanes: Dict[str, WaymoMap.Lane] = {}
-        self._roads: Dict[str, WaymoMap.Road] = {}
-=======
-        self._lanes: Dict[int, RoadMap.Lane] = {}
-        self._roads: Dict[int, RoadMap.Road] = {}
-        self._map_features = {}
+        self._surfaces: Dict[str, WaymoMap.Surface] = dict()
+        self._lanes: Dict[str, WaymoMap.Lane] = dict()
+        self._roads: Dict[str, WaymoMap.Road] = dict()
+        self._map_features: Dict[int, Any] = dict()
         self._default_lane_width = WaymoMap.DEFAULT_LANE_WIDTH
         self._lane_rtree = None
->>>>>>> d1d0dded
         self._load_from_scenario(scenario)
 
         # self._waypoints_cache = TODO
@@ -104,21 +99,19 @@
             )
 
     def _load_from_scenario(self, scenario):
-        features: Dict[int, Any] = {}
+        start = time.time()
         lanes: List[Tuple[str, Any]] = []
         for i in range(len(scenario.map_features)):
             map_feature = scenario.map_features[i]
             key = map_feature.WhichOneof("feature_data")
             if key is not None:
-                features[map_feature.id] = getattr(map_feature, key)
+                self._map_features[map_feature.id] = getattr(map_feature, key)
                 if key == "lane":
                     lanes.append((str(map_feature.id), getattr(map_feature, key)))
 
-        start = time.time()
-
         # First pass -- create lane objects, initial geometry computations
         for lane_id, lane_feat in lanes:
-            lane = WaymoMap.Lane(self, lane_id, lane_feat, features)
+            lane = WaymoMap.Lane(self, lane_id, lane_feat, self._map_features)
             self._lanes[lane_id] = lane
             self._surfaces[lane_id] = lane
 
@@ -140,7 +133,7 @@
 
         end = time.time()
         elapsed = round((end - start) * 1000.0, 3)
-        self._log.info(f"Lanes took: {elapsed} ms")
+        self._log.info(f"Loading Waymo map took: {elapsed} ms")
 
     @classmethod
     def from_spec(cls, map_spec: MapSpec):
@@ -214,13 +207,14 @@
             self._lane_id = lane_id
             self._lane_feat = lane_feat
             self._lane_pts = [np.array([p.x, p.y]) for p in lane_feat.polyline]
+            self._lane_width = None
+            self._bounding_box = None
 
             if lane_feat.speed_limit_mph:
                 self._speed_limit = lane_feat.speed_limit_mph * 0.44704
             else:
                 self._speed_limit = WaymoMap.DEFAULT_LANE_SPEED
 
-<<<<<<< HEAD
             # Geometry
             self._n_pts = len(self._lane_pts)
             self._normals = [None] * self._n_pts
@@ -395,10 +389,6 @@
         @property
         def lane_id(self) -> str:
             return self._lane_id
-=======
-            self._lane_width = None
-            self._bounding_box = None
->>>>>>> d1d0dded
 
         @cached_property
         def length(self) -> float:
@@ -505,8 +495,8 @@
 
             # right_edge
             right_edge_shape = self._lane_polygon[
-                               reference_line_vertices_len: len(self._lane_polygon) - 1
-                               ]
+                reference_line_vertices_len : len(self._lane_polygon) - 1
+            ]
             right_offset = offset_along_shape(point[:2], right_edge_shape)
             x, y = position_at_shape_offset(right_edge_shape, right_offset)
             right_edge = Point(x, y)
