# Copyright (C) 2022. Huawei Technologies Co., Ltd. All rights reserved.
#
# Permission is hereby granted, free of charge, to any person obtaining a copy
# of this software and associated documentation files (the "Software"), to deal
# in the Software without restriction, including without limitation the rights
# to use, copy, modify, merge, publish, distribute, sublicense, and/or sell
# copies of the Software, and to permit persons to whom the Software is
# furnished to do so, subject to the following conditions:
#
# The above copyright notice and this permission notice shall be included in
# all copies or substantial portions of the Software.
#
# THE SOFTWARE IS PROVIDED "AS IS", WITHOUT WARRANTY OF ANY KIND, EXPRESS OR
# IMPLIED, INCLUDING BUT NOT LIMITED TO THE WARRANTIES OF MERCHANTABILITY,
# FITNESS FOR A PARTICULAR PURPOSE AND NON-INFRINGEMENT. IN NO EVENT SHALL THE
# AUTHORS OR COPYRIGHT HOLDERS BE LIABLE FOR ANY CLAIM, DAMAGES OR OTHER
# LIABILITY, WHETHER IN AN ACTION OF CONTRACT, TORT OR OTHERWISE, ARISING FROM,
# OUT OF OR IN CONNECTION WITH THE SOFTWARE OR THE USE OR OTHER DEALINGS IN
# THE SOFTWARE.

import heapq
import logging
import math
import random
import time
from collections import deque
from copy import deepcopy
from dataclasses import dataclass, field
from functools import lru_cache
from typing import Any, Dict, Generator, List, Optional, Sequence, Set, Tuple, Union

import numpy as np
import rtree
import trimesh
from cached_property import cached_property
from shapely.geometry import Point as SPoint
from shapely.geometry import Polygon
from trimesh.exchange import gltf
from waymo_open_dataset.protos import scenario_pb2
from waymo_open_dataset.protos.map_pb2 import LaneCenter, RoadLine

from smarts.sstudio.types import MapSpec

from .coordinates import BoundingBox, Heading, Point, Pose, RefLinePoint
from .lanepoints import LanePoints, LinkedLanePoint
from .road_map import RoadMap, RoadMapWithCaches, Waypoint
from .route_cache import RouteWithCache
from .utils.file import read_tfrecord_file
from .utils.geometry import buffered_shape, generate_mesh_from_polygons
from .utils.math import (
    inplace_unwrap,
    line_intersect_vectorized,
    radians_to_vec,
    ray_boundary_intersect,
    vec_2d,
)


def _convert_camera(camera):
    result = {
        "name": camera.name,
        "type": "perspective",
        "perspective": {
            "aspectRatio": camera.fov[0] / camera.fov[1],
            "yfov": np.radians(camera.fov[1]),
            "znear": float(camera.z_near),
            # HACK: The trimesh gltf export doesn't include a zfar which Panda3D GLB
            #       loader expects. Here we override to make loading possible.
            "zfar": float(camera.z_near + 100),
        },
    }
    return result


gltf._convert_camera = _convert_camera


class _GLBData:
    def __init__(self, bytes_):
        self._bytes = bytes_

    def write_glb(self, output_path: str):
        """Generate a geometry file."""
        with open(output_path, "wb") as f:
            f.write(self._bytes)


class WaymoMap(RoadMapWithCaches):
    """A map associated with a Waymo dataset"""

    # Default values to fall back to
    DEFAULT_LANE_SPEED = 16.67  # in m/s
    DEFAULT_LANE_WIDTH = 4

    # Avg z-coord difference between intersecting lanes
    OVERPASS_THRESHOLD = 5.0

    # For caching tfrecord data
    _tfrecord_path: Optional[str] = None
    _tfrecord_generator: Optional[Generator[bytes, None, None]] = None
    _scenario_cache: Optional[Dict[str, Any]] = None

    def __init__(self, map_spec: MapSpec, waymo_scenario):
        super().__init__()
        self._log = logging.getLogger(self.__class__.__name__)
        self._map_spec = map_spec
        self._waymo_scenario_id = waymo_scenario.scenario_id
        self._surfaces: Dict[str, WaymoMap.Surface] = dict()
        self._lanes: Dict[str, WaymoMap.Lane] = dict()
        self._roads: Dict[str, WaymoMap.Road] = dict()
        self._waymo_features: Dict[int, Any] = dict()
        self._default_lane_width = WaymoMap.DEFAULT_LANE_WIDTH
        self._lane_rtree = None
        self._no_composites = False  # for debugging purposes
        self._has_overpasses = False
        self._load_from_scenario(waymo_scenario)

        self._waypoints_cache = WaymoMap._WaypointsCache()
        self._lanepoints = None
        if map_spec.lanepoint_spacing is not None:
            assert map_spec.lanepoint_spacing > 0
            # XXX: this should be last here since LanePoints() calls road_network methods immediately
            self._lanepoints = LanePoints.from_waymo(
                self, spacing=map_spec.lanepoint_spacing
            )

    def _calculate_normals(
        self, feat_id: int
    ) -> Union[List[None], Sequence[np.ndarray]]:
        pts = self._polyline_cache[feat_id][0]
        n_pts = len(pts)

        # Special case: return early to avoid division by zero
        if n_pts == 1:
            return [np.array([0, 0])]

        normals = [None] * n_pts
        for i in range(n_pts):
            p = pts[i][:2]
            if i < n_pts - 1:
                dp = pts[i + 1][:2] - p
            else:
                dp = p - pts[i - 1][:2]

            dp /= np.linalg.norm(dp)
            angle = math.pi / 2
            normal = np.array(
                [
                    math.cos(angle) * dp[0] - math.sin(angle) * dp[1],
                    math.sin(angle) * dp[0] + math.cos(angle) * dp[1],
                ]
            )
            normals[i] = normal
        return normals

    def _raycast_boundaries(
        self, lane_dict: Dict[str, Any], feat_id: int, ray_dist: float = 20.0
    ) -> Optional[Tuple[List[float], List[float]]]:
        lane_pts = self._polyline_cache[feat_id][0]
        n_pts = len(lane_pts)
        left_widths = [0] * n_pts
        right_widths = [0] * n_pts
        normals = lane_dict["_normals"]

        for i in range(n_pts):
            ray_start = lane_pts[i][:2]
            normal = normals[i]

            if lane_dict["left_neighbors"]:
                sign = 1.0
                ray_end = ray_start + sign * ray_dist * normal
                for n in lane_dict["left_neighbors"]:
                    if not (n.self_start_index <= i <= n.self_end_index):
                        continue
                    boundary_pts = self._polyline_cache[n.feature_id][0]
                    intersect_pt = ray_boundary_intersect(
                        ray_start, ray_end, boundary_pts
                    )
                    if intersect_pt is not None:
                        left_widths[i] = np.linalg.norm(intersect_pt - ray_start)
                        break

            if lane_dict["right_neighbors"]:
                sign = -1.0
                ray_end = ray_start + sign * ray_dist * normal
                for n in lane_dict["right_neighbors"]:
                    if not (n.self_start_index <= i <= n.self_end_index):
                        continue
                    boundary_pts = self._polyline_cache[n.feature_id][0]
                    intersect_pt = ray_boundary_intersect(
                        ray_start, ray_end, boundary_pts
                    )
                    if intersect_pt is not None:
                        right_widths[i] = np.linalg.norm(intersect_pt - ray_start)
                        break

        # Sometimes lanes that overlap are considered neighbors, so filter those out
        width_threshold = 0.5
        if max(left_widths) > width_threshold or max(right_widths) > width_threshold:
            return left_widths, right_widths

        for i in [0, n_pts - 1]:
            ray_start = lane_pts[i][:2]
            normal = normals[i]

            if lane_dict["left_boundaries"]:
                sign = 1.0
                ray_end = ray_start + sign * ray_dist * normal
                for boundary in lane_dict["left_boundaries"]:
                    if not (boundary.lane_start_index <= i <= boundary.lane_end_index):
                        continue
                    feature = self._waymo_features[boundary.boundary_feature_id]
                    boundary_pts = [np.array([p.x, p.y]) for p in feature.polyline]
                    intersect_pt = ray_boundary_intersect(
                        ray_start, ray_end, boundary_pts
                    )
                    if intersect_pt is not None:
                        dist = np.linalg.norm(intersect_pt - ray_start)
                        if left_widths[i] > 0:
                            left_widths[i] = min(left_widths[i], dist)
                        else:
                            left_widths[i] = dist

            if lane_dict["right_boundaries"]:
                sign = -1.0
                ray_end = ray_start + sign * ray_dist * normal
                for boundary in lane_dict["right_boundaries"]:
                    if not (boundary.lane_start_index <= i <= boundary.lane_end_index):
                        continue
                    feature = self._waymo_features[boundary.boundary_feature_id]
                    boundary_pts = [np.array([p.x, p.y]) for p in feature.polyline]
                    intersect_pt = ray_boundary_intersect(
                        ray_start, ray_end, boundary_pts
                    )
                    if intersect_pt is not None:
                        dist = np.linalg.norm(intersect_pt - ray_start)
                        if right_widths[i] > 0:
                            right_widths[i] = min(right_widths[i], dist)
                        else:
                            right_widths[i] = dist

        return left_widths, right_widths

    def _compute_lane_intersections(self, composites: bool):
        intersections: Dict[str, Set[str]] = dict()

        lane_ids_todo = [
            lane_id
            for lane_id, lane in self._lanes.items()
            if lane.is_composite == composites
        ]

        # Build rtree
        lane_rtree = rtree.index.Index()
        lane_rtree.interleaved = True
        bboxes = dict()
<<<<<<< HEAD
        for idx, lane_id in enumerate(lane_ids_todo):
            lane_pts = np.array(self._lanes[lane_id]._lane_pts)
=======
        for idx, feat_id in enumerate(all_lane_ids):
            lane_pts = self._polyline_cache[feat_id][0]
>>>>>>> f5f8cc2e
            bbox = (
                np.amin(lane_pts[:, 0]),
                np.amin(lane_pts[:, 1]),
                np.amax(lane_pts[:, 0]),
                np.amax(lane_pts[:, 1]),
            )
            bboxes[lane_id] = bbox
            lane_rtree.add(idx, bbox)

        for lane_id in lane_ids_todo:
            lane = self._lanes[lane_id]
            lane_intersections = intersections.setdefault(lane_id, set())

            # Filter out any lanes that don't intersect this lane's bbox
            indicies = lane_rtree.intersection(bboxes[lane_id])

            # Filter out any other lanes we don't want to check against
            lanes_to_test = []
            for idx in indicies:
                cand_id = lane_ids_todo[idx]
                if cand_id == lane_id:
                    continue
                # Skip intersections we've already computed
                if cand_id in lane_intersections:
                    continue
                # ... and sub-lanes of the same original lane
                cand_lane = self._lanes[cand_id]
                if lane._feature_id == cand_lane._feature_id:
                    continue
                # Don't check intersection with incoming/outgoing lanes
                if cand_id in lane.incoming_lanes or cand_id in lane.outgoing_lanes:
                    continue
                # ... or lanes in same road (TAI?)
                if lane.road == cand_lane.road:
                    continue
                lanes_to_test.append(cand_id)
            if not lanes_to_test:
                continue

            # Main loop -- check each segment of the lane polyline against the
<<<<<<< HEAD
            # polyline of each candidate lane (--> algorithm is O(l^2)
            line1 = np.array(lane._lane_pts)
=======
            # polyline of each candidate lane
            line1 = self._polyline_cache[feat_id][0]
>>>>>>> f5f8cc2e
            for cand_id in lanes_to_test:
                line2 = np.array(self._lanes[cand_id]._lane_pts)
                C = np.roll(line2, 0, axis=0)[:-1]
                D = np.roll(line2, -1, axis=0)[:-1]
                for i in range(len(line1) - 1):
                    a = line1[i]
                    b = line1[i + 1]
                    if line_intersect_vectorized(a, b, C, D):
                        lane_intersections.add(cand_id)
                        intersections.setdefault(cand_id, set()).add(lane_id)
                        break

        # Remove lanes that aren't true intersections
        mappings_to_remove = []
<<<<<<< HEAD
        for lane_id, intersect_ids in intersections.items():
            lane_pts = self._lanes[lane_id].center_polyline
            for intersect_id in intersect_ids:
                intersect_lane_pts = self._lanes[intersect_id].center_polyline
                if (
                    lane_pts[0] == intersect_lane_pts[-1]
                    or lane_pts[-1] == intersect_lane_pts[0]
                ):
                    mappings_to_remove.append((lane_id, intersect_id))
=======
        for feat_id, intersect_ids in intersections.items():
            lane_pts = self._polyline_cache[feat_id][0]
            z_avg = np.average(lane_pts[:, 2])
            for intersect_id in intersect_ids:
                intersect_lane_pts = self._polyline_cache[intersect_id][0]
                intlane_z_avg = np.average(intersect_lane_pts[:, 2])

                # Remove "overpasses" that have large z-coordinate differences
                if abs(z_avg - intlane_z_avg) > WaymoMap.OVERPASS_THRESHOLD:
                    self._has_overpasses = True
                    mappings_to_remove.append((feat_id, intersect_id))
                    continue  # already removing this pair, so skip next check

                # Remove "fake" incoming/outgoing lanes that intersect by their end points
                if np.all(np.equal(lane_pts[0], intersect_lane_pts[-1])) or np.all(
                    np.equal(lane_pts[-1], intersect_lane_pts[0])
                ):
                    mappings_to_remove.append((feat_id, intersect_id))

        # Can't do this while iterating over the sets, so do as separate step
>>>>>>> f5f8cc2e
        for id1, id2 in mappings_to_remove:
            intersections[id1].discard(id2)
            intersections[id2].discard(id1)

        for lane_id, intersect_ids in intersections.items():
            self._lanes[lane_id]._intersections = intersect_ids

    @dataclass
    class _Split:
        feat_id: int
        index: int
        structural: bool

        def __hash__(self) -> int:
            return hash(self.feat_id) ^ hash(self.index) ^ hash(self.structural)

        def __eq__(self, other) -> bool:
            return self.__class__ == other.__class__ and hash(self) == hash(other)

    @dataclass
    class _LinkedSplit:
        split: "WaymoMap._Split"
        left_splits: List["WaymoMap._Split"] = field(default_factory=lambda: [])
        right_splits: List["WaymoMap._Split"] = field(default_factory=lambda: [])
        next_split: Optional["WaymoMap._LinkedSplit"] = None
        prev_split: Optional["WaymoMap._LinkedSplit"] = None
        used: bool = False

        def __hash__(self) -> int:
            return hash(self.split)

        def __eq__(self, other) -> bool:
            return self.__class__ == other.__class__ and hash(self) == hash(other)

    class _SDict(Dict[int, _LinkedSplit]):
        @cached_property
        def sorted_keys(self) -> List[int]:
            """@return the keys in ascending order; only to be used after dict contents are final"""
            # if we want to add another dependency, it would probably be better to use SortedDict...
            return sorted(self.keys())

    _FeatureSplits = Dict[int, _SDict]

    @staticmethod
    def _lane_id(feat_id: int, index: int) -> str:
        lane_id = f"{feat_id}"
        if index > 0:
            # try to keep seg_ids the same as lane ids when not doing segmentation
            lane_id += f"_{index}"
        return lane_id

    def _interpolate_split(
        self, split: _Split, neighbors: Sequence
    ) -> Optional[_Split]:
        pld = self._polyline_cache[split.feat_id][1]
        split_dist = pld[split.index] if split.index < len(pld) else pld[-1]
        # XXX:  not symmetric!
        for nb in neighbors:
            if not (nb.self_start_index < split.index < nb.self_end_index):
                continue
            start_dist = pld[nb.self_start_index]
            assert split_dist >= start_dist
            split_perc = (split_dist - start_dist) / (
                pld[nb.self_end_index] - start_dist
            )

            nb_pld = self._polyline_cache[nb.feature_id][1]
            nb_start_dist = nb_pld[nb.neighbor_start_index]
            nb_end_dist = nb_pld[nb.neighbor_end_index]
            nb_spot = nb.neighbor_start_index
            nb_split_perc = prev_nb_split_perc = 0
            while nb_spot <= nb.neighbor_end_index:
                nb_split_perc = (nb_pld[nb_spot] - nb_start_dist) / (
                    nb_end_dist - nb_start_dist
                )
                if nb_split_perc >= split_perc:
                    break
                prev_nb_split_perc = nb_split_perc
                nb_spot += 1
            if nb_split_perc - split_perc > split_perc - prev_nb_split_perc:
                nb_spot = max(nb_spot - 1, 0)
            self._log.info(
                f"interpolating split point at {nb_spot} in neighbor {nb.feature_id} of {split.feat_id} w/ split={split}"
            )
            return WaymoMap._Split(nb.feature_id, nb_spot, split.structural)
        return None

    def _find_lane_splits(self, feat_id: int) -> _SDict:
        result = WaymoMap._SDict()
        lane_feats = self._waymo_features[feat_id]
        for side in ["left", "right"]:
            for nb in getattr(lane_feats, f"{side}_neighbors"):
                split = WaymoMap._Split(feat_id, nb.self_start_index, True)
                nb_start = result.setdefault(
                    nb.self_start_index, WaymoMap._LinkedSplit(split)
                )
                getattr(nb_start, f"{side}_splits").append(
                    WaymoMap._Split(nb.feature_id, nb.neighbor_start_index, True)
                )
                split = WaymoMap._Split(feat_id, nb.self_end_index + 1, True)
                nb_end = result.setdefault(
                    nb.self_end_index + 1, WaymoMap._LinkedSplit(split)
                )
        result.setdefault(0, WaymoMap._LinkedSplit(WaymoMap._Split(feat_id, 0, True)))
        last = len(self._polyline_cache[feat_id][0])
        result.setdefault(
            last, WaymoMap._LinkedSplit(WaymoMap._Split(feat_id, last, True))
        )
        for side in ["left", "right"]:
            boundaries = getattr(lane_feats, f"{side}_boundaries")
            prev_bdry = None
            for bdry in boundaries:
                bdry_idx = bdry.lane_start_index
                if (
                    prev_bdry
                    and bdry.boundary_type != prev_bdry.boundary_type
                    and bdry_idx - prev_bdry.lane_end_index <= 1
                ):
                    split = WaymoMap._Split(feat_id, bdry_idx, False)
                    result.setdefault(bdry_idx, WaymoMap._LinkedSplit(split))
                prev_bdry = bdry
        # interpolate for any missing neighbors...
        for linked_split in result.values():
            for side in ["left", "right"]:
                neighbors = getattr(lane_feats, f"{side}_neighbors")
                nb_split = self._interpolate_split(linked_split.split, neighbors)
                if nb_split:
                    getattr(linked_split, f"{side}_splits").append(nb_split)
        return result

    def _find_splits(self) -> _FeatureSplits:
        # find splits for all lanes individually
        feat_splits: WaymoMap._FeatureSplits = dict()
        splits_stack = deque()
        for lane_feat_id in self._feat_dicts.keys():
            lane_splits = self._find_lane_splits(lane_feat_id)
            assert len(lane_splits) >= 2
            feat_splits[lane_feat_id] = lane_splits
            for ls in lane_splits.values():
                splits_stack.append(ls)
        # then propagate them left and right...
        while splits_stack:
            linked_split = splits_stack.pop()
            for side in ["left", "right"]:
                # NOTE:  lanes in intersections can have two (or more!) neighbors on a side
                for side_split in getattr(linked_split, f"{side}_splits"):
                    side_feat_id = side_split.feat_id
                    side_index = side_split.index
                    side_lsplit = feat_splits.get(side_feat_id, WaymoMap._SDict()).get(
                        side_index
                    )
                    if not side_lsplit:
                        side_lsplit = feat_splits.setdefault(
                            side_feat_id, WaymoMap._SDict()
                        ).setdefault(side_index, WaymoMap._LinkedSplit(side_split))
                        other_side = "right" if side == "left" else "left"
                        refl_split = WaymoMap._Split(
                            linked_split.split.feat_id,
                            linked_split.split.index,
                            side_split.structural,
                        )
                        getattr(side_lsplit, f"{other_side}_splits").append(refl_split)
                        side_lane_feats = self._waymo_features[side_feat_id]
                        neighbors = getattr(side_lane_feats, f"{side}_neighbors")
                        nb_split = self._interpolate_split(side_split, neighbors)
                        if nb_split:
                            getattr(side_lsplit, f"{side}_splits").append(nb_split)
                        splits_stack.append(side_lsplit)
                    elif (
                        linked_split.split.structural
                        and not side_lsplit.split.structural
                    ):
                        side_lsplit.split.structural = True
                        splits_stack.append(side_lsplit)
        return feat_splits

    def _link_splits(self, feat_splits: _FeatureSplits):
        for linked_splits in feat_splits.values():
            prev_linked_split = None
            for split_ind in linked_splits.sorted_keys:
                linked_split = linked_splits[split_ind]
                if prev_linked_split:
                    linked_split.prev_split = prev_linked_split
                    prev_linked_split.next_split = linked_split
                prev_linked_split = linked_split

    @staticmethod
    def _polyline_dists(polyline) -> Tuple[np.ndarray, np.ndarray]:
        lane_pts = np.array([[p.x, p.y, p.z] for p in polyline])

        class _Accum:
            def __init__(self):
                self._d = 0.0
                self._last_pt = None

            def accum(self, pt: np.ndarray) -> float:
                """@return accumulated distance so far"""
                if self._last_pt is not None:
                    self._d += np.linalg.norm(pt - self._last_pt)
                self._last_pt = pt
                return self._d

        q = _Accum()
        dists = np.array([q.accum(pt) for pt in lane_pts])
        return lane_pts, dists

    def _create_lane_from_split(
        self, linked_split: _LinkedSplit, feat_splits: _FeatureSplits
    ) -> "WaymoMap.Lane":
        feat_id = linked_split.split.feat_id
        feat_dict = self._feat_dicts[feat_id]
        orig_polyline = self._polyline_cache[feat_id][0]
        next_split_pt = linked_split.next_split.split.index

        lane_dict = {}
        lane_dict["type"] = feat_dict["type"]
        lane_dict["speed_limit_mph"] = feat_dict["speed_limit_mph"]
        lane_dict["interpolating"] = feat_dict["interpolating"]
        lane_dict["_normals"] = [
            np
            for i, np in enumerate(feat_dict["_normals"])
            if linked_split.split.index <= i <= next_split_pt
        ]
        lane_dict["_feature_id"] = feat_id
        lane_dict["lane_width"] = feat_dict["lane_width"]
        lane_dict["polyline"] = [
            pt
            for i, pt in enumerate(orig_polyline)
            if linked_split.split.index <= i <= next_split_pt
        ]

        if linked_split.split.index > 0:
            lane_dict["incoming_lane_ids"] = [
                WaymoMap._lane_id(feat_id, linked_split.prev_split.split.index)
            ]
        else:
            # XXX: there ought to be a better way than this!
            lane_dict["incoming_lane_ids"] = [
                WaymoMap._lane_id(el, feat_splits[el].sorted_keys[-2])
                for el in feat_dict["entry_lanes"]
            ]
        if next_split_pt < len(orig_polyline) - 1:
            lane_dict["outgoing_lane_ids"] = [WaymoMap._lane_id(feat_id, next_split_pt)]
        else:
            lane_dict["outgoing_lane_ids"] = [
                WaymoMap._lane_id(xl, 0) for xl in feat_dict["exit_lanes"]
            ]
        lane_dict["lane_to_left_info"] = linked_split.left_splits
        lane_dict["lane_to_right_info"] = linked_split.right_splits

        lane_id = WaymoMap._lane_id(feat_id, linked_split.split.index)
        lane = WaymoMap.Lane(self, lane_id, lane_dict)
        self._lanes[lane_id] = lane
        self._surfaces[lane_id] = lane
        linked_split.used = True
        return lane

    def _add_right_lanes(
        self,
        linked_split: _LinkedSplit,
        lanes: List["WaymoMap.Lane"],
        feat_splits: _FeatureSplits,
        seen: Set[_LinkedSplit],
    ) -> Tuple[bool, bool]:
        structural_split = linked_split.split.structural
        # if there's more than one lane adjacent to this at the same point, it's in a junction
        seen.add(linked_split)
        in_junction = (
            len(linked_split.right_splits) > 1 or len(linked_split.left_splits) > 1
        )
        for rt_split in linked_split.right_splits:
            rfeat = feat_splits[rt_split.feat_id]
            rt_lsplit = rfeat[rt_split.index]
            if (
                not rt_lsplit.next_split
                or rt_lsplit.split.index >= rfeat.sorted_keys[-1] - 1
                or rt_lsplit.used
                or rt_lsplit in seen
            ):
                continue
            rt_structural, rt_in_junction = self._add_right_lanes(
                rt_lsplit, lanes, feat_splits, seen
            )
            in_junction = in_junction or rt_in_junction
            structural_split = structural_split or rt_structural
        lane = self._create_lane_from_split(linked_split, feat_splits)
        lanes.append(lane)
        return structural_split, in_junction

    def _add_left_lanes(
        self,
        linked_split: _LinkedSplit,
        lanes: List["WaymoMap.Lane"],
        feat_splits: _FeatureSplits,
    ) -> Tuple[bool, bool]:
        structural_split = linked_split.split.structural
        # if there's more than one lane adjacent to this at the same point, it's in a junction
        in_junction = (
            len(linked_split.left_splits) > 1 or len(linked_split.right_splits) > 1
        )
        used = []
        for lft_split in linked_split.left_splits:
            lfeat = feat_splits[lft_split.feat_id]
            lft_lsplit = lfeat[lft_split.index]
            if (
                not lft_lsplit.next_split
                or lft_lsplit.split.index >= lfeat.sorted_keys[-1] - 1
                or lft_lsplit.used
            ):
                continue
            used.append(lft_split)
            lane = self._create_lane_from_split(lft_lsplit, feat_splits)
            lanes.append(lane)
        for lft_split in used:
            lfeat = feat_splits[lft_split.feat_id]
            lft_lsplit = lfeat[lft_split.index]
            lft_structural, lft_in_junction = self._add_left_lanes(
                lft_lsplit, lanes, feat_splits
            )
            in_junction = in_junction or lft_in_junction
            structural_split = structural_split or lft_structural
        return structural_split, in_junction

    def _create_road_from_lanes(
        self, lanes: Sequence["WaymoMap.Lane"], junction: bool
    ) -> "WaymoMap.Road":
        road = WaymoMap.Road(self, lanes, junction)
        assert road.road_id not in self._roads, f"duplicate road_id={road.road_id}"
        self._roads[road.road_id] = road
        self._surfaces[road.road_id] = road
        return road

    def _create_composite(self, composite_roads: Sequence["WaymoMap.Road"]):
        assert len(composite_roads) > 1
        composite_lanes = []
        for li in range(len(composite_roads[0].lanes)):
            lane_dict = {}
            composite_lane_id = "waymo_composite_lane:"
            for road in composite_roads:
                composite_lane_id += f":{road.lanes[li].lane_id}"
            for road in composite_roads:
                cl = road.lanes[li]
                if not lane_dict:
                    lane_dict = deepcopy(cl._lane_dict)
                else:
                    lane_dict["polyline"] += cl._lane_dict["polyline"]
                    lane_dict["_normals"] += cl._lane_dict["_normals"]
                lane_dict.setdefault("sublanes", []).append(cl.lane_id)
                assert "composite" not in cl._lane_dict
                cl._lane_dict["composite"] = composite_lane_id
            lane_dict["incoming_lane_ids"] = (
                composite_roads[0].lanes[li]._lane_dict["incoming_lane_ids"]
            )
            lane_dict["outgoing_lane_ids"] = (
                composite_roads[-1].lanes[li]._lane_dict["outgoing_lane_ids"]
            )
            lane = WaymoMap.Lane(self, composite_lane_id, lane_dict)
            self._lanes[composite_lane_id] = lane
            self._surfaces[composite_lane_id] = lane
            composite_lanes.append(lane)
        for i, cl in enumerate(composite_lanes):
            cl._lane_dict["lane_to_left_info"] = (
                composite_lanes[i + 1].lane_id if i + 1 < len(composite_lanes) else None
            )
            cl._lane_dict["lane_to_right_info"] = (
                composite_lanes[i - 1].lane_id if i > 0 else None
            )
        self._create_road_from_lanes(composite_lanes, False)

    @staticmethod
    def _can_merge_roads(
        road: "WaymoMap.Road", prev_roads: Sequence["WaymoMap.Road"]
    ) -> bool:
        if not prev_roads:
            return False
        if len(road.lanes) != len(prev_roads[-1].lanes):
            return False
        for li in range(len(road.lanes)):
            ld = road.lanes[li]._lane_dict
            pld = prev_roads[-1].lanes[li]._lane_dict
            if ld["type"] != pld["type"]:
                return False
            if ld["speed_limit_mph"] != pld["speed_limit_mph"]:
                return False
            if ld["interpolating"] != pld["interpolating"]:
                return False
        return True

    def _create_roads_and_lanes(self, feat_splits: _FeatureSplits):
        for feat_id, splits in feat_splits.items():
            composite_roads = []
            split_inds = splits.sorted_keys
            assert len(split_inds) >= 2
            last_valid = split_inds[-1] - 1
            for s in range(len(split_inds) - 1):
                split_ind = split_inds[s]
                linked_split = splits[split_ind]
                assert (
                    linked_split.next_split
                    and linked_split.split.index < linked_split.next_split.split.index
                )
                if linked_split.split.index >= last_valid:
                    continue
                if linked_split.used:
                    continue
                road_lanes = []
                seen = set()
                rt_structural, rt_junction = self._add_right_lanes(
                    linked_split, road_lanes, feat_splits, seen
                )
                lft_structural, lft_junction = self._add_left_lanes(
                    linked_split, road_lanes, feat_splits
                )
                structural = rt_structural or lft_structural
                junction = rt_junction or lft_junction
                road = self._create_road_from_lanes(road_lanes, junction)
                if self._no_composites:
                    continue
                if (
                    structural
                    or junction
                    or not WaymoMap._can_merge_roads(road, composite_roads)
                ):
                    if len(composite_roads) > 1:
                        self._create_composite(composite_roads)
                    composite_roads = []
                composite_roads.append(road)
            if len(composite_roads) > 1:
                self._create_composite(composite_roads)

    def _waymo_pb_to_dict(self, waymo_lane_feats) -> Dict[str, Any]:
        # we can't mutate the waymo protobuf objects, nor do they have a __dict__,
        # so we just keep the fields we're going to use...
        attribs = [
            "type",
            "interpolating",
            "entry_lanes",
            "exit_lanes",
            "speed_limit_mph",
            "left_boundaries",
            "right_boundaries",
            "left_neighbors",
            "right_neighbors",
        ]
        return {attr: getattr(waymo_lane_feats, attr) for attr in attribs}

    def _load_from_scenario(self, waymo_scenario):
        start = time.time()

        # cache feature info about lanes
        self._feat_dicts: Dict[int, Dict[str, Any]] = {}
        self._polyline_cache: Dict[int, Tuple[np.ndarray, np.ndarray]] = {}
        for map_feature in waymo_scenario.map_features:
            key = map_feature.WhichOneof("feature_data")
            if key is None:
                continue
            feat_id = map_feature.id
            map_feats = getattr(map_feature, key)
            self._waymo_features[feat_id] = map_feats
            if key != "lane":
                continue
            self._polyline_cache[feat_id] = WaymoMap._polyline_dists(map_feats.polyline)
            self._feat_dicts[feat_id] = self._waymo_pb_to_dict(map_feats)

        # use original lane polylines for geometry
        for feat_id, lane_dict in self._feat_dicts.items():
            lane_dict["_normals"] = self._calculate_normals(feat_id)
            left_widths, right_widths = self._raycast_boundaries(lane_dict, feat_id)
            max_width = max(
                left_widths[0], left_widths[-1], right_widths[0], right_widths[-1]
            )
            if max_width < 0.5:
                max_width = WaymoMap.DEFAULT_LANE_WIDTH / 2
            max_width = min(max_width, WaymoMap.DEFAULT_LANE_WIDTH / 2)
            lane_dict["lane_width"] = max_width * 2

        feat_splits = self._find_splits()
        self._link_splits(feat_splits)
        self._create_roads_and_lanes(feat_splits)

        # don't need these anymore
        self._polyline_cache = None
        self._feat_dicts = None

        # find intersecting lanes
        self._compute_lane_intersections(composites=False)
        self._compute_lane_intersections(composites=True)

        end = time.time()
        elapsed = round((end - start) * 1000.0, 3)
        self._log.info(f"Loading Waymo map took: {elapsed} ms")

    @staticmethod
    def parse_source_to_scenario(source: str):
        """Read the dataset file and get the specified scenario"""
        dataset_path = source.split("#")[0]
        scenario_id = source.split("#")[1]

        # Reset cache if this is a new TFRecord file
        if not WaymoMap._tfrecord_path or WaymoMap._tfrecord_path != dataset_path:
            WaymoMap._tfrecord_path = dataset_path
            WaymoMap._tfrecord_generator = read_tfrecord_file(dataset_path)
            WaymoMap._scenario_cache = dict()

        parsed_scenario = WaymoMap._scenario_cache.get(scenario_id)
        if parsed_scenario:
            return parsed_scenario

        while True:
            record = next(WaymoMap._tfrecord_generator, None)
            if not record:
                raise ValueError(
                    f"Dataset file does not contain scenario with id: {scenario_id}"
                )
            parsed_scenario = scenario_pb2.Scenario()
            parsed_scenario.ParseFromString(bytearray(record))
            WaymoMap._scenario_cache[parsed_scenario.scenario_id] = parsed_scenario
            if parsed_scenario.scenario_id == scenario_id:
                return parsed_scenario

    @classmethod
    def from_spec(cls, map_spec: MapSpec):
        """Generate a road network from the given specification."""
        if len(map_spec.source.split("#")) != 2:
            return None
        waymo_scenario = cls.parse_source_to_scenario(map_spec.source)
        assert waymo_scenario
        return cls(map_spec, waymo_scenario)

    @property
    def source(self) -> str:
        return self._map_spec.source

    @property
    def has_overpasses(self) -> bool:
        return self._has_overpasses

    @staticmethod
    def _spec_lane_width(map_spec: MapSpec) -> float:
        return (
            map_spec.default_lane_width
            if map_spec.default_lane_width is not None
            else WaymoMap.DEFAULT_LANE_WIDTH
        )

    def is_same_map(self, map_spec: MapSpec) -> bool:
        waymo_scenario = WaymoMap.parse_source_to_scenario(map_spec.source)
        return (
            waymo_scenario.scenario_id == self._waymo_scenario_id
            and map_spec.lanepoint_spacing == self._map_spec.lanepoint_spacing
            and (
                map_spec.default_lane_width == self._map_spec.default_lane_width
                or WaymoMap._spec_lane_width(map_spec)
                == WaymoMap._spec_lane_width(self._map_spec)
            )
            and map_spec.shift_to_origin == self._map_spec.shift_to_origin
        )

    @cached_property
    def bounding_box(self) -> Optional[BoundingBox]:
        x_mins, y_mins, x_maxs, y_maxs = [], [], [], []
        for road_id in self._roads:
            road = self._roads[road_id]
            x_mins.append(road._bbox.min_pt.x)
            y_mins.append(road._bbox.min_pt.y)
            x_maxs.append(road._bbox.max_pt.x)
            y_maxs.append(road._bbox.max_pt.y)

        return BoundingBox(
            min_pt=Point(x=min(x_mins), y=min(y_mins)),
            max_pt=Point(x=max(x_maxs), y=max(y_maxs)),
        )

    @property
    def scale_factor(self) -> float:
        return 1.0  # TODO

    def to_glb(self, at_path):
        """Build a glb file for camera rendering and envision."""
        glb = self._make_glb_from_polys()
        glb.write_glb(at_path)

    def _make_glb_from_polys(self):
        scene = trimesh.Scene()
        polygons = []
        for lane_id in self._lanes:
            lane = self._lanes[lane_id]
            polygons.append(lane.shape())

        mesh = generate_mesh_from_polygons(polygons)

        # Attach additional information for rendering as metadata in the map glb
        # <2D-BOUNDING_BOX>: four floats separated by ',' (<FLOAT>,<FLOAT>,<FLOAT>,<FLOAT>),
        # which describe x-minimum, y-minimum, x-maximum, and y-maximum
        metadata = {
            "bounding_box": (
                self.bounding_box.min_pt.x,
                self.bounding_box.min_pt.y,
                self.bounding_box.max_pt.x,
                self.bounding_box.max_pt.y,
            )
        }

        # lane markings information
        lane_dividers = self._compute_traffic_dividers()
        metadata["lane_dividers"] = lane_dividers

        mesh.visual = trimesh.visual.TextureVisuals(
            material=trimesh.visual.material.PBRMaterial()
        )

        scene.add_geometry(mesh)
        return _GLBData(gltf.export_glb(scene, extras=metadata, include_normals=True))

    def _compute_traffic_dividers(self):
        lane_dividers = []  # divider between lanes with same traffic direction
        for road_id in self._roads:
            road = self._roads[road_id]
            if not road.is_junction:
                for lane in road.lanes:
                    left_border_vertices_len = int((len(lane._lane_polygon) - 1) / 2)
                    left_side = lane._lane_polygon[:left_border_vertices_len]
                    lane_to_left, _ = lane.lane_to_left
                    if lane.index != len(road.lanes) - 1:
                        assert lane_to_left
                        if lane.is_drivable and lane_to_left.is_drivable:
                            lane_dividers.append(left_side)

        return lane_dividers

    class Surface(RoadMapWithCaches.Surface):
        """Surface representation for Waymo maps"""

        def __init__(self, surface_id: str, road_map):
            self._surface_id = surface_id
            self._map = road_map

        @property
        def surface_id(self) -> str:
            return self._surface_id

        @property
        def is_drivable(self) -> bool:
            # XXX: this may be over-riden below
            return True

    def surface_by_id(self, surface_id: str) -> RoadMap.Surface:
        return self._surfaces.get(surface_id)

    class Lane(RoadMapWithCaches.Lane, Surface):
        """Lane representation for Waymo maps"""

        def __init__(self, road_map, lane_id: str, lane_dict: Dict[str, Any]):
            super().__init__(lane_id, road_map)
            self._feature_id = lane_dict["_feature_id"]
            self._road = None  # set when lane is added to a Road
            self._index = None  # set when lane is added to a Road
            self._lane_dict = lane_dict
            self._lane_pts = lane_dict["polyline"]
            self._centerline_pts = [Point(*p) for p in lane_dict["polyline"]]
            self._n_pts = len(self._lane_pts)
            self._lane_width = lane_dict["lane_width"]
            self._speed_limit = (
                lane_dict.get("speed_limit_mph", WaymoMap.DEFAULT_LANE_SPEED / 0.44704)
                * 0.44704
            )
            self._is_composite = bool(lane_dict.get("sublanes", None))
            self._length = sum(
                np.linalg.norm(self._lane_pts[i + 1][:2] - self._lane_pts[i][:2])
                for i in range(len(self._lane_pts) - 1)
            )
            self._drivable = lane_dict["type"] != LaneCenter.LaneType.TYPE_BIKE_LANE
            self._type = lane_dict["type"]

            self._lane_polygon = None
            self._create_polygon(lane_dict)
            if self._map._no_composites:
                del lane_dict["_normals"]
            x_coordinates, y_coordinates = zip(*self._lane_polygon)
            self._bbox = BoundingBox(
                min_pt=Point(x=min(x_coordinates), y=min(y_coordinates)),
                max_pt=Point(x=max(x_coordinates), y=max(y_coordinates)),
            )

        def __hash__(self) -> int:
            return hash(self.lane_id) + hash(self._map)

        def _create_polygon(self, lane_dict: Dict[str, Any]):
            new_left_pts = [None] * self._n_pts
            new_right_pts = [None] * self._n_pts
            for i in range(self._n_pts):
                p = self._lane_pts[i][:2]
                n = lane_dict["_normals"][i]
                w = self._lane_width / 2.0
                new_left_pts[i] = p + (w * n)
                new_right_pts[i] = p + (-1.0 * w * n)

            xs, ys = [], []
            for p in new_left_pts + new_right_pts[::-1] + [new_left_pts[0]]:
                if p is not None:
                    xs.append(p[0])
                    ys.append(p[1])
            self._lane_polygon = list(zip(xs, ys))

        @property
        def lane_id(self) -> str:
            return self._lane_id

        @property
        def road(self) -> RoadMap.Road:
            return self._road

        @property
        def in_junction(self) -> bool:
            return self._road.is_junction

        @property
        def index(self) -> int:
            return self._index

        @property
        def length(self) -> float:
            return self._length

        @property
        def is_drivable(self) -> bool:
            return self._drivable

        @property
        def center_polyline(self) -> List[Point]:
            return self._centerline_pts

        @property
        def composite_lane(self) -> RoadMapWithCaches.Lane:
            composite_id = self._lane_dict.get("composite")
            if composite_id:
                return self._map.lane_by_id(composite_id)
            return self

        @property
        def is_composite(self) -> bool:
            return self._is_composite

        @lru_cache(maxsize=4)
        def shape(
            self, buffer_width: float = 0.0, default_width: Optional[float] = None
        ) -> Polygon:
            if buffer_width == 0.0:
                return Polygon(self._lane_polygon)
            new_width = self._lane_width + buffer_width
            if new_width > 0:
                return buffered_shape(self._centerline_pts, new_width)
            return Polygon(self._lane_polygon)

        @cached_property
        def incoming_lanes(self) -> List[RoadMapWithCaches.Lane]:
            return [
                self._map.lane_by_id(il) for il in self._lane_dict["incoming_lane_ids"]
            ]

        @cached_property
        def outgoing_lanes(self) -> List[RoadMapWithCaches.Lane]:
            return [
                self._map.lane_by_id(ol) for ol in self._lane_dict["outgoing_lane_ids"]
            ]

        @cached_property
        def foes(self) -> List[RoadMapWithCaches.Lane]:
            result = {self._map.lane_by_id(ix) for ix in self._intersections}
            result |= {
                incoming
                for outgoing in self.outgoing_lanes
                for incoming in outgoing.incoming_lanes
                if incoming != self
            }
            return list(result)

        @property
        def entry_surfaces(self) -> List[RoadMap.Surface]:
            # TODO?  can a non-lane connect into a lane?
            return self.incoming_lanes

        @property
        def exit_surfaces(self) -> List[RoadMap.Surface]:
            # TODO?  can a lane exit to a non-lane?
            return self.outgoing_lanes

        @cached_property
        def lanes_in_same_direction(self) -> List[RoadMapWithCaches.Lane]:
            return [l for l in self.road.lanes if l != self]

        def _check_boundaries(self, split: "WaymoMap._Split", side: str) -> bool:
            neighbor = self._map._waymo_features[split.feat_id]
            for nb in getattr(neighbor, f"{side}_neighbors", []):
                for bd in nb.boundaries:
                    if (
                        bd.boundary_type
                        >= RoadLine.RoadLineType.TYPE_SOLID_DOUBLE_YELLOW
                    ):
                        return False
            return True

        def _adj_lane_info(self, adj_lane_info):
            if len(adj_lane_info) == 1:
                return adj_lane_info[0]
            min_fdelt = None
            for li in adj_lane_info:
                fdelt = abs(self._feature_id - li.feat_id)
                if not min_fdelt or fdelt < min_fdelt:
                    min_fdelt = fdelt
                    lane_info = li
            return lane_info

        def _get_side_lane(
            self, side: str
        ) -> Tuple[Optional[RoadMapWithCaches.Lane], bool]:
            li = self._lane_dict.get(f"lane_to_{side}_info")
            if not li:
                return None, True
            if isinstance(li, str):
                return self._map.lane_by_id(li), True
            li = self._adj_lane_info(li)
            same_dir = self._check_boundaries(li, "right" if side == "left" else "left")
            side_lane_id = WaymoMap._lane_id(li.feat_id, li.index)
            return self._map.lane_by_id(side_lane_id), same_dir

        @cached_property
        def lane_to_left(self) -> Tuple[Optional[RoadMapWithCaches.Lane], bool]:
            return self._get_side_lane("left")

        @cached_property
        def lane_to_right(self) -> Tuple[Optional[RoadMapWithCaches.Lane], bool]:
            return self._get_side_lane("right")

        @property
        def speed_limit(self) -> Optional[float]:
            return self._speed_limit

        def width_at_offset(self, lane_point_s: float) -> Tuple[float, float]:
            return self._lane_width, 1.0

        @lru_cache(maxsize=8)
        def center_at_point(self, point: Point) -> Point:
            return super().center_at_point(point)

        @lru_cache(maxsize=8)
        def center_pose_at_point(self, point: Point) -> Pose:
            return super().center_pose_at_point(point)

        @lru_cache(maxsize=1024)
        def curvature_radius_at_offset(
            self, offset: float, lookahead: int = 5
        ) -> float:
            return super().curvature_radius_at_offset(offset, lookahead)

        @lru_cache(maxsize=16)
        def oncoming_lanes_at_offset(
            self, offset: float
        ) -> List[RoadMapWithCaches.Lane]:
            result = []
            radius = 1.1 * self.width_at_offset(offset)[0]
            pt = self.from_lane_coord(RefLinePoint(offset))
            nearby_lanes = self._map.nearest_lanes(pt, radius=radius)
            if not nearby_lanes:
                return result
            my_vect = self.vector_at_offset(offset)
            my_norm = np.linalg.norm(my_vect)
            if my_norm == 0:
                return result
            threshold = -0.995562  # cos(175*pi/180)
            for lane, _ in nearby_lanes:
                if lane == self:
                    continue
                lane_refline_pt = lane.to_lane_coord(pt)
                lv = lane.vector_at_offset(lane_refline_pt.s)
                lv_norm = np.linalg.norm(lv)
                if lv_norm == 0:
                    continue
                lane_angle = np.dot(my_vect, lv) / (my_norm * lv_norm)
                if lane_angle < threshold:
                    result.append(lane)
            return result

        @lru_cache(maxsize=8)
        def contains_point(self, point: Point) -> bool:
            assert type(point) == Point
            if (
                self._bbox.min_pt.x <= point[0] <= self._bbox.max_pt.x
                and self._bbox.min_pt.y <= point[1] <= self._bbox.max_pt.y
            ):
                lane_point = self.to_lane_coord(point)
                return (
                    abs(lane_point.t) <= (self._lane_width / 2)
                    and 0 <= lane_point.s < self.length
                )
            return False

        @lru_cache(maxsize=8)
        def project_along(
            self, start_offset: float, distance: float
        ) -> Set[Tuple[RoadMapWithCaches.Lane, float]]:
            return super().project_along(start_offset, distance)

        def waypoint_paths_for_pose(
            self, pose: Pose, lookahead: int, route: RoadMap.Route = None
        ) -> List[List[Waypoint]]:
            if not self.is_drivable:
                return []
            road_ids = [road.road_id for road in route.roads] if route else None
            return self._waypoint_paths_at(pose.point, lookahead, road_ids)

        def waypoint_paths_at_offset(
            self, offset: float, lookahead: int = 30, route: RoadMap.Route = None
        ) -> List[List[Waypoint]]:
            if not self.is_drivable:
                return []
            wp_start = self.from_lane_coord(RefLinePoint(offset))
            road_ids = [road.road_id for road in route.roads] if route else None
            return self._waypoint_paths_at(wp_start, lookahead, road_ids)

        def _waypoint_paths_at(
            self,
            point: Point,
            lookahead: int,
            filter_road_ids: Optional[Sequence[str]] = None,
        ) -> List[List[Waypoint]]:
            if not self.is_drivable:
                return []
            closest_linked_lp = (
                self._map._lanepoints.closest_linked_lanepoint_on_lane_to_point(
                    point, self._lane_id
                )
            )
            return self._map._waypoints_starting_at_lanepoint(
                closest_linked_lp,
                lookahead,
                tuple(filter_road_ids) if filter_road_ids else (),
                point,
            )

    class Road(RoadMapWithCaches.Road, Surface):
        """This is akin to a 'road segment' in real life.
        Many of these might correspond to a single named road in reality."""

        def __init__(
            self,
            road_map,
            road_lanes: Sequence[RoadMapWithCaches.Lane],
            is_junction: bool,
        ):
            self._composite = None
            self._is_composite = False
            self._is_junction = is_junction
            self._road_id = "waymo_road"

            self._drivable = False
            self._road_type = -1
            self._length = 0
            x_mins, y_mins, x_maxs, y_maxs = [], [], [], []
            for ind, lane in enumerate(road_lanes):
                self._road_id += f"-{lane.lane_id}"
                lane._road = self
                lane._index = ind
                self._length += lane.length
                x_mins.append(lane._bbox.min_pt.x)
                y_mins.append(lane._bbox.min_pt.y)
                x_maxs.append(lane._bbox.max_pt.x)
                y_maxs.append(lane._bbox.max_pt.y)
                if self._road_type == -1:
                    self._road_type = lane._type
                elif lane._type != self._road_type:
                    self._road_type = LaneCenter.LaneType.TYPE_UNDEFINED
                if lane.is_drivable:
                    self._drivable = True
                if lane.is_composite:
                    # TAI: do we need to keep track of sub roads?
                    self._is_composite = True

            self._length /= len(road_lanes)
            self._bbox = BoundingBox(
                min_pt=Point(x=min(x_mins), y=min(y_mins)),
                max_pt=Point(x=max(x_maxs), y=max(y_maxs)),
            )

            self._lanes = road_lanes
            self._compute_edge_shapes()

            super().__init__(self._road_id, road_map)

        def __hash__(self) -> int:
            return hash(self.road_id) ^ hash(self._map)

        @property
        def road_id(self) -> str:
            return self._road_id

        @property
        def type(self) -> int:
            return self._road_type

        @cached_property
        def type_as_str(self) -> str:
            road_type = self.type
            if road_type == 0:
                return "undefined"
            elif road_type == 1:
                return "freeway"
            elif road_type == 2:
                return "surface street"
            elif road_type == 3:
                return "bike lane"
            return "undefined"

        @property
        def is_drivable(self) -> bool:
            return self._drivable

        @property
        def composite_road(self) -> RoadMap.Road:
            return self._composite or self

        @property
        def is_composite(self) -> bool:
            return self._is_composite

        @cached_property
        def is_junction(self) -> bool:
            # XXX: Waymo does not indicate whether a road is in junction or not, but we can *sometimes* tell.
            if self._is_junction:
                return True
            for lane in self._lanes:
                if lane.foes or len(lane.incoming_lanes) > 1:
                    self._is_junction = True
                    return True
            return False

        @property
        def length(self) -> float:
            # Note: the more curved the road, the more the lane lengths diverge.
            return self._length

        @property
        def incoming_roads(self) -> List[RoadMap.Road]:
            return list(
                {in_lane.road for lane in self.lanes for in_lane in lane.incoming_lanes}
            )

        @property
        def outgoing_roads(self) -> List[RoadMap.Road]:
            return list(
                {
                    out_lane.road
                    for lane in self.lanes
                    for out_lane in lane.outgoing_lanes
                }
            )

        @lru_cache(maxsize=8)
        def contains_point(self, point: Point) -> bool:
            if (
                self._bbox.min_pt.x <= point[0] <= self._bbox.max_pt.x
                and self._bbox.min_pt.y <= point[1] <= self._bbox.max_pt.y
            ):
                for lane in self._lanes:
                    if lane.contains_point(point):
                        return True
            return False

        @lru_cache(maxsize=16)
        def oncoming_roads_at_point(self, point: Point) -> List[RoadMap.Road]:
            result = []
            for lane in self.lanes:
                offset = lane.to_lane_coord(point).s
                result += [
                    ol.road
                    for ol in lane.oncoming_lanes_at_offset(offset)
                    if ol.road != self
                ]
            return result

        def _compute_edge_shapes(self):
            leftmost_lane = self.lane_at_index(len(self._lanes) - 1)
            rightmost_lane = self.lane_at_index(0)

            rightmost_lane_buffered_polygon = rightmost_lane._lane_polygon
            leftmost_lane_buffered_polygon = leftmost_lane._lane_polygon

            # Right edge
            rightmost_edge_vertices_len = int(
                0.5 * (len(rightmost_lane_buffered_polygon) - 1)
            )
            self._rightmost_edge_shape = rightmost_lane_buffered_polygon[
                rightmost_edge_vertices_len : len(rightmost_lane_buffered_polygon) - 1
            ]

            # Left edge
            leftmost_edge_vertices_len = int(
                0.5 * (len(leftmost_lane_buffered_polygon) - 1)
            )
            self._leftmost_edge_shape = leftmost_lane_buffered_polygon[
                :leftmost_edge_vertices_len
            ]

        @lru_cache(maxsize=4)
        def shape(
            self, buffer_width: float = 0.0, default_width: Optional[float] = None
        ) -> Polygon:
            # TODO:  use buffer_width
            return Polygon(
                (
                    self._leftmost_edge_shape
                    + self._rightmost_edge_shape
                    + [self._leftmost_edge_shape[0]]
                )
            )

        @property
        def parallel_roads(self) -> List[RoadMap.Road]:
            return []

        @property
        def lanes(self) -> Sequence[RoadMapWithCaches.Lane]:
            return self._lanes

        def lane_at_index(self, index: int) -> RoadMapWithCaches.Lane:
            return self._lanes[index]

    def road_by_id(self, road_id: str) -> RoadMap.Road:
        road = self._roads.get(road_id)
        if not road:
            self._log.warning(f"WaymoMap got request for unknown road_id '{road_id}'")
        return road

    def lane_by_id(self, lane_id: str) -> RoadMapWithCaches.Lane:
        # note: all lanes were cached already by _load()
        lane = self._lanes.get(lane_id)
        if not lane:
            self._log.warning(f"WaymoMap got request for unknown lane_id '{lane_id}'")
        return lane

    @cached_property
    def _simple_lanes(self) -> List[RoadMapWithCaches.Lane]:
        return [lane for lane in self._lanes.values() if not lane.is_composite]

    def _build_lane_r_tree(self):
        result = rtree.index.Index()
        result.interleaved = True
        # only index simple lanes, as composite lanes can
        # always be gotten from a simple lane, and we don't
        # want more ambiguity in our spatial queries.
        for idx, lane in enumerate(self._simple_lanes):
            bounding_box = (
                lane._bbox.min_pt.x,
                lane._bbox.min_pt.y,
                lane._bbox.max_pt.x,
                lane._bbox.max_pt.y,
            )
            result.add(idx, bounding_box)
        return result

    def _get_neighboring_lanes(
        self, x: float, y: float, r: float = 0.1
    ) -> List[Tuple[RoadMapWithCaches.Lane, float]]:
        neighboring_lanes = []
        if self._lane_rtree is None:
            self._lane_rtree = self._build_lane_r_tree()

        simple_lanes = self._simple_lanes
        spt = SPoint(x, y)
        for i in self._lane_rtree.intersection((x - r, y - r, x + r, y + r)):
            lane = simple_lanes[i]
            d = lane.shape().distance(spt)
            if d < r:
                neighboring_lanes.append((lane, d))
        return neighboring_lanes

    @lru_cache(maxsize=1024)
    def nearest_lanes(
        self,
        point: Point,
        radius: Optional[float] = None,
        include_junctions: bool = False,
    ) -> List[Tuple[RoadMapWithCaches.Lane, float]]:
        if radius is None:
            radius = max(10, 2 * self._default_lane_width)
        candidate_lanes = self._get_neighboring_lanes(point[0], point[1], r=radius)
        candidate_lanes.sort(key=lambda lane_dist_tup: lane_dist_tup[1])
        return candidate_lanes

    def nearest_lane(
        self,
        point: Point,
        radius: Optional[float] = None,
        include_junctions: bool = False,
    ) -> Optional[RoadMapWithCaches.Lane]:
        nearest_lanes = self.nearest_lanes(point, radius, include_junctions)
        for lane, dist in nearest_lanes:
            if lane.contains_point(point):
                # Since Waymo has lanes of varying width, a point can be closer to a lane it does not lie in
                # when compared to the lane it does if it is closer to the outer lane's central line,
                # than the lane it lies in.
                return lane
        return nearest_lanes[0][0] if nearest_lanes else None

    @lru_cache(maxsize=16)
    def road_with_point(self, point: Point) -> RoadMap.Road:
        radius = max(5, 2 * self._default_lane_width)
        for nl, dist in self.nearest_lanes(point, radius):
            if nl.contains_point(point):
                return nl.road
        return None

    class Route(RouteWithCache):
        """Describes a route between Waymo roads."""

        def __init__(self, road_map):
            super().__init__(road_map)
            self._roads = []
            self._length = 0

        @property
        def roads(self) -> List[RoadMap.Road]:
            return self._roads

        @property
        def road_length(self) -> float:
            return self._length

        def _add_road(self, road: RoadMap.Road):
            self._length += road.length
            self._roads.append(road)

        @cached_property
        def geometry(self) -> Sequence[Sequence[Tuple[float, float]]]:
            return [list(road.shape().exterior.coords) for road in self.roads]

    @staticmethod
    def _shortest_route(start: RoadMap.Road, end: RoadMap.Road) -> List[RoadMap.Road]:
        queue = [(start.length, start.road_id, start)]
        came_from = dict()
        came_from[start] = None
        cost_so_far = dict()
        cost_so_far[start] = start.length
        current = None

        # Dijkstra’s Algorithm
        while queue:
            (_, _, current) = heapq.heappop(queue)
            current: RoadMap.Road
            if current == end:
                break
            for out_road in current.outgoing_roads:
                new_cost = cost_so_far[current] + out_road.length
                if out_road not in cost_so_far or new_cost < cost_so_far[out_road]:
                    cost_so_far[out_road] = new_cost
                    came_from[out_road] = current
                    heapq.heappush(queue, (new_cost, out_road.road_id, out_road))

        # This means we couldn't find a valid route since the queue is empty
        if current != end:
            return []

        # Reconstruct path
        current = end
        path = []
        while current != start:
            path.append(current)
            current = came_from[current]
        path.append(start)
        path.reverse()
        return path

    def generate_routes(
        self,
        start_road: RoadMap.Road,
        end_road: RoadMap.Road,
        via: Optional[Sequence[RoadMap.Road]] = None,
        max_to_gen: int = 1,
    ) -> List[RoadMap.Route]:
        assert max_to_gen == 1, "multiple route generation not yet supported for Waymo"
        new_route = WaymoMap.Route(self)
        result = [new_route]

        roads = [start_road]
        if via:
            roads += via
        if end_road != start_road:
            roads.append(end_road)

        route_roads = []
        for cur_road, next_road in zip(roads, roads[1:] + [None]):
            if not next_road:
                route_roads.append(cur_road)
                break
            sub_route = WaymoMap._shortest_route(cur_road, next_road) or []
            if len(sub_route) < 2:
                self._log.warning(
                    f"Unable to find valid path between {(cur_road.road_id, next_road.road_id)}."
                )
                return result
            # The sub route includes the boundary roads (cur_road, next_road).
            # We clip the latter to prevent duplicates
            route_roads.extend(sub_route[:-1])

        for road in route_roads:
            new_route._add_road(road)
        return result

    def random_route(
        self,
        max_route_len: int = 10,
        starting_road: Optional[RoadMap.Road] = None,
        only_drivable: bool = True,
    ) -> RoadMap.Route:
        assert not starting_road or not only_drivable or starting_road.is_drivable
        route = WaymoMap.Route(self)
        next_roads = [starting_road] if starting_road else list(self._roads.values())
        if only_drivable:
            next_roads = [r for r in next_roads if r.is_drivable]
        while next_roads and len(route.roads) < max_route_len:
            cur_road = random.choice(next_roads)
            route._add_road(cur_road)
            next_roads = list(cur_road.outgoing_roads)
        return route

    def empty_route(self) -> RoadMap.Route:
        return WaymoMap.Route(self)

    def route_from_road_ids(self, road_ids: Sequence[str]) -> RoadMap.Route:
        return WaymoMap.Route.from_road_ids(self, road_ids)

    class _WaypointsCache:
        def __init__(self):
            self.lookahead = 0
            self.point = Point(0, 0)
            self.filter_road_ids = ()
            self._starts = {}

        # XXX:  all vehicles share this cache now (as opposed to before
        # when it was in Plan.py and each vehicle had its own cache).
        # TODO: probably need to add vehicle_id to the key somehow (or just make it bigger)
        def _match(self, lookahead, point, filter_road_ids) -> bool:
            return (
                lookahead <= self.lookahead
                and point[0] == self.point[0]
                and point[1] == self.point[1]
                and filter_road_ids == self.filter_road_ids
            )

        def update(
            self,
            lookahead: int,
            point: Point,
            filter_road_ids: tuple,
            llp,
            paths: List[List[Waypoint]],
        ):
            """Update the current cache if not already cached."""
            if not self._match(lookahead, point, filter_road_ids):
                self.lookahead = lookahead
                self.point = point
                self.filter_road_ids = filter_road_ids
                self._starts = {}
            self._starts[llp.lp.lane.index] = paths

        def query(
            self,
            lookahead: int,
            point: Point,
            filter_road_ids: tuple,
            llp,
        ) -> Optional[List[List[Waypoint]]]:
            """Attempt to find previously cached waypoints"""
            if self._match(lookahead, point, filter_road_ids):
                hit = self._starts.get(llp.lp.lane.index, None)
                if hit:
                    # consider just returning all of them (not slicing)?
                    return [path[: (lookahead + 1)] for path in hit]
                return None

    def waypoint_paths(
        self,
        pose: Pose,
        lookahead: int,
        within_radius: float = 5,
        route: RoadMap.Route = None,
    ) -> List[List[Waypoint]]:
        road_ids = []
        if route and route.roads:
            road_ids = [road.road_id for road in route.roads]
        if road_ids:
            return self._waypoint_paths_along_route(pose.point, lookahead, road_ids)
        closest_lps = self._lanepoints.closest_lanepoints(
            [pose], within_radius=within_radius
        )
        closest_lane = closest_lps[0].lane
        waypoint_paths = []
        for lane in closest_lane.road.lanes:
            waypoint_paths += lane._waypoint_paths_at(pose.point, lookahead)
        return sorted(waypoint_paths, key=lambda p: p[0].lane_index)

    def _waypoint_paths_along_route(
        self, point: Point, lookahead: int, route: Sequence[str]
    ) -> List[List[Waypoint]]:
        """finds the closest lane to vehicle's position that is on its route,
        then gets waypoint paths from all lanes in its road there."""
        assert len(route) > 0, f"Expected at least 1 road in the route, got: {route}"
        closest_llp_on_each_route_road = [
            self._lanepoints.closest_linked_lanepoint_on_road(point, road)
            for road in route
        ]
        closest_linked_lp = min(
            closest_llp_on_each_route_road,
            key=lambda l_lp: np.linalg.norm(
                vec_2d(l_lp.lp.pose.position) - vec_2d(point)
            ),
        )
        closest_lane = closest_linked_lp.lp.lane
        waypoint_paths = []
        for lane in closest_lane.road.lanes:
            waypoint_paths += lane._waypoint_paths_at(point, lookahead, route)

        return sorted(waypoint_paths, key=len, reverse=True)

    @staticmethod
    def _equally_spaced_path(
        path: Sequence[LinkedLanePoint],
        point: Point,
        lp_spacing: float,
    ) -> List[Waypoint]:
        """given a list of LanePoints starting near point, return corresponding
        Waypoints that may not be evenly spaced (due to lane change) but start at point."""

        continuous_variables = [
            "positions_x",
            "positions_y",
            "headings",
            "lane_width",
            "speed_limit",
            "lane_offset",
        ]
        discrete_variables = ["lane_id", "lane_index"]

        ref_lanepoints_coordinates = {
            parameter: [] for parameter in (continuous_variables + discrete_variables)
        }
        for idx, lanepoint in enumerate(path):

            if lanepoint.is_inferred and 0 < idx < len(path) - 1:
                continue

            ref_lanepoints_coordinates["positions_x"].append(
                lanepoint.lp.pose.position[0]
            )
            ref_lanepoints_coordinates["positions_y"].append(
                lanepoint.lp.pose.position[1]
            )
            ref_lanepoints_coordinates["headings"].append(
                lanepoint.lp.pose.heading.as_bullet
            )
            ref_lanepoints_coordinates["lane_id"].append(lanepoint.lp.lane.lane_id)
            ref_lanepoints_coordinates["lane_index"].append(lanepoint.lp.lane.index)

            ref_lanepoints_coordinates["lane_width"].append(lanepoint.lp.lane_width)

            ref_lanepoints_coordinates["lane_offset"].append(
                lanepoint.lp.lane.offset_along_lane(lanepoint.lp.pose.point)
            )

            ref_lanepoints_coordinates["speed_limit"].append(
                lanepoint.lp.lane.speed_limit
            )

        ref_lanepoints_coordinates["headings"] = inplace_unwrap(
            ref_lanepoints_coordinates["headings"]
        )
        first_lp_heading = ref_lanepoints_coordinates["headings"][0]
        lp_position = path[0].lp.pose.point.as_np_array[:2]
        vehicle_pos = point.as_np_array[:2]
        heading_vec = radians_to_vec(first_lp_heading)
        projected_distant_lp_vehicle = np.inner(
            (vehicle_pos - lp_position), heading_vec
        )

        ref_lanepoints_coordinates["positions_x"][0] = (
            lp_position[0] + projected_distant_lp_vehicle * heading_vec[0]
        )
        ref_lanepoints_coordinates["positions_y"][0] = (
            lp_position[1] + projected_distant_lp_vehicle * heading_vec[1]
        )

        cumulative_path_dist = np.cumsum(
            np.sqrt(
                np.ediff1d(ref_lanepoints_coordinates["positions_x"], to_begin=0) ** 2
                + np.ediff1d(ref_lanepoints_coordinates["positions_y"], to_begin=0) ** 2
            )
        )

        if len(cumulative_path_dist) <= lp_spacing:
            lp = path[0].lp

            return [
                Waypoint(
                    pos=lp.pose.position[:2],
                    heading=lp.pose.heading,
                    lane_width=lp.lane.width_at_offset(0)[0],
                    speed_limit=lp.lane.speed_limit,
                    lane_id=lp.lane.lane_id,
                    lane_index=lp.lane.index,
                    lane_offset=lp.lane.offset_along_lane(lp.pose.point),
                )
            ]

        evenly_spaced_cumulative_path_dist = np.linspace(
            0, cumulative_path_dist[-1], len(path)
        )

        evenly_spaced_coordinates = {}
        for variable in continuous_variables:
            evenly_spaced_coordinates[variable] = np.interp(
                evenly_spaced_cumulative_path_dist,
                cumulative_path_dist,
                ref_lanepoints_coordinates[variable],
            )

        for variable in discrete_variables:
            ref_coordinates = ref_lanepoints_coordinates[variable]
            evenly_spaced_coordinates[variable] = []
            jdx = 0
            for idx in range(len(path)):
                while (
                    jdx + 1 < len(cumulative_path_dist)
                    and evenly_spaced_cumulative_path_dist[idx]
                    > cumulative_path_dist[jdx + 1]
                ):
                    jdx += 1

                evenly_spaced_coordinates[variable].append(ref_coordinates[jdx])
            evenly_spaced_coordinates[variable].append(ref_coordinates[-1])

        waypoint_path = []
        for idx in range(len(path)):
            waypoint_path.append(
                Waypoint(
                    pos=np.array(
                        [
                            evenly_spaced_coordinates["positions_x"][idx],
                            evenly_spaced_coordinates["positions_y"][idx],
                        ]
                    ),
                    heading=Heading(evenly_spaced_coordinates["headings"][idx]),
                    lane_width=evenly_spaced_coordinates["lane_width"][idx],
                    speed_limit=evenly_spaced_coordinates["speed_limit"][idx],
                    lane_id=evenly_spaced_coordinates["lane_id"][idx],
                    lane_index=evenly_spaced_coordinates["lane_index"][idx],
                    lane_offset=evenly_spaced_coordinates["lane_offset"][idx],
                )
            )

        return waypoint_path

    def _waypoints_starting_at_lanepoint(
        self,
        lanepoint: LinkedLanePoint,
        lookahead: int,
        filter_road_ids: tuple,
        point: Point,
    ) -> List[List[Waypoint]]:
        """computes equally-spaced Waypoints for all lane paths starting at lanepoint
        up to lookahead waypoints ahead, constrained to filter_road_ids if specified."""

        # The following acts sort of like lru_cache(1), but it allows
        # for lookahead to be <= to the cached value...
        cache_paths = self._waypoints_cache.query(
            lookahead, point, filter_road_ids, lanepoint
        )
        if cache_paths:
            return cache_paths

        lanepoint_paths = self._lanepoints.paths_starting_at_lanepoint(
            lanepoint, lookahead, filter_road_ids
        )
        result = [
            WaymoMap._equally_spaced_path(
                path,
                point,
                self._map_spec.lanepoint_spacing,
            )
            for path in lanepoint_paths
        ]

        self._waypoints_cache.update(
            lookahead, point, filter_road_ids, lanepoint, result
        )

        return result<|MERGE_RESOLUTION|>--- conflicted
+++ resolved
@@ -254,13 +254,8 @@
         lane_rtree = rtree.index.Index()
         lane_rtree.interleaved = True
         bboxes = dict()
-<<<<<<< HEAD
         for idx, lane_id in enumerate(lane_ids_todo):
-            lane_pts = np.array(self._lanes[lane_id]._lane_pts)
-=======
-        for idx, feat_id in enumerate(all_lane_ids):
-            lane_pts = self._polyline_cache[feat_id][0]
->>>>>>> f5f8cc2e
+            lane_pts = self._lanes[lane_id]._lane_pts
             bbox = (
                 np.amin(lane_pts[:, 0]),
                 np.amin(lane_pts[:, 1]),
@@ -301,13 +296,8 @@
                 continue
 
             # Main loop -- check each segment of the lane polyline against the
-<<<<<<< HEAD
             # polyline of each candidate lane (--> algorithm is O(l^2)
-            line1 = np.array(lane._lane_pts)
-=======
-            # polyline of each candidate lane
-            line1 = self._polyline_cache[feat_id][0]
->>>>>>> f5f8cc2e
+            line1 = lane._lane_pts
             for cand_id in lanes_to_test:
                 line2 = np.array(self._lanes[cand_id]._lane_pts)
                 C = np.roll(line2, 0, axis=0)[:-1]
@@ -322,38 +312,26 @@
 
         # Remove lanes that aren't true intersections
         mappings_to_remove = []
-<<<<<<< HEAD
         for lane_id, intersect_ids in intersections.items():
-            lane_pts = self._lanes[lane_id].center_polyline
-            for intersect_id in intersect_ids:
-                intersect_lane_pts = self._lanes[intersect_id].center_polyline
-                if (
-                    lane_pts[0] == intersect_lane_pts[-1]
-                    or lane_pts[-1] == intersect_lane_pts[0]
-                ):
-                    mappings_to_remove.append((lane_id, intersect_id))
-=======
-        for feat_id, intersect_ids in intersections.items():
-            lane_pts = self._polyline_cache[feat_id][0]
+            lane_pts = self._lanes[lane_id]._lane_pts
             z_avg = np.average(lane_pts[:, 2])
             for intersect_id in intersect_ids:
-                intersect_lane_pts = self._polyline_cache[intersect_id][0]
+                intersect_lane_pts = self._lanes[intersect_id]._lane_pts
                 intlane_z_avg = np.average(intersect_lane_pts[:, 2])
 
                 # Remove "overpasses" that have large z-coordinate differences
                 if abs(z_avg - intlane_z_avg) > WaymoMap.OVERPASS_THRESHOLD:
                     self._has_overpasses = True
-                    mappings_to_remove.append((feat_id, intersect_id))
+                    mappings_to_remove.append((lane_id, intersect_id))
                     continue  # already removing this pair, so skip next check
 
                 # Remove "fake" incoming/outgoing lanes that intersect by their end points
                 if np.all(np.equal(lane_pts[0], intersect_lane_pts[-1])) or np.all(
                     np.equal(lane_pts[-1], intersect_lane_pts[0])
                 ):
-                    mappings_to_remove.append((feat_id, intersect_id))
+                    mappings_to_remove.append((lane_id, intersect_id))
 
         # Can't do this while iterating over the sets, so do as separate step
->>>>>>> f5f8cc2e
         for id1, id2 in mappings_to_remove:
             intersections[id1].discard(id2)
             intersections[id2].discard(id1)
@@ -1012,7 +990,7 @@
             self._road = None  # set when lane is added to a Road
             self._index = None  # set when lane is added to a Road
             self._lane_dict = lane_dict
-            self._lane_pts = lane_dict["polyline"]
+            self._lane_pts = np.array(lane_dict["polyline"])
             self._centerline_pts = [Point(*p) for p in lane_dict["polyline"]]
             self._n_pts = len(self._lane_pts)
             self._lane_width = lane_dict["lane_width"]
