--- conflicted
+++ resolved
@@ -253,6 +253,19 @@
             """Computes equally-spaced Waypoints for all lane paths
             up to lookahead waypoints ahead, starting offset into this lane.
             Constrains paths to the supplied route if specified."""
+            raise NotImplementedError()
+
+        @property
+        def features(self) -> List[RoadMap.Feature]:
+            raise NotImplementedError()
+
+        def features_near(self, pose: Pose, radius: float) -> List[RoadMap.Feature]:
+            raise NotImplementedError()
+
+        def buffered_shape(self, width: float = 1.0) -> Polygon:
+            raise NotImplementedError()
+
+        def point_in_lane(self, point: Point) -> bool:
             raise NotImplementedError()
 
         def offset_along_lane(self, world_point: Point) -> float:
@@ -394,7 +407,13 @@
         def lane_at_index(self, index: int) -> RoadMap.Lane:
             raise NotImplementedError()
 
+        def point_on_road(self, point: Point) -> bool:
+            raise NotImplementedError()
+
         def edges_at_point(self, point: Point) -> Tuple[Point, Point]:
+            raise NotImplementedError()
+
+        def buffered_shape(self, width: float = 1.0) -> Polygon:
             raise NotImplementedError()
 
     class Feature:
@@ -431,8 +450,6 @@
 
         def distance_between(self, start: Point, end: Point) -> float:
             """Distance along route between two points."""
-<<<<<<< HEAD
-=======
             raise NotImplementedError()
 
         def project_along(
@@ -441,7 +458,6 @@
             """Starting at point on the route, returns a set of possible
             locations (lane and offset pairs) further along the route that
             are distance away, not including lane changes."""
->>>>>>> 55c4a6d0
             raise NotImplementedError()
 
 
