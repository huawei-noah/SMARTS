# MIT License
#
# Copyright (C) 2021. Huawei Technologies Co., Ltd. All rights reserved.
#
# Permission is hereby granted, free of charge, to any person obtaining a copy
# of this software and associated documentation files (the "Software"), to deal
# in the Software without restriction, including without limitation the rights
# to use, copy, modify, merge, publish, distribute, sublicense, and/or sell
# copies of the Software, and to permit persons to whom the Software is
# furnished to do so, subject to the following conditions:
#
# The above copyright notice and this permission notice shall be included in
# all copies or substantial portions of the Software.
#
# THE SOFTWARE IS PROVIDED "AS IS", WITHOUT WARRANTY OF ANY KIND, EXPRESS OR
# IMPLIED, INCLUDING BUT NOT LIMITED TO THE WARRANTIES OF MERCHANTABILITY,
# FITNESS FOR A PARTICULAR PURPOSE AND NONINFRINGEMENT. IN NO EVENT SHALL THE
# AUTHORS OR COPYRIGHT HOLDERS BE LIABLE FOR ANY CLAIM, DAMAGES OR OTHER
# LIABILITY, WHETHER IN AN ACTION OF CONTRACT, TORT OR OTHERWISE, ARISING FROM,
# OUT OF OR IN CONNECTION WITH THE SOFTWARE OR THE USE OR OTHER DEALINGS IN
# THE SOFTWARE
<<<<<<< HEAD
class KeyWrapper:
=======
from typing import Sequence


class KeyWrapper(Sequence):
>>>>>>> 1261534d
    """A sequence that transforms the selected in an underlying sequence using the given
    tranformation key."""

    def __init__(self, iterable, key):
        self.it = iterable
        self.key = key

    def __getitem__(self, i: int):
        return self.key(self.it[i])

    def __len__(self):
        return len(self.it)

    def insert(self, index: int, item):
        """Insert an item into the sequence."""
        print("asked to insert %s at index%d" % (item, index))
        # XXX: What this is inserting seems overly specific for a general utility.
        self.it.insert(index, {"time": item})<|MERGE_RESOLUTION|>--- conflicted
+++ resolved
@@ -19,14 +19,10 @@
 # LIABILITY, WHETHER IN AN ACTION OF CONTRACT, TORT OR OTHERWISE, ARISING FROM,
 # OUT OF OR IN CONNECTION WITH THE SOFTWARE OR THE USE OR OTHER DEALINGS IN
 # THE SOFTWARE
-<<<<<<< HEAD
-class KeyWrapper:
-=======
 from typing import Sequence
 
 
 class KeyWrapper(Sequence):
->>>>>>> 1261534d
     """A sequence that transforms the selected in an underlying sequence using the given
     tranformation key."""
 
