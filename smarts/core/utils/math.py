# Copyright (C) 2020. Huawei Technologies Co., Ltd. All rights reserved.
#
# Permission is hereby granted, free of charge, to any person obtaining a copy
# of this software and associated documentation files (the "Software"), to deal
# in the Software without restriction, including without limitation the rights
# to use, copy, modify, merge, publish, distribute, sublicense, and/or sell
# copies of the Software, and to permit persons to whom the Software is
# furnished to do so, subject to the following conditions:
#
# The above copyright notice and this permission notice shall be included in
# all copies or substantial portions of the Software.
#
# THE SOFTWARE IS PROVIDED "AS IS", WITHOUT WARRANTY OF ANY KIND, EXPRESS OR
# IMPLIED, INCLUDING BUT NOT LIMITED TO THE WARRANTIES OF MERCHANTABILITY,
# FITNESS FOR A PARTICULAR PURPOSE AND NONINFRINGEMENT. IN NO EVENT SHALL THE
# AUTHORS OR COPYRIGHT HOLDERS BE LIABLE FOR ANY CLAIM, DAMAGES OR OTHER
# LIABILITY, WHETHER IN AN ACTION OF CONTRACT, TORT OR OTHERWISE, ARISING FROM,
# OUT OF OR IN CONNECTION WITH THE SOFTWARE OR THE USE OR OTHER DEALINGS IN
# THE SOFTWARE.
import math
from math import factorial
<<<<<<< HEAD
from typing import Callable
from dataclasses import dataclass
from typing import List
=======
from typing import Callable, List, Tuple, Optional
from dataclasses import dataclass
>>>>>>> e5b1c2aa


@dataclass(frozen=True)
class CubicPolynomial:
    a: float
    b: float
    c: float
    d: float

    @classmethod
    def from_list(cls, coefficients: List[float]):
        return cls(
            a=coefficients[0],
            b=coefficients[1],
            c=coefficients[2],
            d=coefficients[3],
        )

    def eval(self, ds: float) -> float:
        return self.a + self.b * ds + self.c * ds * ds + self.d * ds * ds * ds


<<<<<<< HEAD
def constrain_angle(angle):
=======
def constrain_angle(angle: float) -> float:
>>>>>>> e5b1c2aa
    """Constrain to [-pi, pi]"""
    angle %= 2 * math.pi
    if angle > math.pi:
        angle -= 2 * math.pi
    return angle


import numpy as np


def batches(list_, n):
    """Split an indexable container into `n` batches.
    Args:
      list_:
        The iterable to split into parts
      n:
        The number of batches
    """
    for i in range(0, len(list_), n):
        yield list_[i : i + n]


def yaw_from_quaternion(quaternion) -> float:
    """Converts a quaternion to the yaw value.
    Args:
      np.narray: np.array([x, y, z, w])
    Returns:
      A float angle in radians.
    """
    assert len(quaternion) == 4, f"len({quaternion}) != 4"
    siny_cosp = 2 * (quaternion[0] * quaternion[1] + quaternion[3] * quaternion[2])
    cosy_cosp = (
        quaternion[3] ** 2
        + quaternion[0] ** 2
        - quaternion[1] ** 2
        - quaternion[2] ** 2
    )
    yaw = np.arctan2(siny_cosp, cosy_cosp)
    return yaw


def fast_quaternion_from_angle(angle: float) -> np.ndarray:
    """Converts a float to a quaternion.
    Args:
      angle: An angle in radians.
    Returns:
      np.ndarray: np.array([x, y, z, w])
    """

    half_angle = angle * 0.5
    return np.array([0, 0, math.sin(half_angle), math.cos(half_angle)])


def mult_quat(q1, q2):
    """
    Quaternion multiplication.
    """
    q3 = np.copy(q1)
    q3[0] = q1[0] * q2[0] - q1[1] * q2[1] - q1[2] * q2[2] - q1[3] * q2[3]
    q3[1] = q1[0] * q2[1] + q1[1] * q2[0] + q1[2] * q2[3] - q1[3] * q2[2]
    q3[2] = q1[0] * q2[2] - q1[1] * q2[3] + q1[2] * q2[0] + q1[3] * q2[1]
    q3[3] = q1[0] * q2[3] + q1[1] * q2[2] - q1[2] * q2[1] + q1[3] * q2[0]
    return q3


def rotate_quat(quat, vect):
    """
    Rotate a vector with the rotation defined by a quaternion.
    """
    # Transform vect into an quaternion
    vect = np.append([0], vect)
    # Normalize it
    norm_vect = np.linalg.norm(vect)
    vect /= norm_vect
    # Computes the conjugate of quat
    quat_ = np.append(quat[0], -quat[1:])
    # The result is given by: quat * vect * quat_
    res = mult_quat(quat, mult_quat(vect, quat_)) * norm_vect
    return res[1:]


def clip(val, min_val, max_val):
    assert (
        min_val <= max_val
    ), f"min_val({min_val}) must be less than max_val({max_val})"
    return min_val if val < min_val else max_val if val > max_val else val


<<<<<<< HEAD
def get_linear_segments_for_range(s_start: float, s_end: float, segment_size: float):
    """Given a range from s_start to s_end, give a linear segment of size segment_size"""
    s_vals = []
    num_segments = int((s_end - s_start) / segment_size) + 1
    for seg in range(num_segments):
        s_vals.append(s_start + seg * segment_size)
    return s_vals
=======
def get_linear_segments_for_range(
    s_start: float, s_end: float, segment_size: float
) -> List[float]:
    """Given a range from s_start to s_end, give a linear segment of size segment_size"""
    num_segments = int((s_end - s_start) / segment_size) + 1
    return [s_start + seg * segment_size for seg in range(num_segments)]
>>>>>>> e5b1c2aa


def squared_dist(a, b) -> float:
    """Computes the squared distance between a and b.
    Args:
      a, b: same dimension numpy.array([..])
    Returns:
      float: dist**2
    """
    delta = b - a
    return np.dot(delta, delta)


def signed_dist_to_line(point, line_point, line_dir_vec) -> float:
    """Computes the signed distance to a directed line
    The signed of the distance is:
      - negative if point is on the right of the line
      - positive if point is on the left of the line
    >>> import numpy as np
    >>> signed_dist_to_line(np.array([2, 0]), np.array([0, 0]), np.array([0, 1.]))
    -2.0
    >>> signed_dist_to_line(np.array([-1.5, 0]), np.array([0, 0]), np.array([0, 1.]))
    1.5
    """
    p = vec_2d(point)
    p1 = line_point
    p2 = line_point + line_dir_vec

    u = abs(
        line_dir_vec[1] * p[0] - line_dir_vec[0] * p[1] + p2[0] * p1[1] - p2[1] * p1[0]
    )
    d = u / np.linalg.norm(line_dir_vec)

    line_normal = np.array([-line_dir_vec[1], line_dir_vec[0]])
    _sign = np.sign(np.dot(p - p1, line_normal))
    return d * _sign


def vec_2d(v) -> np.ndarray:
    """Converts a higher order vector to a 2D vector."""

    assert len(v) >= 2
    return np.array(v[:2])


def sign(x) -> int:
    """Finds the sign of a numeric type.
    Args:
        x: A signed numeric type
    Returns:
        The sign [-1|1] of the input number
    """

    return 1 - (x < 0) * 2


def lerp(a, b, p):
    """Linear interpolation between a and b with p
    .. math:: a * (1.0 - p) + b * p
    Args:
        a, b: interpolated values
        p: [0..1] float describing the weight of a to b
    """

    assert 0 <= p and p <= 1

    return a * (1.0 - p) + b * p


def low_pass_filter(
    input_value,
    previous_filter_state,
    filter_constant,
    time_step,
    lower_bound=-1,
    raw_value=0,
):
    previous_filter_state += (
        time_step * filter_constant * (input_value - previous_filter_state)
    )
    previous_filter_state = np.clip(previous_filter_state + raw_value, lower_bound, 1)
    return previous_filter_state


def radians_to_vec(radians) -> np.ndarray:
    # +y = 0 rad.
    angle = (radians + math.pi * 0.5) % (2 * math.pi)
    return np.array((math.cos(angle), math.sin(angle)))


def vec_to_radians(v) -> float:
    # See: https://stackoverflow.com/a/15130471
    assert len(v) == 2, f"Vector must be 2D: {repr(v)}"

    x, y = v
    r = math.atan2(abs(y), abs(x))

    # Adjust angle based on quadrant where +y = 0 rad.
    if x < 0:
        if y < 0:
            return (r + 0.5 * math.pi) % (2 * math.pi)  # quad 3
        return (0.5 * math.pi - r) % (2 * math.pi)  # quad 2
    elif y < 0:
        return (1.5 * math.pi - r) % (2 * math.pi)  # quad 4
    return (r - 0.5 * math.pi) % (2 * math.pi)  # quad 1


<<<<<<< HEAD
def is_close(a, b, rel_tol=1e-09, abs_tol=0.0):
    return abs(a - b) <= max(rel_tol * max(abs(a), abs(b)), abs_tol)


def euclidean_distance(p1, p2):
=======
def is_close(a: float, b: float, rel_tol: float = 1e-09, abs_tol: float = 0.0) -> bool:
    return abs(a - b) <= max(rel_tol * max(abs(a), abs(b)), abs_tol)


def euclidean_distance(p1: Tuple[float], p2: Tuple[float]) -> float:
>>>>>>> e5b1c2aa
    dx = p1[0] - p2[0]
    dy = p1[1] - p2[1]
    return math.sqrt(dx * dx + dy * dy)


<<<<<<< HEAD
def position_at_offset(p1, p2, offset):
=======
def position_at_offset(
    p1: Tuple[float], p2: Tuple[float], offset: float
) -> Optional[Tuple[float]]:
>>>>>>> e5b1c2aa
    if is_close(offset, 0.0):  # for pathological cases with dist == 0 and offset == 0
        return p1

    dist = euclidean_distance(p1, p2)

    if is_close(dist, offset):
        return p2

    if offset > dist:
        return None

    return p1[0] + (p2[0] - p1[0]) * (offset / dist), p1[1] + (p2[1] - p1[1]) * (
        offset / dist
    )


<<<<<<< HEAD
def offset_along_shape(point, shape) -> float:
=======
def offset_along_shape(point: Tuple[float], shape: List[Tuple[float]]) -> float:
>>>>>>> e5b1c2aa
    if point not in shape:
        return polygon_offset_with_minimum_distance_to_point(point, shape)
    offset = 0
    for i in range(len(shape) - 1):
        if shape[i] == point:
            break
        offset += euclidean_distance(shape[i], shape[i + 1])
    return offset


<<<<<<< HEAD
def position_at_shape_offset(shape, offset):
=======
def position_at_shape_offset(
    shape: List[Tuple[float]], offset: float
) -> Optional[Tuple[float]]:
>>>>>>> e5b1c2aa
    seen_length = 0
    curr = shape[0]
    for next_p in shape[1:]:
        next_length = euclidean_distance(curr, next_p)
        if seen_length + next_length > offset:
            return position_at_offset(curr, next_p, offset - seen_length)
        seen_length += next_length
        curr = next_p
    return shape[-1]


def line_offset_with_minimum_distance_to_point(
<<<<<<< HEAD
    point, line_start, line_end, perpendicular=False
):
=======
    point: Tuple[float],
    line_start: Tuple[float],
    line_end: Tuple[float],
    perpendicular: bool = False,
) -> float:
>>>>>>> e5b1c2aa
    """Return the offset from line (line_start, line_end) where the distance to
    point is minimal"""
    p = point
    p1 = line_start
    p2 = line_end
    d = euclidean_distance(p1, p2)
    u = ((p[0] - p1[0]) * (p2[0] - p1[0])) + ((p[1] - p1[1]) * (p2[1] - p1[1]))
    if d == 0.0 or u < 0.0 or u > d * d:
        if perpendicular:
            return -1
        if u < 0.0:
            return 0.0
        return d
    return u / d


<<<<<<< HEAD
def polygon_offset_with_minimum_distance_to_point(point, polygon):
=======
def polygon_offset_with_minimum_distance_to_point(
    point: Tuple[float], polygon: List[Tuple[float]]
) -> float:
>>>>>>> e5b1c2aa
    """Return the offset and the distance from the polygon start where the distance to the point is minimal"""
    p = point
    s = polygon
    seen = 0
    min_dist = 1e400
    min_offset = -1
    for i in range(len(s) - 1):
        p_offset = line_offset_with_minimum_distance_to_point(p, s[i], s[i + 1])
        dist = (
            min_dist
            if p_offset == -1
            else euclidean_distance(p, position_at_offset(s[i], s[i + 1], p_offset))
        )
        if dist < min_dist:
            min_dist = dist
            min_offset = p_offset + seen
        seen += euclidean_distance(s[i], s[i + 1])
    return min_offset


<<<<<<< HEAD
def distance_point_to_line(point, line_start, line_end, perpendicular=False):
=======
def distance_point_to_line(
    point: Tuple[float],
    line_start: Tuple[float],
    line_end: Tuple[float],
    perpendicular: bool = False,
) -> float:
>>>>>>> e5b1c2aa
    """Return the minimum distance between point and the line (line_start, line_end)"""
    p1 = line_start
    p2 = line_end
    offset = line_offset_with_minimum_distance_to_point(
        point, line_start, line_end, perpendicular
    )
    if offset == -1:
        return -1
    if offset == 0:
        return euclidean_distance(point, p1)
    u = offset / euclidean_distance(line_start, line_end)
    intersection = (p1[0] + u * (p2[0] - p1[0]), p1[1] + u * (p2[1] - p1[1]))
    return euclidean_distance(point, intersection)


<<<<<<< HEAD
def distance_point_to_polygon(point, polygon, perpendicular=False):
=======
def distance_point_to_polygon(
    point: Tuple[float], polygon: List[Tuple[float]], perpendicular: bool = False
) -> float:
>>>>>>> e5b1c2aa
    """Return the minimum distance between point and polygon"""
    p = point
    s = polygon
    min_dist = None
    for i in range(len(s) - 1):
        dist = distance_point_to_line(p, s[i], s[i + 1], perpendicular)
        if dist == -1 and perpendicular and i != 0:
            # distance to inner corner
            dist = euclidean_distance(point, s[i])
        if dist != -1:
            if min_dist is None or dist < min_dist:
                min_dist = dist
    if min_dist is not None:
        return min_dist
    else:
        return -1


def rotate_around_point(point, radians, origin=(0, 0)) -> np.ndarray:
    """Rotate a point around a given origin."""
    x, y = point
    ox, oy = origin

    qx = ox + math.cos(radians) * (x - ox) + math.sin(radians) * (y - oy)
    qy = oy + -math.sin(radians) * (x - ox) + math.cos(radians) * (y - oy)

    return np.array([qx, qy])


def min_angles_difference_signed(first, second) -> float:
    return ((first - second) + math.pi) % (2 * math.pi) - math.pi


def position_to_ego_frame(position, ego_position, ego_heading):
    """
    Get the position in ego vehicle frame given the pose (of either a vehicle or some point) in global frame.
    Egocentric frame: The ego position becomes origin, and ego heading direction is positive x-axis.
    Args:
        position: [x,y,z]
        ego_position: Ego vehicle [x,y,z]
        ego_heading: Ego vehicle heading in radians
    Returns:
        new_pose: The pose [x,y,z] in egocentric view
    """
    transform_matrix = np.eye(3)
    ego_rel_position = np.asarray(position) - np.asarray(ego_position)
    transform_matrix[0, 0] = np.cos(-ego_heading)
    transform_matrix[0, 1] = -np.sin(-ego_heading)
    transform_matrix[1, 0] = np.sin(-ego_heading)
    transform_matrix[1, 1] = np.cos(-ego_heading)

    new_position = np.matmul(transform_matrix, ego_rel_position.T).T
    return new_position.tolist()


def comb(n, k):
    return factorial(n) // (factorial(k) * factorial(n - k))


def get_bezier_curve(points):
    n = len(points) - 1
    return lambda t: sum(
        comb(n, i) * t ** i * (1 - t) ** (n - i) * points[i] for i in range(n + 1)
    )


def evaluate_bezier(points, total):
    bezier = get_bezier_curve(points)
    new_points = np.array([bezier(t) for t in np.linspace(0, 1, total)])
    return new_points[:, 0], new_points[:, 1]


def inplace_unwrap(wp_array):
    ## minor optimization hack adapted from
    ##  https://github.com/numpy/numpy/blob/v1.20.0/numpy/lib/function_base.py#L1492-L1546
    ## to avoid unnecessary (slow) np array copy
    ## (as seen in profiling).
    p = np.asarray(wp_array)
    dd = np.subtract(p[1:], p[:-1])
    ddmod = np.mod(dd + math.pi, 2 * math.pi) - math.pi
    np.copyto(ddmod, math.pi, where=(ddmod == -math.pi) & (dd > 0))
    ph_correct = ddmod - dd
    np.copyto(ph_correct, 0, where=abs(dd) < math.pi)
    p[1:] += ph_correct.cumsum(axis=-1)
    return p


def round_param_for_dt(dt: float) -> int:
    """for a given dt, returns what to pass as the second parameter
    to the `round()` function in order to not lose precision.
    Note that for whole numbers, like 100, the result will be negative.
    For example, `round_param_for_dt(100) == -2`,
    such that `round(190, -2) = 200`."""
    strep = np.format_float_positional(dt)
    decimal = strep.find(".")
    if decimal >= len(strep) - 1:
        return 1 - decimal
    return len(strep) - decimal - 1


def rounder_for_dt(dt: float) -> Callable[[float], float]:
    """return a rounding function appropriate for timestepping."""
    rp = round_param_for_dt(dt)
    return lambda f: round(f, rp)<|MERGE_RESOLUTION|>--- conflicted
+++ resolved
@@ -19,14 +19,8 @@
 # THE SOFTWARE.
 import math
 from math import factorial
-<<<<<<< HEAD
-from typing import Callable
-from dataclasses import dataclass
-from typing import List
-=======
 from typing import Callable, List, Tuple, Optional
 from dataclasses import dataclass
->>>>>>> e5b1c2aa
 
 
 @dataclass(frozen=True)
@@ -49,11 +43,7 @@
         return self.a + self.b * ds + self.c * ds * ds + self.d * ds * ds * ds
 
 
-<<<<<<< HEAD
-def constrain_angle(angle):
-=======
 def constrain_angle(angle: float) -> float:
->>>>>>> e5b1c2aa
     """Constrain to [-pi, pi]"""
     angle %= 2 * math.pi
     if angle > math.pi:
@@ -142,22 +132,12 @@
     return min_val if val < min_val else max_val if val > max_val else val
 
 
-<<<<<<< HEAD
-def get_linear_segments_for_range(s_start: float, s_end: float, segment_size: float):
-    """Given a range from s_start to s_end, give a linear segment of size segment_size"""
-    s_vals = []
-    num_segments = int((s_end - s_start) / segment_size) + 1
-    for seg in range(num_segments):
-        s_vals.append(s_start + seg * segment_size)
-    return s_vals
-=======
 def get_linear_segments_for_range(
     s_start: float, s_end: float, segment_size: float
 ) -> List[float]:
     """Given a range from s_start to s_end, give a linear segment of size segment_size"""
     num_segments = int((s_end - s_start) / segment_size) + 1
     return [s_start + seg * segment_size for seg in range(num_segments)]
->>>>>>> e5b1c2aa
 
 
 def squared_dist(a, b) -> float:
@@ -265,31 +245,19 @@
     return (r - 0.5 * math.pi) % (2 * math.pi)  # quad 1
 
 
-<<<<<<< HEAD
-def is_close(a, b, rel_tol=1e-09, abs_tol=0.0):
-    return abs(a - b) <= max(rel_tol * max(abs(a), abs(b)), abs_tol)
-
-
-def euclidean_distance(p1, p2):
-=======
 def is_close(a: float, b: float, rel_tol: float = 1e-09, abs_tol: float = 0.0) -> bool:
     return abs(a - b) <= max(rel_tol * max(abs(a), abs(b)), abs_tol)
 
 
 def euclidean_distance(p1: Tuple[float], p2: Tuple[float]) -> float:
->>>>>>> e5b1c2aa
     dx = p1[0] - p2[0]
     dy = p1[1] - p2[1]
     return math.sqrt(dx * dx + dy * dy)
 
 
-<<<<<<< HEAD
-def position_at_offset(p1, p2, offset):
-=======
 def position_at_offset(
     p1: Tuple[float], p2: Tuple[float], offset: float
 ) -> Optional[Tuple[float]]:
->>>>>>> e5b1c2aa
     if is_close(offset, 0.0):  # for pathological cases with dist == 0 and offset == 0
         return p1
 
@@ -306,11 +274,7 @@
     )
 
 
-<<<<<<< HEAD
-def offset_along_shape(point, shape) -> float:
-=======
 def offset_along_shape(point: Tuple[float], shape: List[Tuple[float]]) -> float:
->>>>>>> e5b1c2aa
     if point not in shape:
         return polygon_offset_with_minimum_distance_to_point(point, shape)
     offset = 0
@@ -321,13 +285,9 @@
     return offset
 
 
-<<<<<<< HEAD
-def position_at_shape_offset(shape, offset):
-=======
 def position_at_shape_offset(
     shape: List[Tuple[float]], offset: float
 ) -> Optional[Tuple[float]]:
->>>>>>> e5b1c2aa
     seen_length = 0
     curr = shape[0]
     for next_p in shape[1:]:
@@ -340,16 +300,11 @@
 
 
 def line_offset_with_minimum_distance_to_point(
-<<<<<<< HEAD
-    point, line_start, line_end, perpendicular=False
-):
-=======
     point: Tuple[float],
     line_start: Tuple[float],
     line_end: Tuple[float],
     perpendicular: bool = False,
 ) -> float:
->>>>>>> e5b1c2aa
     """Return the offset from line (line_start, line_end) where the distance to
     point is minimal"""
     p = point
@@ -366,13 +321,9 @@
     return u / d
 
 
-<<<<<<< HEAD
-def polygon_offset_with_minimum_distance_to_point(point, polygon):
-=======
 def polygon_offset_with_minimum_distance_to_point(
     point: Tuple[float], polygon: List[Tuple[float]]
 ) -> float:
->>>>>>> e5b1c2aa
     """Return the offset and the distance from the polygon start where the distance to the point is minimal"""
     p = point
     s = polygon
@@ -393,16 +344,12 @@
     return min_offset
 
 
-<<<<<<< HEAD
-def distance_point_to_line(point, line_start, line_end, perpendicular=False):
-=======
 def distance_point_to_line(
     point: Tuple[float],
     line_start: Tuple[float],
     line_end: Tuple[float],
     perpendicular: bool = False,
 ) -> float:
->>>>>>> e5b1c2aa
     """Return the minimum distance between point and the line (line_start, line_end)"""
     p1 = line_start
     p2 = line_end
@@ -418,13 +365,9 @@
     return euclidean_distance(point, intersection)
 
 
-<<<<<<< HEAD
-def distance_point_to_polygon(point, polygon, perpendicular=False):
-=======
 def distance_point_to_polygon(
     point: Tuple[float], polygon: List[Tuple[float]], perpendicular: bool = False
 ) -> float:
->>>>>>> e5b1c2aa
     """Return the minimum distance between point and polygon"""
     p = point
     s = polygon
