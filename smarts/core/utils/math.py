# Copyright (C) 2020. Huawei Technologies Co., Ltd. All rights reserved.
#
# Permission is hereby granted, free of charge, to any person obtaining a copy
# of this software and associated documentation files (the "Software"), to deal
# in the Software without restriction, including without limitation the rights
# to use, copy, modify, merge, publish, distribute, sublicense, and/or sell
# copies of the Software, and to permit persons to whom the Software is
# furnished to do so, subject to the following conditions:
#
# The above copyright notice and this permission notice shall be included in
# all copies or substantial portions of the Software.
#
# THE SOFTWARE IS PROVIDED "AS IS", WITHOUT WARRANTY OF ANY KIND, EXPRESS OR
# IMPLIED, INCLUDING BUT NOT LIMITED TO THE WARRANTIES OF MERCHANTABILITY,
# FITNESS FOR A PARTICULAR PURPOSE AND NONINFRINGEMENT. IN NO EVENT SHALL THE
# AUTHORS OR COPYRIGHT HOLDERS BE LIABLE FOR ANY CLAIM, DAMAGES OR OTHER
# LIABILITY, WHETHER IN AN ACTION OF CONTRACT, TORT OR OTHERWISE, ARISING FROM,
# OUT OF OR IN CONNECTION WITH THE SOFTWARE OR THE USE OR OTHER DEALINGS IN
# THE SOFTWARE.
import math
from dataclasses import dataclass
from math import factorial
from typing import Callable, List, Optional, Tuple, Union


@dataclass(frozen=True)
class CubicPolynomial:
    """A cubic polynomial."""

    a: float
    b: float
    c: float
    d: float

    @classmethod
    def from_list(cls, coefficients: List[float]):
        """Generates CubicPolynomial.
        Args:
            coefficients: The list of coefficients [a, b, c, d]
        Returns:
            A new CubicPolynomial.
        """
        return cls(
            a=coefficients[0],
            b=coefficients[1],
            c=coefficients[2],
            d=coefficients[3],
        )

    def eval(self, ds: float) -> float:
        """ Evaluate a value along the polynomial."""
        return self.a + self.b * ds + self.c * ds * ds + self.d * ds * ds * ds


def constrain_angle(angle: float) -> float:
    """Constrain an angle within the inclusive range [-pi, pi]"""
    angle %= 2 * math.pi
    if angle > math.pi:
        angle -= 2 * math.pi
    return angle


import numpy as np


def batches(list_, n):
    """Split an indexable container into `n` batches.
    Args:
      list_:
        The iterable to split into parts
      n:
        The number of batches
    """
    for i in range(0, len(list_), n):
        yield list_[i : i + n]


def yaw_from_quaternion(quaternion) -> float:
    """Converts a quaternion to the yaw value.
    Args:
      np.narray: np.array([x, y, z, w])
    Returns:
      A float angle in radians.
    """
    assert len(quaternion) == 4, f"len({quaternion}) != 4"
    siny_cosp = 2 * (quaternion[0] * quaternion[1] + quaternion[3] * quaternion[2])
    cosy_cosp = (
        quaternion[3] ** 2
        + quaternion[0] ** 2
        - quaternion[1] ** 2
        - quaternion[2] ** 2
    )
    yaw = np.arctan2(siny_cosp, cosy_cosp)
    return yaw


def fast_quaternion_from_angle(angle: float) -> np.ndarray:
    """Converts a float to a quaternion.
    Args:
      angle: An angle in radians.
    Returns:
      np.ndarray: np.array([x, y, z, w])
    """

    half_angle = angle * 0.5
    return np.array([0, 0, math.sin(half_angle), math.cos(half_angle)])


def mult_quat(q1, q2):
    """Specialized quaternion multiplication as required by the unique attributes of quaternions.
    Returns:
        The product of the quaternions.
    """
    q3 = np.copy(q1)
    q3[0] = q1[0] * q2[0] - q1[1] * q2[1] - q1[2] * q2[2] - q1[3] * q2[3]
    q3[1] = q1[0] * q2[1] + q1[1] * q2[0] + q1[2] * q2[3] - q1[3] * q2[2]
    q3[2] = q1[0] * q2[2] - q1[1] * q2[3] + q1[2] * q2[0] + q1[3] * q2[1]
    q3[3] = q1[0] * q2[3] + q1[1] * q2[2] - q1[2] * q2[1] + q1[3] * q2[0]
    return q3


def rotate_quat(quat, vect):
    """Rotate a vector with the rotation defined by a quaternion."""
    # Transform a vector into an quaternion
    vect = np.append([0], vect)
    # Normalize it
    norm_vect = np.linalg.norm(vect)
    vect /= norm_vect
    # Computes the conjugate of quat
    quat_ = np.append(quat[0], -quat[1:])
    # The result is given by: quat * vect * quat_
    res = mult_quat(quat, mult_quat(vect, quat_)) * norm_vect
    return res[1:]


def clip(val, min_val, max_val):
    """Constrain a value between a min and max by clamping exterior values to the extremes. """
    assert (
        min_val <= max_val
    ), f"min_val({min_val}) must be less than max_val({max_val})"
    return min_val if val < min_val else max_val if val > max_val else val


def get_linear_segments_for_range(
    s_start: float, s_end: float, segment_size: float
) -> List[float]:
    """Given a range from s_start to s_end, give a linear segment of size segment_size."""
    num_segments = int((s_end - s_start) / segment_size) + 1
    return [s_start + seg * segment_size for seg in range(num_segments)]


def squared_dist(a, b) -> float:
    """Computes the squared distance between a and b.
    Args:
      a, b: same dimension numpy.array([..])
    Returns:
      float: dist**2
    """
    delta = b - a
    return np.dot(delta, delta)


def signed_dist_to_line(point, line_point, line_dir_vec) -> float:
    """Computes the signed distance to a directed line
    The signed of the distance is:
      - negative if point is on the right of the line
      - positive if point is on the left of the line
    >>> import numpy as np
    >>> signed_dist_to_line(np.array([2, 0]), np.array([0, 0]), np.array([0, 1.]))
    -2.0
    >>> signed_dist_to_line(np.array([-1.5, 0]), np.array([0, 0]), np.array([0, 1.]))
    1.5
    """
    p = vec_2d(point)
    p1 = line_point
    p2 = line_point + line_dir_vec

    u = abs(
        line_dir_vec[1] * p[0] - line_dir_vec[0] * p[1] + p2[0] * p1[1] - p2[1] * p1[0]
    )
    d = u / np.linalg.norm(line_dir_vec)

    line_normal = np.array([-line_dir_vec[1], line_dir_vec[0]])
    _sign = np.sign(np.dot(p - p1, line_normal))
    return d * _sign


def vec_2d(v) -> np.ndarray:
    """Converts a higher order vector to a 2D vector."""

    assert len(v) >= 2
    return np.array(v[:2])


def sign(x) -> int:
    """Finds the sign of a numeric type.
    Args:
        x: A signed numeric type
    Returns:
        The sign [-1|1] of the input number
    """

    return 1 - (x < 0) * 2


def lerp(a, b, p):
    """Linear interpolation between a and b with p
    .. math:: a * (1.0 - p) + b * p
    Args:
        a, b: interpolated values
        p: [0..1] float describing the weight of a to b
    """

    assert 0 <= p and p <= 1

    return a * (1.0 - p) + b * p


def low_pass_filter(
    input_value,
    previous_filter_state,
    filter_constant,
    time_step,
    lower_bound=-1,
    raw_value=0,
):
    """Filters out large value jumps by taking a filter state and returning a filter state.
    This is generally intended for filtering out high frequencies from raw signal values.
    Args:
        input_value: The raw signal value.
        previous_filter_state: The last generated value from the filter.
        filter_constant: The scale of the filter
        time_step: The length of time between the previously processed signal and the current signal.
        lower_bound: The lowest possible value allowed.
        raw_value: A scalar addition to the signal value.
    Returns:
        The processed raw signal value.

    """
    previous_filter_state += (
        time_step * filter_constant * (input_value - previous_filter_state)
    )
    previous_filter_state = np.clip(previous_filter_state + raw_value, lower_bound, 1)
    return previous_filter_state


def radians_to_vec(radians) -> np.ndarray:
<<<<<<< HEAD
    """Convert a radian value to a unit directional vector."""
=======
    """Convert a radian value to a unit directional vector. 0 rad relates to [0x, 1y] with
    counter-clockwise rotation.
    """
>>>>>>> 1261534d
    # +y = 0 rad.
    angle = (radians + math.pi * 0.5) % (2 * math.pi)
    return np.array((math.cos(angle), math.sin(angle)))


def vec_to_radians(v) -> float:
<<<<<<< HEAD
    """Converts a vector to a radian value."""
=======
    """Converts a vector to a radian value. [0x,+y] is 0 rad with counter-clockwise rotation."""
>>>>>>> 1261534d
    # See: https://stackoverflow.com/a/15130471
    assert len(v) == 2, f"Vector must be 2D: {repr(v)}"

    x, y = v
    r = math.atan2(abs(y), abs(x))

    # Adjust angle based on quadrant where +y = 0 rad.
    # Standard quadrants
    #    +y
    #   2 | 1
    # -x - - - +x
    #   3 | 4
    #    -y
    if x < 0:
        if y < 0:
            return (r + 0.5 * math.pi) % (2 * math.pi)  # quad 3
        return (0.5 * math.pi - r) % (2 * math.pi)  # quad 2
    elif y < 0:
        return (1.5 * math.pi - r) % (2 * math.pi)  # quad 4
    return (r - 0.5 * math.pi) % (2 * math.pi)  # quad 1


def is_close(a: float, b: float, rel_tol: float = 1e-09, abs_tol: float = 0.0) -> bool:
    """Determines if two values are close as defined by the inputs.
    Args:
        a: The first value.
        b: The other value.
        rel_tol: Difference required to be close relative to the magnitude
        abs_tol: Absolute different allowed to be close.
    Returns:
        If the two values are "close".
    """
    return abs(a - b) <= max(rel_tol * max(abs(a), abs(b)), abs_tol)


<<<<<<< HEAD
def euclidean_distance(p1: Tuple[float], p2: Tuple[float]) -> float:
=======
def euclidean_distance(p1: Tuple[float, ...], p2: Tuple[float, ...]) -> float:
>>>>>>> 1261534d
    """The distance taking measuring a direct line between p1 and p2."""
    dx = p1[0] - p2[0]
    dy = p1[1] - p2[1]
    return math.sqrt(dx * dx + dy * dy)


def position_at_offset(
<<<<<<< HEAD
    p1: Tuple[float], p2: Tuple[float], offset: float
) -> Optional[Tuple[float]]:
=======
    p1: Tuple[float, ...], p2: Tuple[float, ...], offset: float
) -> Tuple[float, ...]:
>>>>>>> 1261534d
    """A point between p1 and p2 given an offset less than the distance between p1 and p2."""
    if is_close(offset, 0.0):  # for pathological cases with dist == 0 and offset == 0
        return p1

    dist = euclidean_distance(p1, p2)

    if is_close(dist, offset):
        return p2

    return p1[0] + (p2[0] - p1[0]) * (offset / dist), p1[1] + (p2[1] - p1[1]) * (
        offset / dist
    )


def offset_along_shape(
    point: Tuple[float], shape: List[Tuple[float]]
) -> Union[float, int]:
    """An offset on a shape defined as a vector path determined by the closest location on the
    path to the point.
    """
    if point not in shape:
        return polygon_offset_with_minimum_distance_to_point(point, shape)
    offset = 0
    for i in range(len(shape) - 1):
        if shape[i] == point:
            break
        offset += euclidean_distance(shape[i], shape[i + 1])
    return offset


def position_at_shape_offset(
<<<<<<< HEAD
    shape: List[Tuple[float]], offset: float
) -> Optional[Tuple[float]]:
=======
    shape: List[Tuple[float, float]], offset: float
) -> Tuple[float, float]:
>>>>>>> 1261534d
    """A point defined as the offset into a shape defined as vector path."""
    seen_length = 0
    curr = shape[0]
    for next_p in shape[1:]:
        next_length = euclidean_distance(curr, next_p)
        if seen_length + next_length > offset:
            return position_at_offset(curr, next_p, offset - seen_length)
        seen_length += next_length
        curr = next_p
    return shape[-1]


def line_offset_with_minimum_distance_to_point(
    point: Tuple[float],
    line_start: Tuple[float],
    line_end: Tuple[float],
    perpendicular: bool = False,
) -> Union[float, int]:
    """Return the offset from line (line_start, line_end) where the distance to
    point is minimal"""
    p = point
    p1 = line_start
    p2 = line_end
    d = euclidean_distance(p1, p2)
    u = ((p[0] - p1[0]) * (p2[0] - p1[0])) + ((p[1] - p1[1]) * (p2[1] - p1[1]))
    if d == 0.0 or u < 0.0 or u > d * d:
        if perpendicular:
            return -1
        if u < 0.0:
            return 0.0
        return d
    return u / d


def polygon_offset_with_minimum_distance_to_point(
    point: Tuple[float], polygon: List[Tuple[float]]
) -> Union[float, int]:
    """Return the offset and the distance from the polygon start where the distance to the point is minimal"""
    p = point
    s = polygon
    seen = 0
    min_dist = 1e400
    min_offset = -1
    for i in range(len(s) - 1):
        p_offset = line_offset_with_minimum_distance_to_point(p, s[i], s[i + 1])
        dist = (
            min_dist
            if p_offset == -1
            else euclidean_distance(p, position_at_offset(s[i], s[i + 1], p_offset))
        )
        if dist < min_dist:
            min_dist = dist
            min_offset = p_offset + seen
        seen += euclidean_distance(s[i], s[i + 1])
    return min_offset


def distance_point_to_line(
    point: Tuple[float],
    line_start: Tuple[float],
    line_end: Tuple[float],
    perpendicular: bool = False,
) -> Union[float, int]:
    """Return the minimum distance between point and the line (line_start, line_end)"""
    p1 = line_start
    p2 = line_end
    offset = line_offset_with_minimum_distance_to_point(
        point, line_start, line_end, perpendicular
    )
    if offset == -1:
        return -1
    if offset == 0:
        return euclidean_distance(point, p1)
    u = offset / euclidean_distance(line_start, line_end)
    intersection = (p1[0] + u * (p2[0] - p1[0]), p1[1] + u * (p2[1] - p1[1]))
    return euclidean_distance(point, intersection)


def distance_point_to_polygon(
    point: Tuple[float, ...],
    polygon: List[Tuple[float, ...]],
    perpendicular: bool = False,
) -> Union[float, int]:
    """Return the minimum distance between point and polygon"""
    p = point
    s = polygon
    min_dist = None
    for i in range(len(s) - 1):
        dist = distance_point_to_line(p, s[i], s[i + 1], perpendicular)
        if dist == -1 and perpendicular and i != 0:
            # distance to inner corner
            dist = euclidean_distance(point, s[i])
        if dist != -1:
            if min_dist is None or dist < min_dist:
                min_dist = dist
    if min_dist is not None:
        return min_dist
    return -1


def rotate_around_point(point, radians, origin=(0, 0)) -> np.ndarray:
    """Rotate a point around a given origin."""
    x, y = point
    ox, oy = origin

    qx = ox + math.cos(radians) * (x - ox) + math.sin(radians) * (y - oy)
    qy = oy + -math.sin(radians) * (x - ox) + math.cos(radians) * (y - oy)

    return np.array([qx, qy])


def min_angles_difference_signed(first, second) -> float:
    """The minimum signed difference between angles(radians)."""
    return ((first - second) + math.pi) % (2 * math.pi) - math.pi


def position_to_ego_frame(position, ego_position, ego_heading):
    """
    Get the position in ego vehicle frame given the pose (of either a vehicle or some point) in global frame.
    Egocentric frame: The ego position becomes origin, and ego heading direction is positive x-axis.
    Args:
        position: [x,y,z]
        ego_position: Ego vehicle [x,y,z]
        ego_heading: Ego vehicle heading in radians
    Returns:
        new_pose: The pose [x,y,z] in egocentric view
    """
    transform_matrix = np.eye(3)
    ego_rel_position = np.asarray(position) - np.asarray(ego_position)
    transform_matrix[0, 0] = np.cos(-ego_heading)
    transform_matrix[0, 1] = -np.sin(-ego_heading)
    transform_matrix[1, 0] = np.sin(-ego_heading)
    transform_matrix[1, 1] = np.cos(-ego_heading)

    new_position = np.matmul(transform_matrix, ego_rel_position.T).T
    return new_position.tolist()


def comb(n, k):
    """Binomial coefficient"""
    return factorial(n) // (factorial(k) * factorial(n - k))


def get_bezier_curve(points):
    """Get the curve function given a series of points.
    Returns:
        A curve function that takes a normalized offset [0:1] into the curve.
    """
    n = len(points) - 1
    return lambda t: sum(
        comb(n, i) * t ** i * (1 - t) ** (n - i) * points[i] for i in range(n + 1)
    )


def evaluate_bezier(points, total):
    """Generate the approximated points of a bezier curve given a series of control points.
    Args:
        points: The bezier control points.
        total: The number of points generated from approximating the curve.
    Returns:
        An approximation of the bezier curve.
    """
    bezier = get_bezier_curve(points)
    new_points = np.array([bezier(t) for t in np.linspace(0, 1, total)])
    return new_points[:, 0], new_points[:, 1]


def inplace_unwrap(wp_array):
    """Unwraps an array in place."""
    ## minor optimization hack adapted from
    ##  https://github.com/numpy/numpy/blob/v1.20.0/numpy/lib/function_base.py#L1492-L1546
    ## to avoid unnecessary (slow) np array copy
    ## (as seen in profiling).
    p = np.asarray(wp_array)
    dd = np.subtract(p[1:], p[:-1])
    ddmod = np.mod(dd + math.pi, 2 * math.pi) - math.pi
    np.copyto(ddmod, math.pi, where=(ddmod == -math.pi) & (dd > 0))
    ph_correct = ddmod - dd
    np.copyto(ph_correct, 0, where=abs(dd) < math.pi)
    p[1:] += ph_correct.cumsum(axis=-1)
    return p


def round_param_for_dt(dt: float) -> int:
    """for a given dt, returns what to pass as the second parameter
    to the `round()` function in order to not lose precision.
    Note that for whole numbers, like 100, the result will be negative.
    For example, `round_param_for_dt(100) == -2`,
    such that `round(190, -2) = 200`."""
    strep = np.format_float_positional(dt)
    decimal = strep.find(".")
    if decimal >= len(strep) - 1:
        return 1 - decimal
    return len(strep) - decimal - 1


def rounder_for_dt(dt: float) -> Callable[[float], float]:
    """return a rounding function appropriate for timestepping."""
    rp = round_param_for_dt(dt)
    return lambda f: round(f, rp)<|MERGE_RESOLUTION|>--- conflicted
+++ resolved
@@ -245,24 +245,16 @@
 
 
 def radians_to_vec(radians) -> np.ndarray:
-<<<<<<< HEAD
-    """Convert a radian value to a unit directional vector."""
-=======
     """Convert a radian value to a unit directional vector. 0 rad relates to [0x, 1y] with
     counter-clockwise rotation.
     """
->>>>>>> 1261534d
     # +y = 0 rad.
     angle = (radians + math.pi * 0.5) % (2 * math.pi)
     return np.array((math.cos(angle), math.sin(angle)))
 
 
 def vec_to_radians(v) -> float:
-<<<<<<< HEAD
-    """Converts a vector to a radian value."""
-=======
     """Converts a vector to a radian value. [0x,+y] is 0 rad with counter-clockwise rotation."""
->>>>>>> 1261534d
     # See: https://stackoverflow.com/a/15130471
     assert len(v) == 2, f"Vector must be 2D: {repr(v)}"
 
@@ -298,11 +290,7 @@
     return abs(a - b) <= max(rel_tol * max(abs(a), abs(b)), abs_tol)
 
 
-<<<<<<< HEAD
-def euclidean_distance(p1: Tuple[float], p2: Tuple[float]) -> float:
-=======
 def euclidean_distance(p1: Tuple[float, ...], p2: Tuple[float, ...]) -> float:
->>>>>>> 1261534d
     """The distance taking measuring a direct line between p1 and p2."""
     dx = p1[0] - p2[0]
     dy = p1[1] - p2[1]
@@ -310,13 +298,8 @@
 
 
 def position_at_offset(
-<<<<<<< HEAD
-    p1: Tuple[float], p2: Tuple[float], offset: float
-) -> Optional[Tuple[float]]:
-=======
     p1: Tuple[float, ...], p2: Tuple[float, ...], offset: float
 ) -> Tuple[float, ...]:
->>>>>>> 1261534d
     """A point between p1 and p2 given an offset less than the distance between p1 and p2."""
     if is_close(offset, 0.0):  # for pathological cases with dist == 0 and offset == 0
         return p1
@@ -348,13 +331,8 @@
 
 
 def position_at_shape_offset(
-<<<<<<< HEAD
-    shape: List[Tuple[float]], offset: float
-) -> Optional[Tuple[float]]:
-=======
     shape: List[Tuple[float, float]], offset: float
 ) -> Tuple[float, float]:
->>>>>>> 1261534d
     """A point defined as the offset into a shape defined as vector path."""
     seen_length = 0
     curr = shape[0]
