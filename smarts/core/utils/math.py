--- conflicted
+++ resolved
@@ -290,32 +290,15 @@
     return abs(a - b) <= max(rel_tol * max(abs(a), abs(b)), abs_tol)
 
 
-<<<<<<< HEAD
 def rotate_around_point(point, radians, origin=(0, 0)) -> np.ndarray:
     """Rotate a point around a given origin."""
     x, y = point
     ox, oy = origin
-=======
-def euclidean_distance(p1: Tuple[float, ...], p2: Tuple[float, ...]) -> float:
-    """The distance taking measuring a direct line between p1 and p2."""
-    dx = p1[0] - p2[0]
-    dy = p1[1] - p2[1]
-    return math.sqrt(dx * dx + dy * dy)
->>>>>>> 54b12506
 
     qx = ox + math.cos(radians) * (x - ox) + math.sin(radians) * (y - oy)
     qy = oy + -math.sin(radians) * (x - ox) + math.cos(radians) * (y - oy)
 
-<<<<<<< HEAD
     return np.array([qx, qy])
-=======
-def position_at_offset(
-    p1: Tuple[float, ...], p2: Tuple[float, ...], offset: float
-) -> Tuple[float, ...]:
-    """A point between p1 and p2 given an offset less than the distance between p1 and p2."""
-    if is_close(offset, 0.0):  # for pathological cases with dist == 0 and offset == 0
-        return p1
->>>>>>> 54b12506
 
 
 def line_intersect(a, b, c, d) -> Union[np.ndarray, None]:
@@ -323,136 +306,11 @@
     s = d - c
     d = r[0] * s[1] - r[1] * s[0]
 
-<<<<<<< HEAD
     if d == 0:
         return None
 
     u = ((c[0] - a[0]) * r[1] - (c[1] - a[1]) * r[0]) / d
     t = ((c[0] - a[0]) * s[1] - (c[1] - a[1]) * s[0]) / d
-=======
-    return p1[0] + (p2[0] - p1[0]) * (offset / dist), p1[1] + (p2[1] - p1[1]) * (
-        offset / dist
-    )
-
-
-def offset_along_shape(
-    point: Tuple[float], shape: List[Tuple[float]]
-) -> Union[float, int]:
-    """An offset on a shape defined as a vector path determined by the closest location on the
-    path to the point.
-    """
-    if point not in shape:
-        return polygon_offset_with_minimum_distance_to_point(point, shape)
-    offset = 0
-    for i in range(len(shape) - 1):
-        if shape[i] == point:
-            break
-        offset += euclidean_distance(shape[i], shape[i + 1])
-    return offset
-
-
-def position_at_shape_offset(
-    shape: List[Tuple[float, float]], offset: float
-) -> Tuple[float, float]:
-    """A point defined as the offset into a shape defined as vector path."""
-    seen_length = 0
-    curr = shape[0]
-    for next_p in shape[1:]:
-        next_length = euclidean_distance(curr, next_p)
-        if seen_length + next_length > offset:
-            return position_at_offset(curr, next_p, offset - seen_length)
-        seen_length += next_length
-        curr = next_p
-    return shape[-1]
-
-
-def line_offset_with_minimum_distance_to_point(
-    point: Tuple[float],
-    line_start: Tuple[float],
-    line_end: Tuple[float],
-    perpendicular: bool = False,
-) -> Union[float, int]:
-    """Return the offset from line (line_start, line_end) where the distance to
-    point is minimal"""
-    p = point
-    p1 = line_start
-    p2 = line_end
-    d = euclidean_distance(p1, p2)
-    u = ((p[0] - p1[0]) * (p2[0] - p1[0])) + ((p[1] - p1[1]) * (p2[1] - p1[1]))
-    if d == 0.0 or u < 0.0 or u > d * d:
-        if perpendicular:
-            return -1
-        if u < 0.0:
-            return 0.0
-        return d
-    return u / d
-
-
-def polygon_offset_with_minimum_distance_to_point(
-    point: Tuple[float], polygon: List[Tuple[float]]
-) -> Union[float, int]:
-    """Return the offset and the distance from the polygon start where the distance to the point is minimal"""
-    p = point
-    s = polygon
-    seen = 0
-    min_dist = 1e400
-    min_offset = -1
-    for i in range(len(s) - 1):
-        p_offset = line_offset_with_minimum_distance_to_point(p, s[i], s[i + 1])
-        dist = (
-            min_dist
-            if p_offset == -1
-            else euclidean_distance(p, position_at_offset(s[i], s[i + 1], p_offset))
-        )
-        if dist < min_dist:
-            min_dist = dist
-            min_offset = p_offset + seen
-        seen += euclidean_distance(s[i], s[i + 1])
-    return min_offset
-
-
-def distance_point_to_line(
-    point: Tuple[float],
-    line_start: Tuple[float],
-    line_end: Tuple[float],
-    perpendicular: bool = False,
-) -> Union[float, int]:
-    """Return the minimum distance between point and the line (line_start, line_end)"""
-    p1 = line_start
-    p2 = line_end
-    offset = line_offset_with_minimum_distance_to_point(
-        point, line_start, line_end, perpendicular
-    )
-    if offset == -1:
-        return -1
-    if offset == 0:
-        return euclidean_distance(point, p1)
-    u = offset / euclidean_distance(line_start, line_end)
-    intersection = (p1[0] + u * (p2[0] - p1[0]), p1[1] + u * (p2[1] - p1[1]))
-    return euclidean_distance(point, intersection)
-
-
-def distance_point_to_polygon(
-    point: Tuple[float, ...],
-    polygon: List[Tuple[float, ...]],
-    perpendicular: bool = False,
-) -> Union[float, int]:
-    """Return the minimum distance between point and polygon"""
-    p = point
-    s = polygon
-    min_dist = None
-    for i in range(len(s) - 1):
-        dist = distance_point_to_line(p, s[i], s[i + 1], perpendicular)
-        if dist == -1 and perpendicular and i != 0:
-            # distance to inner corner
-            dist = euclidean_distance(point, s[i])
-        if dist != -1:
-            if min_dist is None or dist < min_dist:
-                min_dist = dist
-    if min_dist is not None:
-        return min_dist
-    return -1
->>>>>>> 54b12506
 
     if 0 <= u <= 1 and 0 <= t <= 1:
         return a + t * r
