# MIT License

# Copyright (C) 2021. Huawei Technologies Co., Ltd. All rights reserved.

# Permission is hereby granted, free of charge, to any person obtaining a copy
# of this software and associated documentation files (the "Software"), to deal
# in the Software without restriction, including without limitation the rights
# to use, copy, modify, merge, publish, distribute, sublicense, and/or sell
# copies of the Software, and to permit persons to whom the Software is
# furnished to do so, subject to the following conditions:

# The above copyright notice and this permission notice shall be included in
# all copies or substantial portions of the Software.

# THE SOFTWARE IS PROVIDED "AS IS", WITHOUT WARRANTY OF ANY KIND, EXPRESS OR
# IMPLIED, INCLUDING BUT NOT LIMITED TO THE WARRANTIES OF MERCHANTABILITY,
# FITNESS FOR A PARTICULAR PURPOSE AND NONINFRINGEMENT. IN NO EVENT SHALL THE
# AUTHORS OR COPYRIGHT HOLDERS BE LIABLE FOR ANY CLAIM, DAMAGES OR OTHER
# LIABILITY, WHETHER IN AN ACTION OF CONTRACT, TORT OR OTHERWISE, ARISING FROM,
# OUT OF OR IN CONNECTION WITH THE SOFTWARE OR THE USE OR OTHER DEALINGS IN
# THE SOFTWARE.

from typing import List, NamedTuple, Tuple


class Events(NamedTuple):
<<<<<<< HEAD
    collisions: List[Tuple[str, str]]
    off_route: bool
    reached_goal: bool
    reached_max_episode_steps: bool
=======
    collisions: bool
>>>>>>> 6ebb0365
    off_road: bool
    off_route: bool
    on_shoulder: bool
    wrong_way: bool
    not_moving: bool
    reached_goal: bool
    reached_max_episode_steps: bool<|MERGE_RESOLUTION|>--- conflicted
+++ resolved
@@ -24,18 +24,11 @@
 
 
 class Events(NamedTuple):
-<<<<<<< HEAD
     collisions: List[Tuple[str, str]]
-    off_route: bool
-    reached_goal: bool
-    reached_max_episode_steps: bool
-=======
-    collisions: bool
->>>>>>> 6ebb0365
+    not_moving: bool
     off_road: bool
     off_route: bool
     on_shoulder: bool
-    wrong_way: bool
-    not_moving: bool
     reached_goal: bool
-    reached_max_episode_steps: bool+    reached_max_episode_steps: bool
+    wrong_way: bool