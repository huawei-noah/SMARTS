--- conflicted
+++ resolved
@@ -20,10 +20,7 @@
 
 import atexit
 import logging
-<<<<<<< HEAD
-=======
 import os
->>>>>>> 3fa0d2ae
 import pathlib
 import random
 import subprocess
