--- conflicted
+++ resolved
@@ -244,12 +244,6 @@
         self.set_pose(force_pose)
 
     def set_pose(self, pose: Pose):
-<<<<<<< HEAD
-        """Use with caution since it disrupts the physics simulation. Sets the pose of the
-        chassis.
-        """
-=======
->>>>>>> 256d31ac
         position, orientation = pose.as_bullet()
         self._client.resetBasePositionAndOrientation(
             self.bullet_id, position, orientation
