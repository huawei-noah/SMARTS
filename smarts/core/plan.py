--- conflicted
+++ resolved
@@ -44,11 +44,7 @@
 class Start:
     """A starting state for a route or mission."""
 
-<<<<<<< HEAD
-    position: Tuple[int, int]
-=======
     position: Tuple[float, float]
->>>>>>> 1261534d
     heading: Heading
     from_front_bumper: Optional[bool] = True
 
