# Copyright (C) 2020. Huawei Technologies Co., Ltd. All rights reserved.
#
# Permission is hereby granted, free of charge, to any person obtaining a copy
# of this software and associated documentation files (the "Software"), to deal
# in the Software without restriction, including without limitation the rights
# to use, copy, modify, merge, publish, distribute, sublicense, and/or sell
# copies of the Software, and to permit persons to whom the Software is
# furnished to do so, subject to the following conditions:
#
# The above copyright notice and this permission notice shall be included in
# all copies or substantial portions of the Software.
#
# THE SOFTWARE IS PROVIDED "AS IS", WITHOUT WARRANTY OF ANY KIND, EXPRESS OR
# IMPLIED, INCLUDING BUT NOT LIMITED TO THE WARRANTIES OF MERCHANTABILITY,
# FITNESS FOR A PARTICULAR PURPOSE AND NON-INFRINGEMENT. IN NO EVENT SHALL THE
# AUTHORS OR COPYRIGHT HOLDERS BE LIABLE FOR ANY CLAIM, DAMAGES OR OTHER
# LIABILITY, WHETHER IN AN ACTION OF CONTRACT, TORT OR OTHERWISE, ARISING FROM,
# OUT OF OR IN CONNECTION WITH THE SOFTWARE OR THE USE OR OTHER DEALINGS IN
# THE SOFTWARE.

# to allow for typing to refer to class being defined (Mission)...
from __future__ import annotations

import logging
import math
import random
from dataclasses import dataclass, field
from typing import Optional, Tuple, Union

import numpy as np

from smarts.sstudio.types import EntryTactic, TrapEntryTactic

from .coordinates import Dimensions, Heading, Point, Pose, RefLinePoint
from .road_map import RoadMap
from .utils.math import min_angles_difference_signed, vec_to_radians


class PlanningError(Exception):
    """Raised in cases when map related planning fails."""

    pass


# XXX: consider using smarts.core.coordinates.Pose for this
@dataclass(frozen=True)
class Start:
    """A starting state for a route or mission."""

    position: np.ndarray
    heading: Heading
    from_front_bumper: Optional[bool] = True

    @property
    def point(self) -> Point:
        """The coordinate of this starting location."""
        return Point.from_np_array(self.position)

    @classmethod
    def from_pose(cls, pose: Pose):
        """Convert to a starting location from a pose."""
        return cls(
            position=pose.as_position2d(),
            heading=pose.heading,
            from_front_bumper=False,
        )


@dataclass(unsafe_hash=True)
class Goal:
    """Describes an expected end state for a route or mission."""

    def is_specific(self) -> bool:
        """If the goal is reachable at a specific position."""
        return False

    def is_reached(self, vehicle) -> bool:
        """If the goal has been completed."""
        return False


@dataclass(unsafe_hash=True)
class EndlessGoal(Goal):
    """A goal that can never be completed."""

    pass


@dataclass(unsafe_hash=True)
class PositionalGoal(Goal):
    """A goal that can be completed by reaching an end area."""

    position: Point
    # target_heading: Heading
    radius: float

    @classmethod
    def from_road(
        cls,
        road_id: str,
        road_map: RoadMap,
        lane_index: int = 0,
        lane_offset: Optional[float] = None,
        radius: float = 1,
    ):
        """Generate the goal ending at the specified road lane."""
        road = road_map.road_by_id(road_id)
        lane = road.lane_at_index(lane_index)

        if lane_offset is None:
            # Default to the midpoint safely ensuring we are on the lane and not
            # bordering another
            lane_offset = lane.length * 0.5

        position = lane.from_lane_coord(RefLinePoint(lane_offset))
        return cls(position=position, radius=radius)

    def is_specific(self) -> bool:
        return True

    def is_reached(self, vehicle) -> bool:
        a = vehicle.position
        b = self.position
        sqr_dist = (a[0] - b.x) ** 2 + (a[1] - b.y) ** 2
        return sqr_dist <= self.radius**2


class TraverseGoal(Goal):
    """A TraverseGoal is satisfied whenever an Agent-driven vehicle
    successfully finishes traversing a non-closed (acyclic) map
    It's a way for the vehicle to exit the simulation successfully,
    for example, driving across from one side to the other on a
    straight road and then continuing off the map.  This goal is
    non-specific about *where* the map is exited, save for that
    the vehicle must be going the correct direction in its lane
    just prior to doing so."""

    def __init__(self, road_map: RoadMap):
        super().__init__()
        self._road_map = road_map

    def is_specific(self) -> bool:
        return False

    def is_reached(self, vehicle) -> bool:
        pose = vehicle.pose
        return self._drove_off_map(pose.point, pose.heading)

    def _drove_off_map(self, veh_pos: Point, veh_heading: float) -> bool:
        # try to determine if the vehicle "exited" the map by driving beyond the end of a dead-end lane.
        nearest_lanes = self._road_map.nearest_lanes(veh_pos)
        if not nearest_lanes:
            return False  # we can't tell anything here
        nl, dist = nearest_lanes[0]
        offset = nl.to_lane_coord(veh_pos).s
        nl_width, conf = nl.width_at_offset(offset)
        if conf > 0.5:
            if nl.outgoing_lanes or dist < 0.5 * nl_width + 1e-1:
                return False  # the last lane it was in was not a dead-end, or it's still in a lane
            if offset < nl.length - 2 * nl_width:
                return False  # it's no where near the end of the lane
        # now check its heading to ensure it was going in roughly the right direction for this lane
        end_vec = nl.vector_at_offset(nl.length - 0.1)
        end_heading = vec_to_radians(end_vec[:2])
        heading_err = min_angles_difference_signed(end_heading, veh_heading)
        return abs(heading_err) < math.pi / 6


def default_entry_tactic(default_entry_speed: Optional[float] = None) -> EntryTactic:
    """The default tactic the simulation will use to acquire an actor for an agent."""
    return TrapEntryTactic(
        wait_to_hijack_limit_s=0,
        exclusion_prefixes=tuple(),
        zone=None,
        default_entry_speed=default_entry_speed,
    )


@dataclass(frozen=True)
class Via:
    """Describes a collectable item that can be used to shape rewards."""

    lane_id: str
    road_id: str
    lane_index: int
    position: Tuple[float, float]
    hit_distance: float
    required_speed: float


@dataclass(frozen=True)
class VehicleSpec:
    """Vehicle specifications"""

    veh_id: str
    veh_config_type: str
    dimensions: Dimensions


@dataclass(frozen=True)
class Mission:
    """A navigation mission describing a desired trip."""

    # XXX: Note that this Mission differs from sstudio.types.Mission in that
    # this can be less specific as to the particular route taken to the goal,
    # whereas sstudio.type.Mission includes a specific, predetermined/static route
    # (which might be random, but is still determined before running the scenario).

    start: Start
    goal: Goal
    # An optional list of road IDs between the start and end goal that we want to
    # ensure the mission includes
    route_vias: Tuple[str, ...] = field(default_factory=tuple)
    start_time: float = 0.1
    entry_tactic: Optional[EntryTactic] = None
    via: Tuple[Via, ...] = ()
    # if specified, will use vehicle_spec to build the vehicle (for histories)
    vehicle_spec: Optional[VehicleSpec] = None

    @property
    def requires_route(self) -> bool:
        """If the mission requires a route to be generated."""
        return self.goal.is_specific()

    def is_complete(self, vehicle, distance_travelled: float) -> bool:
        """If the mission has been completed successfully."""
        return self.goal.is_reached(vehicle)

    @staticmethod
    def endless_mission(
        start_pose: Pose,
    ) -> Mission:
        """Generate an endless mission."""
        return Mission(
            start=Start(start_pose.as_position2d(), start_pose.heading),
            goal=EndlessGoal(),
            entry_tactic=None,
        )

    @staticmethod
    def random_endless_mission(
        road_map: RoadMap,
        min_range_along_lane: float = 0.3,
        max_range_along_lane: float = 0.9,
    ) -> Mission:
        """A mission that starts from a random location and continues indefinitely."""
        assert min_range_along_lane > 0  # Need to start further than beginning of lane
        assert max_range_along_lane < 1  # Cannot start past end of lane
        assert min_range_along_lane < max_range_along_lane  # Min must be less than max

        road = road_map.random_route(1).roads[0]
        n_lane = random.choice(road.lanes)

        # XXX: The ends of the road are not as useful as starting mission locations.
        offset = random.random() * min_range_along_lane + (
            max_range_along_lane - min_range_along_lane
        )
        offset *= n_lane.length
        coord = n_lane.from_lane_coord(RefLinePoint(offset))
        target_pose = n_lane.center_pose_at_point(coord)
        return Mission.endless_mission(start_pose=target_pose)


@dataclass(frozen=True)
class LapMission(Mission):
    """A mission requiring a number of laps through the goal."""

    num_laps: Optional[int] = None  # None means infinite # of laps

    # If a route was specified in a sstudio.types.LapMission object,
    # then this should be set to its road length
    route_length: Optional[float] = None

    def __post_init__(self):
        # TAI: consider allowing LapMissions for TraverseGoal goals (num_laps ~ num_traversals)
        assert self.goal.is_specific
        if self.route_length is None:
            # TAI: could just assert here, but may want to be more clever...
            self.route_length = 1

    def is_complete(self, vehicle, distance_travelled: float) -> bool:
        """If the mission has been completed."""
        return (
            self.goal.is_reached(vehicle)
            and distance_travelled > self.route_length * self.num_laps
        )


class Plan:
    """Describes a navigation plan (route) to fulfill a mission."""

    def __init__(
        self,
        road_map: RoadMap,
        mission: Optional[Mission] = None,
        find_route: bool = True,
    ):
        self._road_map = road_map
        self._mission = mission
        self._route = None
        if find_route:
            self.create_route(mission)

    @property
    def route(self) -> Optional[RoadMap.Route]:
        """The route that this plan calls for."""
        return self._route

    @route.setter
    def route(self, route: RoadMap.Route):
        # XXX: traffic simulator may also track route
        self._route = route

    @property
    def mission(self) -> Optional[Mission]:
        """The mission this plan is meant to fulfill."""
        # XXX: This currently can be `None`
        return self._mission

    @property
    def road_map(self) -> RoadMap:
        """The road map this plan is relative to."""
        return self._road_map

    def create_route(self, mission: Mission) -> Mission:
<<<<<<< HEAD
        """Generates a route that conforms to a mission."""
=======
        """Generates a mission that conforms to this plan.
        Args:
            mission (Mission):
                A mission the agent should follow. Defaults to endless if `None`.
        """
>>>>>>> ab7fa853
        assert not self._route, "already called create_route()"
        self._mission = mission or Mission.random_endless_mission(self._road_map)

        if not self._mission.requires_route:
            self._route = self._road_map.empty_route()
            return self._mission

        assert isinstance(self._mission.goal, PositionalGoal)

        start_lane = self._road_map.nearest_lane(
            self._mission.start.point,
            include_junctions=False,
        )

        if not start_lane:
            # it's possible that the Mission's start point wasn't explicitly
            # specified by a user, but rather determined during the scenario run
            # from the current position of a vehicle, in which case it may be
            # in a junction.  But we only allow this if the previous query fails.
            start_lane = self._road_map.nearest_lane(
                self._mission.start.point,
                include_junctions=True,
            )
        if start_lane is None:
            self._mission = Mission.endless_mission(Pose.origin())
            raise PlanningError("Cannot find start lane. Route must start in a lane.")
        start_road = start_lane.road

        end_lane = self._road_map.nearest_lane(
            self._mission.goal.position,
            include_junctions=False,
        )
        assert end_lane is not None, "route must end in a lane"
        end_road = end_lane.road

        via_roads = [self._road_map.road_by_id(via) for via in self._mission.route_vias]

        self._route = self._road_map.generate_routes(
            start_road, end_road, via_roads, 1
        )[0]

        if len(self._route.roads) == 0:
            self._mission = Mission.endless_mission(Pose.origin())
            raise PlanningError(
                "Unable to find a route between start={} and end={}. If either of "
                "these are junctions (not well supported today) please switch to "
                "roads and ensure there is a > 0 offset into the road if it's "
                "after a junction.".format(start_road.road_id, end_road.road_id)
            )

        return self._mission<|MERGE_RESOLUTION|>--- conflicted
+++ resolved
@@ -323,15 +323,11 @@
         return self._road_map
 
     def create_route(self, mission: Mission) -> Mission:
-<<<<<<< HEAD
-        """Generates a route that conforms to a mission."""
-=======
-        """Generates a mission that conforms to this plan.
+        """Generates a route that conforms to a mission.
         Args:
             mission (Mission):
                 A mission the agent should follow. Defaults to endless if `None`.
         """
->>>>>>> ab7fa853
         assert not self._route, "already called create_route()"
         self._mission = mission or Mission.random_endless_mission(self._road_map)
 
