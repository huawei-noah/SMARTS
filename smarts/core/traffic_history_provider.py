--- conflicted
+++ resolved
@@ -86,19 +86,13 @@
 
     def set_replaced_ids(self, actor_ids: Iterable[str]):
         """Replace the given vehicles, excluding them from control by this provider."""
-<<<<<<< HEAD
-        self._replaced_actor_ids.update(actor_ids)
-=======
-        self._replaced_vehicle_ids.update(
-            self._get_base_id(v_id) for v_id in vehicle_ids
-        )
+        self._replaced_actor_ids.update(self._get_base_id(a_id) for a_id in actor_ids)
 
     @lru_cache(maxsize=128)
-    def _get_base_id(self, vehicle_id: str):
-        if vehicle_id.startswith(self._vehicle_id_prefix):
-            return vehicle_id
-        return self._dbid_to_vehicle_id(vehicle_id)
->>>>>>> ab7fa853
+    def _get_base_id(self, actor_id: str):
+        if actor_id.startswith(self._vehicle_id_prefix):
+            return actor_id
+        return self._dbid_to_actor_id(actor_id)
 
     def reset(self):
         pass
