--- conflicted
+++ resolved
@@ -30,21 +30,16 @@
 
 class TrafficHistoryProvider(Provider):
     def __init__(self):
-<<<<<<< HEAD
-        self._histories_db = None
-=======
+
         self._histories = None
->>>>>>> 3fa0d2ae
         self._is_setup = False
         self._log = logging.getLogger(self.__class__.__name__)
         self._map_location_offset = None
         self._replaced_vehicle_ids = set()
-<<<<<<< HEAD
-=======
+
         self._last_step_vehicles = set()
         self._this_step_dones = set()
         self._vehicle_id_prefix = "history-vehicle-"
->>>>>>> 3fa0d2ae
         self._start_time_offset = 0
 
     @property
@@ -55,12 +50,7 @@
     def start_time(self, start_time: float):
         assert start_time >= 0, "start_time should be positive"
         self._start_time_offset = start_time
-<<<<<<< HEAD
 
-    def setup(self, scenario) -> ProviderState:
-        if scenario.traffic_history:
-            self._histories_db = sqlite3.connect(scenario.traffic_history)
-=======
 
     @property
     def done_this_step(self):
@@ -70,7 +60,6 @@
         self._histories = scenario.traffic_history
         if self._histories:
             self._histories.connect_for_multiple_queries()
->>>>>>> 3fa0d2ae
         self._map_location_offset = scenario.road_network.net_offset
         self._is_setup = True
         return ProviderState()
@@ -86,15 +75,10 @@
 
     def teardown(self):
         self._is_setup = False
-<<<<<<< HEAD
-        if self._histories_db:
-            self._histories_db.close()
-            self._histories_db = None
-=======
+
         if self._histories:
             self._histories.disconnect()
             self._histories = None
->>>>>>> 3fa0d2ae
         self._replaced_vehicle_ids = set()
 
     @property
@@ -105,50 +89,6 @@
         # Ignore other sim state
         pass
 
-<<<<<<< HEAD
-    class _HistoryRow(NamedTuple):
-        vehicle_id: int
-        vehicle_type: int
-        vehicle_length: float
-        vehicle_width: float
-        position_x: float
-        position_y: float
-        heading_rad: float
-        speed: float
-
-    def _decode_vehicle_type(self, vehicle_type):
-        # Options from NGSIM and INTERACTION currently include:
-        #  1=motorcycle, 2=auto, 3=truck, 4=pedestrian/bicycle
-        if vehicle_type == 1:
-            return "motorcycle"
-        elif vehicle_type == 2:
-            return "passenger"
-        elif vehicle_type == 3:
-            return "truck"
-        elif vehicle_type == 4:
-            return "pedestrian"
-        else:
-            self._log.warning(
-                f"unsupported vehicle_type ({vehicle_type}) in history data."
-            )
-        return "passenger"
-
-    def step(self, provider_actions, dt, elapsed_sim_time) -> ProviderState:
-        if not self._histories_db:
-            return ProviderState(vehicles=[])
-        history_time = self._start_time_offset + elapsed_sim_time
-        query = """SELECT V.id, V.type, V.length, V.width,
-                          T.position_x, T.position_y, T.heading_rad, T.speed
-                   FROM Vehicle AS V INNER JOIN Trajectory AS T ON V.id = T.vehicle_id
-                   WHERE T.sim_time > ? AND T.sim_time <= ?
-                   ORDER BY T.sim_time DESC"""
-        query_args = (history_time - dt, history_time)
-        vehicles = []
-        vehicle_ids = set()
-        cur = self._histories_db.cursor()
-        for row in cur.execute(query, query_args):
-            hr = TrafficHistoryProvider._HistoryRow(*row)
-=======
     def _decode_vehicle_type(self, vehicle_type):
         # Options from NGSIM and INTERACTION currently include:
         #  1=motorcycle, 2=auto, 3=truck, 4=pedestrian/bicycle
@@ -174,7 +114,6 @@
         history_time = self._start_time_offset + elapsed_sim_time
         rows = self._histories.vehicles_active_between(history_time - dt, history_time)
         for hr in rows:
->>>>>>> 3fa0d2ae
             v_id = str(hr.vehicle_id)
             if v_id in vehicle_ids or v_id in self._replaced_vehicle_ids:
                 continue
@@ -183,11 +122,9 @@
             default_dims = VEHICLE_CONFIGS[vehicle_type].dimensions
             vehicles.append(
                 VehicleState(
-<<<<<<< HEAD
-                    vehicle_id=f"social-agent-history-{v_id}",
-=======
+
                     vehicle_id=self._vehicle_id_prefix + v_id,
->>>>>>> 3fa0d2ae
+
                     vehicle_type=vehicle_type,
                     pose=Pose.from_center(
                         [
@@ -211,13 +148,10 @@
                     source="HISTORY",
                 )
             )
-<<<<<<< HEAD
-        cur.close()
-=======
+
         self._this_step_dones = {
             self._vehicle_id_prefix + v_id
             for v_id in self._last_step_vehicles - vehicle_ids
         }
         self._last_step_vehicles = vehicle_ids
->>>>>>> 3fa0d2ae
         return ProviderState(vehicles=vehicles)