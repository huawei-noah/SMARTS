--- conflicted
+++ resolved
@@ -101,13 +101,8 @@
             if v_id in vehicle_ids or v_id in self._replaced_vehicle_ids:
                 continue
             vehicle_ids.add(v_id)
-<<<<<<< HEAD
-            vehicle_type = self._histories.decode_vehicle_type(hr.vehicle_type)
-            default_dims = VEHICLE_CONFIGS[vehicle_type].dimensions
+            vehicle_config_type = self._histories.decode_vehicle_type(hr.vehicle_type)
             # TODO:  shift map to origin on import
-=======
-            vehicle_config_type = self._histories.decode_vehicle_type(hr.vehicle_type)
->>>>>>> 045c3ae5
             pos_x = hr.position_x + self._map_location_offset[0]
             pos_y = hr.position_y + self._map_location_offset[1]
             vehicles.append(
@@ -115,24 +110,12 @@
                     vehicle_id=self._vehicle_id_prefix + v_id,
                     vehicle_config_type=vehicle_config_type,
                     pose=Pose.from_center((pos_x, pos_y, 0), Heading(hr.heading_rad)),
-<<<<<<< HEAD
-                    dimensions=Dimensions(
-                        length=hr.vehicle_length
-                        if hr.vehicle_length is not None
-                        else default_dims.length,
-                        width=hr.vehicle_width
-                        if hr.vehicle_width is not None
-                        else default_dims.width,
-                        # Note: Neither NGSIM nor INTERACTION provide the vehicle height
-                        height=default_dims.height,
-=======
                     # Note: Neither NGSIM nor INTERACTION provide the vehicle height
                     dimensions=BoundingBox.init_with_defaults(
                         hr.vehicle_length,
                         hr.vehicle_width,
                         hr.vehicle_height,
                         defaults=VEHICLE_CONFIGS[vehicle_config_type].dimensions,
->>>>>>> 045c3ae5
                     ),
                     speed=hr.speed,
                     source="HISTORY",
