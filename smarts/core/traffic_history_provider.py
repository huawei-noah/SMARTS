# Copyright (C) 2020. Huawei Technologies Co., Ltd. All rights reserved.
#
# Permission is hereby granted, free of charge, to any person obtaining a copy
# of this software and associated documentation files (the "Software"), to deal
# in the Software without restriction, including without limitation the rights
# to use, copy, modify, merge, publish, distribute, sublicense, and/or sell
# copies of the Software, and to permit persons to whom the Software is
# furnished to do so, subject to the following conditions:
#
# The above copyright notice and this permission notice shall be included in
# all copies or substantial portions of the Software.
#
# THE SOFTWARE IS PROVIDED "AS IS", WITHOUT WARRANTY OF ANY KIND, EXPRESS OR
# IMPLIED, INCLUDING BUT NOT LIMITED TO THE WARRANTIES OF MERCHANTABILITY,
# FITNESS FOR A PARTICULAR PURPOSE AND NONINFRINGEMENT. IN NO EVENT SHALL THE
# AUTHORS OR COPYRIGHT HOLDERS BE LIABLE FOR ANY CLAIM, DAMAGES OR OTHER
# LIABILITY, WHETHER IN AN ACTION OF CONTRACT, TORT OR OTHERWISE, ARISING FROM,
# OUT OF OR IN CONNECTION WITH THE SOFTWARE OR THE USE OR OTHER DEALINGS IN
# THE SOFTWARE.

<<<<<<< HEAD
from typing import Optional, Set
=======
from typing import Iterable, Optional, Set
>>>>>>> 7b9a6ddf

import numpy as np

from .controllers import ActionSpaceType
from .coordinates import Dimensions, Heading, Pose
from .provider import Provider, ProviderState
from .utils.math import rounder_for_dt
from .vehicle import VEHICLE_CONFIGS, VehicleState


class TrafficHistoryProvider(Provider):
    def __init__(self):
        self._histories = None
        self._is_setup = False
        self._replaced_vehicle_ids = set()
        self._last_step_vehicles = set()
        self._this_step_dones = set()
        self._vehicle_id_prefix = "history-vehicle-"
        self._start_time_offset = 0

    @property
    def start_time(self):
        return self._start_time_offset

    @start_time.setter
    def start_time(self, start_time: float):
        assert start_time >= 0, "start_time should be positive"
        self._start_time_offset = start_time

    @property
    def done_this_step(self):
        return self._this_step_dones

    def setup(self, scenario) -> ProviderState:
        self._histories = scenario.traffic_history
        if self._histories:
            self._histories.connect_for_multiple_queries()
        self._is_setup = True
        return ProviderState()

    def set_replaced_ids(self, vehicle_ids: Iterable[str]):
        self._replaced_vehicle_ids.update(vehicle_ids)

    def get_history_id(self, vehicle_id: str) -> Optional[str]:
        if vehicle_id in self._last_step_vehicles:
            return self._vehicle_id_prefix + vehicle_id
        return None

    def create_vehicle(self, provider_vehicle: VehicleState):
        pass

    def reset(self):
        pass

    def teardown(self):
        self._is_setup = False
        if self._histories:
            self._histories.disconnect()
            self._histories = None
        self._replaced_vehicle_ids = set()

    @property
    def action_spaces(self) -> Set[ActionSpaceType]:
        return {}

    def sync(self, provider_state):
        # Ignore other sim state
        pass

    def step(
        self, provider_actions, dt: float, elapsed_sim_time: float
    ) -> ProviderState:
        if not self._histories:
            return ProviderState(vehicles=[])
        vehicles = []
        vehicle_ids = set()
        rounder = rounder_for_dt(dt)
        history_time = rounder(self._start_time_offset + elapsed_sim_time)
        prev_time = rounder(history_time - dt)
        rows = self._histories.vehicles_active_between(prev_time, history_time)
        for hr in rows:
            v_id = str(hr.vehicle_id)
            if v_id in vehicle_ids or v_id in self._replaced_vehicle_ids:
                continue
            vehicle_ids.add(v_id)
            vehicle_config_type = self._histories.decode_vehicle_type(hr.vehicle_type)
            vehicles.append(
                VehicleState(
                    vehicle_id=self._vehicle_id_prefix + v_id,
                    vehicle_config_type=vehicle_config_type,
                    pose=Pose.from_center(
                        (hr.position_x, hr.position_y, 0), Heading(hr.heading_rad)
                    ),
                    # Note: Neither NGSIM nor INTERACTION provide the vehicle height
                    dimensions=Dimensions.init_with_defaults(
                        hr.vehicle_length,
                        hr.vehicle_width,
                        hr.vehicle_height,
                        defaults=VEHICLE_CONFIGS[vehicle_config_type].dimensions,
                    ),
                    speed=hr.speed,
                    source="HISTORY",
                )
            )
        self._this_step_dones = {
            self._vehicle_id_prefix + v_id
            for v_id in self._last_step_vehicles - vehicle_ids
        }
        self._last_step_vehicles = vehicle_ids
        return ProviderState(vehicles=vehicles)<|MERGE_RESOLUTION|>--- conflicted
+++ resolved
@@ -18,13 +18,7 @@
 # OUT OF OR IN CONNECTION WITH THE SOFTWARE OR THE USE OR OTHER DEALINGS IN
 # THE SOFTWARE.
 
-<<<<<<< HEAD
-from typing import Optional, Set
-=======
 from typing import Iterable, Optional, Set
->>>>>>> 7b9a6ddf
-
-import numpy as np
 
 from .controllers import ActionSpaceType
 from .coordinates import Dimensions, Heading, Pose
