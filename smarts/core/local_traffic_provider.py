--- conflicted
+++ resolved
@@ -61,15 +61,8 @@
 if TYPE_CHECKING:
     from shapely.geometry import Polygon
 
-<<<<<<< HEAD
     import smarts.core.scenario
     from smarts.core.controllers import ActionSpaceType
-=======
-    from smarts.core.controllers import ActionSpaceType
-    from smarts.core.scenario import Scenario
-
-MAX_IMPATIENCE = 3.0
->>>>>>> d1777d59
 
 
 MAX_IMPATIENCE = 3.0
