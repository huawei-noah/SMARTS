--- conflicted
+++ resolved
@@ -328,11 +328,7 @@
     @lru_cache(maxsize=16)
     def _discover_social_agents_info(
         scenario,
-<<<<<<< HEAD
-    ) -> List[Dict[str, Tuple[SocialAgent, Union[Mission, LapMission]]]]:
-=======
     ) -> Sequence[Dict[str, Tuple[SocialAgent, Mission]]]:
->>>>>>> e12a9ec7
         """Loops through the social agent mission pickles, instantiating corresponding
         implementations for the given types. The output is a list of
         {agent_id: (mission, locator)}, where each dictionary corresponds to the
@@ -352,11 +348,7 @@
         agent_bucketer = []
 
         # like dict.setdefault
-<<<<<<< HEAD
-        def setdefault(l: List[Any], index: int, default):
-=======
         def setdefault(l: list, index: int, default):
->>>>>>> e12a9ec7
             while len(l) < index + 1:
                 l.append([])
             return l[index]
