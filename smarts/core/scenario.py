--- conflicted
+++ resolved
@@ -33,11 +33,7 @@
 import numpy as np
 from cached_property import cached_property
 
-<<<<<<< HEAD
-from smarts.core.coordinates import Heading, Dimensions, RefLinePoint
-=======
-from smarts.core.coordinates import Heading, BoundingBox, Pose
->>>>>>> 045c3ae5
+from smarts.core.coordinates import Heading, Dimensions, Pose, RefLinePoint
 from smarts.core.data_model import SocialAgent
 from smarts.core.default_map_factory import create_road_map
 from smarts.core.plan import (
@@ -61,160 +57,6 @@
 from smarts.sstudio.types import Via as SSVia
 
 
-<<<<<<< HEAD
-=======
-# XXX: consider using smarts.core.coordinates.Pose for this
-@dataclass(frozen=True)
-class Start:
-    position: Tuple[int, int]
-    heading: Heading
-
-    @classmethod
-    def from_pose(cls, pose: Pose):
-        return cls(
-            position=pose.position[:2],
-            heading=pose.heading,
-        )
-
-
-@dataclass(frozen=True)
-class Goal:
-    def is_endless(self):
-        return True
-
-    def is_reached(self, vehicle):
-        return False
-
-
-@dataclass(frozen=True)
-class EndlessGoal(Goal):
-    pass
-
-
-@dataclass(frozen=True)
-class PositionalGoal(Goal):
-    position: Tuple[int, int]
-    # target_heading: Heading
-    radius: float
-
-    @classmethod
-    def fromedge(cls, edge_id, road_network, lane_index=0, lane_offset=None, radius=1):
-        edge = road_network.edge_by_id(edge_id)
-        lane = edge.getLanes()[lane_index]
-
-        if lane_offset is None:
-            # Default to the midpoint safely ensuring we are on the lane and not
-            # bordering another
-            lane_offset = lane.getLength() * 0.5
-
-        position = road_network.world_coord_from_offset(lane, lane_offset)
-        return cls(position=position, radius=radius)
-
-    def is_endless(self):
-        return False
-
-    def is_reached(self, vehicle):
-        a = vehicle.position
-        b = self.position
-        dist = math.sqrt((a[0] - b[0]) ** 2 + (a[1] - b[1]) ** 2)
-        return dist <= self.radius
-
-
-@dataclass
-class TraverseGoal(Goal):
-    """A TraverseGoal is satisfied whenever an Agent-driven vehicle
-    successfully finishes traversing a non-closed (acyclical) map
-    It's a way for the vehicle to exit the simulation successfully,
-    for example, driving across from one side to the other on a
-    straight road and then continuing off the map.  This goal is
-    non-specific about *where* the map is exited, save for that
-    the vehicle must be going the correct direction in its lane
-    just prior to doing so."""
-
-    def __init__(self, road_network: SumoRoadNetwork):
-        super().__init__()
-        self._road_network = road_network
-
-    def is_endless(self):
-        return True
-
-    def is_reached(self, vehicle):
-        return self._road_network.drove_off_map(vehicle.position, vehicle.heading)
-
-
-def default_entry_tactic(default_entry_speed: float = None) -> EntryTactic:
-    return sstudio_types.TrapEntryTactic(
-        wait_to_hijack_limit_s=0,
-        exclusion_prefixes=tuple(),
-        zone=None,
-        default_entry_speed=default_entry_speed,
-    )
-
-
-@dataclass(frozen=True)
-class Via:
-    lane_id: str
-    edge_id: str
-    lane_index: int
-    position: Tuple[float, float]
-    hit_distance: float
-    required_speed: float
-
-
-@dataclass(frozen=True)
-class VehicleSpec:
-    veh_id: str
-    veh_config_type: str
-    dimensions: BoundingBox
-
-
-@dataclass(frozen=True)
-class Mission:
-    start: Start
-    goal: Goal
-    # An optional list of edge IDs between the start and end goal that we want to
-    # ensure the mission includes
-    route_vias: Tuple[str] = field(default_factory=tuple)
-    start_time: float = 0.1
-    entry_tactic: EntryTactic = None
-    task: Tuple[CutIn, UTurn] = None
-    via: Tuple[Via, ...] = ()
-    # if specified, will use vehicle_spec to build the vehicle (for histories)
-    vehicle_spec: VehicleSpec = None
-
-    @property
-    def has_fixed_route(self):
-        return not self.goal.is_endless()
-
-    def is_complete(self, vehicle, distance_travelled):
-        return self.goal.is_reached(vehicle)
-
-
-@dataclass(frozen=True)
-class LapMission:
-    start: Start
-    goal: Goal
-    route_length: float
-    num_laps: int = None  # None means infinite # of laps
-    # An optional list of edge IDs between the start and end goal that we want to
-    # ensure the mission includes
-    route_vias: Tuple[str] = field(default_factory=tuple)
-    start_time: float = 0.1
-    entry_tactic: EntryTactic = None
-    via_points: Tuple[Via, ...] = ()
-
-    @property
-    def has_fixed_route(self):
-        return True
-
-    def is_complete(self, vehicle, distance_travelled):
-        return (
-            self.goal.is_reached(vehicle)
-            and distance_travelled > self.route_length * self.num_laps
-        )
-
-
->>>>>>> 045c3ae5
 class Scenario:
     """The purpose of the Scenario is to provide an aggregate of all
     code/configuration/assets that is specialized to a scenario using SUMO.
@@ -599,13 +441,8 @@
                 start_time=start_time,
                 vehicle_spec=VehicleSpec(
                     veh_id=v_id,
-<<<<<<< HEAD
-                    veh_type=veh_type,
+                    veh_config_type=veh_config_type,
                     dimensions=Dimensions(veh_length, veh_width, veh_height),
-=======
-                    veh_config_type=veh_config_type,
-                    dimensions=BoundingBox(veh_length, veh_width, veh_height),
->>>>>>> 045c3ae5
                 ),
             )
         return vehicle_missions
