--- conflicted
+++ resolved
@@ -215,12 +215,7 @@
         self._log_dir = self._resolve_log_dir(log_dir)
         self._validate_assets_exist()
 
-<<<<<<< HEAD
-        self._traffic_history = traffic_history
-        default_lane_width = (
-            self.traffic_history_lane_width if traffic_history else None
-        )
-=======
+
         if traffic_history:
             self._traffic_history = TrafficHistory(traffic_history)
             default_lane_width = self.traffic_history.lane_width
@@ -228,7 +223,6 @@
             self._traffic_history = None
             default_lane_width = None
 
->>>>>>> 3fa0d2ae
         net_file = os.path.join(self._root, "map.net.xml")
         self._road_network = SumoRoadNetwork.from_file(
             net_file, default_lane_width=default_lane_width
@@ -550,62 +544,7 @@
             bubbles = pickle.load(f)
             return bubbles
 
-<<<<<<< HEAD
-    def set_ego_missions(self, ego_mission):
-        self._missions.update(ego_mission)
-
-    @cached_property
-    def traffic_history_lane_width(self):
-        histories_db = sqlite3.connect(self._traffic_history)
-        cur = histories_db.cursor()
-        cur.execute("SELECT value FROM Spec where key='map_net.lane_width'")
-        row = cur.fetchone()
-        cur.close()
-        histories_db.close()
-        return float(row[0]) if row else None
-
-    @cached_property
-    def traffic_history_target_speed(self):
-        histories_db = sqlite3.connect(self._traffic_history)
-        cur = histories_db.cursor()
-        cur.execute("SELECT value FROM Spec where key='speed_limit_mps'")
-        row = cur.fetchone()
-        cur.close()
-        histories_db.close()
-        return float(row[0]) if row else None
-
-    def discover_missions_of_traffic_histories(self, vehicle_missions={}):
-        histories_db = sqlite3.connect(self._traffic_history)
-        # For now, limit agent missions to just cars (V.type = 2)
-        st_query = """SELECT T.vehicle_id, min(T.sim_time)
-            FROM Trajectory AS T INNER JOIN Vehicle AS V ON T.vehicle_id=V.id
-            WHERE V.type = 2
-            GROUP BY vehicle_id"""
-        p_query = "SELECT position_x, position_y, heading_rad FROM Trajectory WHERE vehicle_id = ? and sim_time = ?"
-        map_offset = self._road_network.net_offset
-        st_cur = histories_db.cursor()
-        for row in st_cur.execute(st_query):
-            vid = str(row[0])
-            start_time = float(row[1])
-            p_cur = histories_db.cursor()
-            vrow = p_cur.execute(p_query, (int(vid), start_time)).fetchone()
-            assert vrow
-            pos_x, pos_y, heading = vrow
-            vehicle_missions[vid] = Mission(
-                start=Start(
-                    (pos_x + map_offset[0], pos_y + map_offset[1]), Heading(heading)
-                ),
-                goal=EndlessGoal(),
-                start_time=start_time,
-            )
-            p_cur.close()
-        st_cur.close()
-        histories_db.close()
-        return vehicle_missions
-
-    @staticmethod
-    def discover_traffic_histories(scenario_root):
-=======
+
     def set_ego_missions(self, ego_missions: dict):
         self._missions = ego_missions
 
@@ -630,7 +569,6 @@
 
     @staticmethod
     def discover_traffic_histories(scenario_root: str):
->>>>>>> 3fa0d2ae
         return [
             entry
             for entry in os.scandir(scenario_root)
