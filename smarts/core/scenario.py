--- conflicted
+++ resolved
@@ -33,11 +33,7 @@
 import cloudpickle
 import numpy as np
 
-<<<<<<< HEAD
-from smarts.core.coordinates import Dimensions, Heading, Point, RefLinePoint
-=======
 from smarts.core.coordinates import Dimensions, Heading, Pose, RefLinePoint, Point
->>>>>>> 87b051ab
 from smarts.core.data_model import SocialAgent
 from smarts.core.plan import (
     EndlessGoal,
