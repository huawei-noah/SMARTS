# Copyright (C) 2020. Huawei Technologies Co., Ltd. All rights reserved.
#
# Permission is hereby granted, free of charge, to any person obtaining a copy
# of this software and associated documentation files (the "Software"), to deal
# in the Software without restriction, including without limitation the rights
# to use, copy, modify, merge, publish, distribute, sublicense, and/or sell
# copies of the Software, and to permit persons to whom the Software is
# furnished to do so, subject to the following conditions:
#
# The above copyright notice and this permission notice shall be included in
# all copies or substantial portions of the Software.
#
# THE SOFTWARE IS PROVIDED "AS IS", WITHOUT WARRANTY OF ANY KIND, EXPRESS OR
# IMPLIED, INCLUDING BUT NOT LIMITED TO THE WARRANTIES OF MERCHANTABILITY,
# FITNESS FOR A PARTICULAR PURPOSE AND NONINFRINGEMENT. IN NO EVENT SHALL THE
# AUTHORS OR COPYRIGHT HOLDERS BE LIABLE FOR ANY CLAIM, DAMAGES OR OTHER
# LIABILITY, WHETHER IN AN ACTION OF CONTRACT, TORT OR OTHERWISE, ARISING FROM,
# OUT OF OR IN CONNECTION WITH THE SOFTWARE OR THE USE OR OTHER DEALINGS IN
# THE SOFTWARE.
import glob
import logging
import os
import pickle
import random
import uuid
from functools import lru_cache
from itertools import cycle, product
from pathlib import Path
from typing import Any, Dict, Sequence, Tuple

import cloudpickle
import numpy as np

<<<<<<< HEAD
from smarts.core.coordinates import Dimensions, Heading, RefLinePoint, Point
=======
from smarts.core.coordinates import Dimensions, Heading, Pose, RefLinePoint, Point
>>>>>>> 87b051ab
from smarts.core.data_model import SocialAgent
from smarts.core.plan import (
    EndlessGoal,
    LapMission,
    Mission,
    PositionalGoal,
    Start,
    TraverseGoal,
    VehicleSpec,
    Via,
    default_entry_tactic,
)
from smarts.core.road_map import RoadMap
from smarts.core.traffic_history import TrafficHistory
from smarts.core.utils.file import make_dir_in_smarts_log_dir, path2hash
from smarts.core.utils.id import SocialAgentId
from smarts.core.utils.math import radians_to_vec, vec_to_radians
from smarts.sstudio import types as sstudio_types
from smarts.sstudio.types import MapSpec
from smarts.sstudio.types import Via as SSVia


class Scenario:
    """The purpose of the Scenario is to provide an aggregate of all
    code/configuration/assets that is specialized to a scenario using SUMO.

    Args:
        scenario_root:
            The scenario asset folder ie. './scenarios/trigger'.
        route:
            The social vehicle traffic spec.
        missions:
            agent_id to mission mapping.
        map_spec:
            If specified, allows specifying a MapSpec at run-time
            to override any spec that may have been pre-specified
            in the scenario folder (or the default if none were).
            Also see comments around the sstudio.types.MapSpec defn.
    """

    def __init__(
        self,
        scenario_root: str,
        route: str = None,
        missions: Dict[str, Mission] = None,
        social_agents: Dict[str, SocialAgent] = None,
        log_dir: str = None,
        surface_patches: list = None,
        traffic_history: str = None,
        map_spec: MapSpec = None,
    ):

        self._logger = logging.getLogger(self.__class__.__name__)
        self._root = scenario_root
        self._route = route
        self._missions = missions or {}
        self._bubbles = Scenario._discover_bubbles(scenario_root)
        self._social_agents = social_agents or {}
        self._surface_patches = surface_patches
        self._log_dir = self._resolve_log_dir(log_dir)
        self._validate_assets_exist()

        if traffic_history:
            self._traffic_history = TrafficHistory(traffic_history)
            default_lane_width = self.traffic_history.lane_width
        else:
            self._traffic_history = None
            default_lane_width = None

        # XXX: using a map builder_fn supplied by users is a security risk
        # as SMARTS will be executing the code "as is".  We are currently
        # trusting our users to not try to sabotage their own simulations.
        # In the future, this may need to be revisited if SMARTS is ever
        # shared in a multi-user mode.
        if not map_spec:
            map_spec = Scenario.discover_map(self._root, 1.0, default_lane_width)
        self._road_map, self._road_map_hash = map_spec.builder_fn(map_spec)
        self._scenario_hash = path2hash(str(Path(self.root_filepath).resolve()))

    def __repr__(self):
        return f"""Scenario(
  _root={self._root},
  _route={self._route},
  _missions={self._missions},
)"""

    @staticmethod
    def get_scenario_list(scenarios_or_scenarios_dirs: Sequence[str]):
        scenario_roots = []
        for root in scenarios_or_scenarios_dirs:
            if Scenario.is_valid_scenario(root):
                # This is the single scenario mode, only training against a single scenario
                scenario_roots.append(root)
            else:
                scenario_roots.extend(Scenario.discover_scenarios(root))
        return scenario_roots

    @staticmethod
    def scenario_variations(
        scenarios_or_scenarios_dirs: Sequence[str],
        agents_to_be_briefed: Sequence[str],
        shuffle_scenarios: bool = True,
    ):
        """Generate a cycle of the configurations of scenarios.

        Args:
            scenarios_or_scenarios_dirs:
                A sequence of either the scenario to run (see scenarios/ for some samples you
                can use) OR a directory of scenarios to sample from.
            agents_to_be_briefed:
                Agent IDs that will be assigned a mission ("briefed" on a mission).
        """
        scenario_roots = Scenario.get_scenario_list(scenarios_or_scenarios_dirs)

        if shuffle_scenarios:
            np.random.shuffle(scenario_roots)

        return Scenario.variations_for_all_scenario_roots(
            cycle(scenario_roots), agents_to_be_briefed, shuffle_scenarios
        )

    @staticmethod
    def variations_for_all_scenario_roots(
        scenario_roots, agents_to_be_briefed, shuffle_scenarios=True
    ):
        for scenario_root in scenario_roots:
            surface_patches = Scenario.discover_friction_map(scenario_root)

            agent_missions = Scenario.discover_agent_missions(
                scenario_root, agents_to_be_briefed
            )
            agent_missions = [dict(zip(agents_to_be_briefed, agent_missions))]
            social_agent_infos = Scenario._discover_social_agents_info(scenario_root)
            social_agents = [
                {
                    agent_id: (agent.to_agent_spec(), (agent, mission))
                    for agent_id, (
                        agent,
                        mission,
                    ) in per_episode_social_agent_infos.items()
                }
                for per_episode_social_agent_infos in social_agent_infos
            ]

            # `or [None]` so that product(...) will not return an empty result
            # but insted a [(..., `None`), ...].
            routes = Scenario.discover_routes(scenario_root) or [None]
            agent_missions = agent_missions or [None]
            social_agents = social_agents or [None]
            traffic_histories = Scenario.discover_traffic_histories(scenario_root) or [
                None
            ]

            roll_routes = 0
            roll_agent_missions = 0
            roll_social_agents = 0
            roll_traffic_histories = 0

            if shuffle_scenarios:
                roll_routes = random.randint(0, len(routes))
                roll_agent_missions = random.randint(0, len(agent_missions))
                roll_social_agents = random.randint(0, len(social_agents))
                roll_traffic_histories = 0  # random.randint(0, len(traffic_histories))

            for (
                concrete_route,
                concrete_agent_missions,
                concrete_social_agents,
                concrete_traffic_history,
            ) in product(
                np.roll(routes, roll_routes, 0),
                np.roll(agent_missions, roll_agent_missions, 0),
                np.roll(social_agents, roll_social_agents, 0),
                np.roll(traffic_histories, roll_traffic_histories, 0),
            ):
                concrete_social_agent_missions = {
                    agent_id: mission
                    for agent_id, (_, (_, mission)) in (
                        concrete_social_agents or {}
                    ).items()
                }

                # Filter out mission
                concrete_social_agents = {
                    agent_id: (_agent_spec, social_agent)
                    for agent_id, (_agent_spec, (social_agent, _)) in (
                        concrete_social_agents or {}
                    ).items()
                }

                yield Scenario(
                    scenario_root,
                    route=concrete_route,
                    missions={
                        **(concrete_agent_missions or {}),
                        **concrete_social_agent_missions,
                    },
                    social_agents=concrete_social_agents,
                    surface_patches=surface_patches,
                    traffic_history=concrete_traffic_history,
                )

    @staticmethod
    def discover_agent_missions_count(scenario_root):
        missions_file = os.path.join(scenario_root, "missions.pkl")
        if os.path.exists(missions_file):
            with open(missions_file, "rb") as f:
                return len(pickle.load(f))

        return 0

    @staticmethod
    def discover_agent_missions(scenario_root, agents_to_be_briefed):
        """Returns a sequence of {agent_id: mission} mappings.

        If no missions are discovered we generate random ones. If there is only one
        agent to be briefed we return a list of `{agent_id: mission}` cycling through
        each mission. If there are multiple agents to be briefed we assume that each
        one is intended to get its own mission and that `len(agents_to_be_briefed) ==
        len(missions)`. In this case a list of one dictionary is returned.
        """

        road_map, _ = Scenario._build_map(scenario_root)

        missions = []
        missions_file = os.path.join(scenario_root, "missions.pkl")
        if os.path.exists(missions_file):
            with open(missions_file, "rb") as f:
                missions = pickle.load(f)

            missions = [
                Scenario._extract_mission(actor_and_mission.mission, road_map)
                for actor_and_mission in missions
            ]

        if not missions:
            missions = [None for _ in range(len(agents_to_be_briefed))]

        if len(agents_to_be_briefed) == 1:
            # single-agent, so we cycle through all missions individually.
            return missions
        elif len(agents_to_be_briefed) > 1:
            # multi-agent, so we assume missions "drive" the agents (i.e. one
            # mission per agent) and we will not be cycling through missions.
            assert not missions or len(missions) == len(agents_to_be_briefed), (
                "You must either provide an equal number of missions ({}) to "
                "agents ({}) or provide no missions at all so they can be "
                "randomly generated.".format(len(missions), len(agents_to_be_briefed))
            )

        return missions

    @staticmethod
    def discover_friction_map(scenario_root):
        """Returns the list of surface patches parameters defined in
        scenario file. Each element of the list contains the
        parameters of the specifiec surface patch.
        """
        surface_patches = []
        friction_map_file = os.path.join(scenario_root, "friction_map.pkl")
        if os.path.exists(friction_map_file):
            with open(friction_map_file, "rb") as f:
                map_surface_patches = pickle.load(f)
            for surface_patch in map_surface_patches:
                surface_patches.append(
                    {
                        "zone": surface_patch.zone,
                        "begin_time": surface_patch.begin_time,
                        "end_time": surface_patch.end_time,
                        "friction coefficient": surface_patch.friction_coefficient,
                    }
                )
        return surface_patches

    @staticmethod
    @lru_cache(maxsize=16)
    def _discover_social_agents_info(
        scenario,
    ) -> Sequence[Dict[str, SocialAgent]]:
        """Loops through the social agent mission pickles, instantiating corresponding
        implementations for the given types. The output is a list of
        {agent_id: (mission, locator)}, where each dictionary corresponds to the
        social agents to run for a given concrete Scenario (which translates to
        "per episode" when swapping).
        """
        scenario_root = (
            scenario.root_filepath if isinstance(scenario, Scenario) else scenario
        )
        road_map, _ = Scenario._build_map(scenario_root)

        social_agents_path = os.path.join(scenario_root, "social_agents")
        if not os.path.exists(social_agents_path):
            return []

        # [ ( missions_file, agent_actor, Mission ) ]
        agent_bucketer = []

        # like dict.setdefault
        def setdefault(l: Sequence[Any], index: int, default):
            while len(l) < index + 1:
                l.append([])
            return l[index]

        file_match = os.path.join(social_agents_path, "*.pkl")
        for missions_file_path in glob.glob(file_match):
            with open(missions_file_path, "rb") as missions_file:
                count = 0
                missions = pickle.load(missions_file)

            for mission_and_actor in missions:
                # Each pickle file will contain a list of actor/mission pairs. The pairs
                # will most likely be generated in an M:N fashion
                # (i.e. A1: M1, A1: M2, A2: M1, A2: M2). The desired behavior is to have
                # a single pair per concrete Scenario (which would translate to
                # "per episode" when swapping)
                assert isinstance(
                    mission_and_actor.actor, sstudio_types.SocialAgentActor
                )

                actor = mission_and_actor.actor
                extracted_mission = Scenario._extract_mission(
                    mission_and_actor.mission, road_map
                )
                namespace = os.path.basename(missions_file_path)
                namespace = os.path.splitext(namespace)[0]

                setdefault(agent_bucketer, count, []).append(
                    (
                        SocialAgent(
                            id=SocialAgentId.new(actor.name, group=namespace),
                            name=actor.name,
                            is_boid=False,
                            is_boid_keep_alive=False,
                            agent_locator=actor.agent_locator,
                            policy_kwargs=actor.policy_kwargs,
                            initial_speed=actor.initial_speed,
                        ),
                        extracted_mission,
                    )
                )
                count += 1

        social_agents_info = []
        for l in agent_bucketer:
            social_agents_info.append(
                {agent.id: (agent, mission) for agent, mission in l}
            )

        return social_agents_info

    @staticmethod
    def discover_scenarios(scenario_or_scenarios_dir):
        if Scenario.is_valid_scenario(scenario_or_scenarios_dir):
            # This is the single scenario mode, only training against a single scenario
            scenario = scenario_or_scenarios_dir
            discovered_scenarios = [scenario]
        else:
            # Find all valid scenarios in the given scenarios directory
            discovered_scenarios = []
            for scenario_file in os.listdir(scenario_or_scenarios_dir):
                scenario_root = os.path.join(scenario_or_scenarios_dir, scenario_file)
                if Scenario.is_valid_scenario(scenario_root):
                    discovered_scenarios.append(scenario_root)
        assert (
            len(discovered_scenarios) > 0
        ), f"No valid scenarios found in {scenario_or_scenarios_dir}"

        return discovered_scenarios

    @staticmethod
    def _build_map(scenario_root: str) -> Tuple[RoadMap, str]:
        # XXX: using a map builder_fn supplied by users is a security risk
        # as SMARTS will be executing the code "as is".  We are currently
        # trusting our users to not try to sabotage their own simulations.
        # In the future, this may need to be revisited if SMARTS is ever
        # shared in a multi-user mode.
        map_spec = Scenario.discover_map(scenario_root)
        return map_spec.builder_fn(map_spec)

    @staticmethod
    def discover_map(
        scenario_root: str,
        lanepoint_spacing: float = None,
        default_lane_width: float = None,
    ) -> MapSpec:
        path = os.path.join(scenario_root, "map_spec.pkl")
        if not os.path.exists(path):
            # Use our default map builder if none specified by scenario...
            return MapSpec(scenario_root, lanepoint_spacing, default_lane_width)
        with open(path, "rb") as f:
            road_map = cloudpickle.load(f)
            return road_map

    @staticmethod
    def discover_routes(scenario_root):
        """Discover the route files in the given scenario.

        >>> Scenario.discover_routes("scenarios/intersections/2lane")
        ['all.rou.xml', 'horizontal.rou.xml', 'turns.rou.xml', 'unprotected_left.rou.xml', 'vertical.rou.xml']
        >>> Scenario.discover_routes("scenarios/loop") # loop does not have any routes
        ['basic.rou.xml']
        """
        return sorted(
            [
                os.path.basename(r)
                for r in glob.glob(os.path.join(scenario_root, "traffic", "*.rou.xml"))
            ]
        )

    @staticmethod
    def _discover_bubbles(scenario_root):
        path = os.path.join(scenario_root, "bubbles.pkl")
        if not os.path.exists(path):
            return []

        with open(path, "rb") as f:
            bubbles = pickle.load(f)
            return bubbles

    def set_ego_missions(self, ego_missions: dict):
        self._missions = ego_missions

    def discover_missions_of_traffic_histories(self) -> Dict[str, Mission]:
        vehicle_missions = {}
        for row in self._traffic_history.first_seen_times():
            start_time = float(row[1])
            pphs = self._traffic_history.vehicle_pose_at_time(row[0], start_time)
            assert pphs
            pos_x, pos_y, heading, speed = pphs
            entry_tactic = default_entry_tactic(speed)
            v_id = str(row[0])
            veh_config_type = self._traffic_history.vehicle_config_type(v_id)
            veh_length, veh_width, veh_height = self._traffic_history.vehicle_size(v_id)
            # missions start from front bumper, but pos is center of vehicle
            hhx, hhy = radians_to_vec(heading) * (0.5 * veh_length)
            vehicle_missions[v_id] = Mission(
                start=Start(
                    (pos_x + hhx, pos_y + hhy),
                    Heading(heading),
                ),
                entry_tactic=entry_tactic,
                goal=TraverseGoal(self.road_map),
                start_time=start_time,
                vehicle_spec=VehicleSpec(
                    veh_id=v_id,
                    veh_config_type=veh_config_type,
                    dimensions=Dimensions(veh_length, veh_width, veh_height),
                ),
            )
        return vehicle_missions

    def create_dynamic_traffic_history_mission(
        self, veh_id: str, trigger_time: float, positional_radius: int
    ) -> Tuple[Mission, Mission]:
        pose_at_trigger = self._traffic_history.vehicle_pose_at_time(
            veh_id, trigger_time
        )
        assert pose_at_trigger
        pos_x, pos_y, heading, speed = pose_at_trigger

        final_exit_time = self._traffic_history.vehicle_final_exit_time(veh_id)
        final_pose = self._traffic_history.vehicle_pose_at_time(veh_id, final_exit_time)
        assert final_pose
        final_pos_x, final_pos_y, final_heading, _ = final_pose

        entry_tactic = default_entry_tactic(speed)
        veh_length, veh_width, veh_height = self._traffic_history.vehicle_size(veh_id)

        # missions start from front bumper, but pos is center of vehicle
        hhx, hhy = radians_to_vec(heading) * (0.5 * veh_length)

        # final pos from center of vehicle
        final_hhx, final_hhy = radians_to_vec(final_heading) * (0.5 * veh_length)

        # create a positional mission and a traverse mission
        start = Start(
            (pos_x + hhx, pos_y + hhy),
            Heading(heading),
        )
        positional_mission = Mission(
            start=start,
            entry_tactic=entry_tactic,
            start_time=0,
            goal=PositionalGoal(
                Point(
                    final_pos_x + final_hhx,
                    final_pos_y + final_hhy,
                ),
                radius=positional_radius,
            ),
        )
        traverse_mission = Mission(
            start=start,
            entry_tactic=entry_tactic,
            start_time=0,
            goal=TraverseGoal(self._road_map),
        )
        return positional_mission, traverse_mission

    @staticmethod
    def discover_traffic_histories(scenario_root: str):
        return [
            entry
            for entry in os.scandir(scenario_root)
            if entry.is_file() and entry.path.endswith(".shf")
        ]

    @staticmethod
    def _extract_mission(mission, road_map):
        """Takes a sstudio.types.(Mission, EndlessMission, etc.) and converts it to
        the corresponding SMARTS mission types.
        """

        def resolve_offset(offset, lane_length):
            # epsilon to ensure we are within this edge and not the subsequent one
            epsilon = 1e-6
            lane_length -= epsilon
            if offset == "base":
                return epsilon
            elif offset == "max":
                return lane_length
            elif offset == "random":
                return random.uniform(epsilon, lane_length)
            else:
                return float(offset)

        def to_position_and_heading(road_id, lane_index, offset, road_map):
            road = road_map.road_by_id(road_id)
            lane = road.lane_at_index(lane_index)
            offset = resolve_offset(offset, lane.length)
            position = lane.from_lane_coord(RefLinePoint(s=offset))
            lane_vector = lane.vector_at_offset(offset)
            heading = vec_to_radians(lane_vector[:2])
            return position, Heading(heading)

        def to_scenario_via(
            vias: Tuple[SSVia, ...], road_map: RoadMap
        ) -> Tuple[Via, ...]:
            s_vias = []
            for via in vias:
                road = road_map.road_by_id(via.road_id)
                lane = road.lane_at_index(via.lane_index)
                lane_width = lane.width_at_offset(via.lane_offset)
                hit_distance = (
                    via.hit_distance if via.hit_distance > 0 else lane_width / 2
                )
                via_position = lane.from_lane_coord(RefLinePoint(via.lane_offset))

                s_vias.append(
                    Via(
                        lane_id=lane.lane_id,
                        lane_index=via.lane_index,
                        road_id=via.road_id,
                        position=tuple(via_position[:2]),
                        hit_distance=hit_distance,
                        required_speed=via.required_speed,
                    )
                )

            return tuple(s_vias)

        # For now we discard the route and just take the start and end to form our
        # missions.
        if isinstance(mission, sstudio_types.Mission):
            position, heading = to_position_and_heading(
                *mission.route.begin,
                road_map,
            )
            start = Start(position, heading)

            position, _ = to_position_and_heading(
                *mission.route.end,
                road_map,
            )
            goal = PositionalGoal(position, radius=2)

            return Mission(
                start=start,
                route_vias=mission.route.via,
                goal=goal,
                start_time=mission.start_time,
                entry_tactic=mission.entry_tactic,
                via=to_scenario_via(mission.via, road_map),
            )
        elif isinstance(mission, sstudio_types.EndlessMission):
            position, heading = to_position_and_heading(
                *mission.begin,
                road_map,
            )
            start = Start(position, heading)

            return Mission(
                start=start,
                goal=EndlessGoal(),
                start_time=mission.start_time,
                entry_tactic=mission.entry_tactic,
                via=to_scenario_via(mission.via, road_map),
            )
        elif isinstance(mission, sstudio_types.LapMission):
            start_road_id, start_lane, start_road_offset = mission.route.begin
            end_road_id, end_lane, end_road_offset = mission.route.end

            travel_road = road_map.road_by_id(start_road_id)
            if start_road_id == end_road_id:
                travel_road = travel_road.outgoing_roads[0]

            end_road = road_map.road_by_id(end_road_id)
            via_roads = [road_map.road_by_id(r) for r in mission.route.via]

            route = road_map.generate_routes(travel_road, end_road, via_roads, 1)[0]

            start_position, start_heading = to_position_and_heading(
                *mission.route.begin,
                road_map,
            )
            end_position, _ = to_position_and_heading(
                *mission.route.end,
                road_map,
            )

            return LapMission(
                start=Start(start_position, start_heading),
                goal=PositionalGoal(end_position, radius=2),
                route_vias=mission.route.via,
                num_laps=mission.num_laps,
                route_length=route.road_length,
                start_time=mission.start_time,
                entry_tactic=mission.entry_tactic,
                via_points=to_scenario_via(mission.via, road_map),
            )

        raise RuntimeError(
            f"sstudio mission={mission} is an invalid type={type(mission)}"
        )

    @staticmethod
    def is_valid_scenario(scenario_root):
        """Checks if the scenario_root directory matches our expected scenario structure

        >>> Scenario.is_valid_scenario("scenarios/loop")
        True
        >>> Scenario.is_valid_scenario("scenarios/non_existant")
        False
        """
        # just make sure we can load the map
        try:
            road_map, _ = Scenario._build_map(scenario_root)
        except FileNotFoundError:
            return False
        return road_map is not None

    @staticmethod
    def next(scenario_iterator, log_id=""):
        """Utility to override specific attributes from a scenario iterator"""

        scenario = next(scenario_iterator)
        scenario._log_id = log_id
        return scenario

    @property
    def name(self):
        return os.path.basename(os.path.normpath(self._root))

    @property
    def root_filepath(self):
        return self._root

    @property
    def surface_patches(self):
        return self._surface_patches

    @property
    def road_map_hash(self):
        return self._road_map_hash

    @property
    def plane_filepath(self):
        return os.path.join(self._root, "plane.urdf")

    @property
    def vehicle_filepath(self):
        if not os.path.isdir(self._root):
            return None
        for fname in os.listdir(self._root):
            if fname.endswith(".urdf") and fname != "plane.urdf":
                return os.path.join(self._root, fname)
        return None

    @property
    def tire_parameters_filepath(self):
        return os.path.join(self._root, "tire_parameters.yaml")

    @property
    def controller_parameters_filepath(self):
        return os.path.join(self._root, "controller_parameters.yaml")

    @property
    def route(self):
        return self._route

    @property
    def route_files_enabled(self):
        return bool(self._route)

    @property
    def route_filepath(self):
        return os.path.join(self._root, "traffic", self._route)

    @property
    def map_glb_filepath(self):
        return os.path.join(self._root, "map.glb")

    def unique_sumo_log_file(self):
        return os.path.join(self._log_dir, f"sumo-{str(uuid.uuid4())[:8]}")

    @property
    def road_map(self):
        return self._road_map

    @property
    def missions(self):
        return self._missions

    @property
    def social_agents(self):
        return self._social_agents

    @property
    def bubbles(self):
        return self._bubbles

    def mission(self, agent_id):
        return self._missions.get(agent_id, None)

    def _resolve_log_dir(self, log_dir):
        if log_dir is None:
            log_dir = make_dir_in_smarts_log_dir("_sumo_run_logs")

        return os.path.abspath(log_dir)

    def _validate_assets_exist(self):
        assert Scenario.is_valid_scenario(self._root)
        os.makedirs(self._log_dir, exist_ok=True)

    @property
    def traffic_history(self):
        return self._traffic_history

    @property
    def scenario_hash(self):
        return self._scenario_hash<|MERGE_RESOLUTION|>--- conflicted
+++ resolved
@@ -31,11 +31,8 @@
 import cloudpickle
 import numpy as np
 
-<<<<<<< HEAD
-from smarts.core.coordinates import Dimensions, Heading, RefLinePoint, Point
-=======
+
 from smarts.core.coordinates import Dimensions, Heading, Pose, RefLinePoint, Point
->>>>>>> 87b051ab
 from smarts.core.data_model import SocialAgent
 from smarts.core.plan import (
     EndlessGoal,
