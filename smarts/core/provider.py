# Copyright (C) 2020. Huawei Technologies Co., Ltd. All rights reserved.
#
# Permission is hereby granted, free of charge, to any person obtaining a copy
# of this software and associated documentation files (the "Software"), to deal
# in the Software without restriction, including without limitation the rights
# to use, copy, modify, merge, publish, distribute, sublicense, and/or sell
# copies of the Software, and to permit persons to whom the Software is
# furnished to do so, subject to the following conditions:
#
# The above copyright notice and this permission notice shall be included in
# all copies or substantial portions of the Software.
#
# THE SOFTWARE IS PROVIDED "AS IS", WITHOUT WARRANTY OF ANY KIND, EXPRESS OR
# IMPLIED, INCLUDING BUT NOT LIMITED TO THE WARRANTIES OF MERCHANTABILITY,
# FITNESS FOR A PARTICULAR PURPOSE AND NONINFRINGEMENT. IN NO EVENT SHALL THE
# AUTHORS OR COPYRIGHT HOLDERS BE LIABLE FOR ANY CLAIM, DAMAGES OR OTHER
# LIABILITY, WHETHER IN AN ACTION OF CONTRACT, TORT OR OTHERWISE, ARISING FROM,
# OUT OF OR IN CONNECTION WITH THE SOFTWARE OR THE USE OR OTHER DEALINGS IN
# THE SOFTWARE.
from dataclasses import dataclass, field
from typing import List, Set

import numpy as np

from .coordinates import BoundingBox, Pose
from .vehicle import VehicleState
from .scenario import Scenario
from .controllers import ActionSpaceType


@dataclass
class ProviderState:
    vehicles: List[VehicleState] = field(default_factory=list)

    def merge(self, other: "ProviderState"):
        our_vehicles = {v.vehicle_id for v in self.vehicles}
        other_vehicles = {v.vehicle_id for v in other.vehicles}
        assert our_vehicles.isdisjoint(other_vehicles)

        self.vehicles += other.vehicles

    def filter(self, vehicle_ids):
        provider_vehicle_ids = [v.vehicle_id for v in self.vehicles]
        for v_id in vehicle_ids:
            try:
                index = provider_vehicle_ids.index(v_id)
                del provider_vehicle_ids[index]
                del self.vehicles[index]
            except ValueError:
                continue


class Provider:
    """A Provider tracks a (sub)set of vehicles that all share the same action space.
    This is a base class (interface) from which all Providers should inherit."""

    ## TAI: Consider renaming to VehicleSet or somesuch.

    @property
    def action_spaces(self) -> Set[ActionSpaceType]:
        raise NotImplementedError

    def setup(self, scenario: Scenario) -> ProviderState:
        raise NotImplementedError

    def step(self, actions, dt, elapsed_sim_time) -> ProviderState:
        raise NotImplementedError

    def sync(self, provider_state: ProviderState):
        raise NotImplementedError

<<<<<<< HEAD
=======
    def create_vehicle(self, provider_vehicle: VehicleState):
        raise NotImplementedError

>>>>>>> b2e9553b
    def reset(self):
        raise NotImplementedError

    def teardown(self):
        raise NotImplementedError<|MERGE_RESOLUTION|>--- conflicted
+++ resolved
@@ -69,12 +69,9 @@
     def sync(self, provider_state: ProviderState):
         raise NotImplementedError
 
-<<<<<<< HEAD
-=======
     def create_vehicle(self, provider_vehicle: VehicleState):
         raise NotImplementedError
 
->>>>>>> b2e9553b
     def reset(self):
         raise NotImplementedError
 
