--- conflicted
+++ resolved
@@ -20,11 +20,7 @@
 import logging
 from dataclasses import dataclass, field
 from enum import IntFlag
-<<<<<<< HEAD
 from typing import List, Optional, Sequence, Set, Tuple
-=======
-from typing import Any, List, Optional, Sequence, Set, Tuple
->>>>>>> ab7fa853
 
 from .actor import ActorRole, ActorState
 from .controllers import ActionSpaceType
@@ -54,33 +50,23 @@
 
     def merge(self, other: "ProviderState"):
         """Merge state with another provider's state."""
-<<<<<<< HEAD
         our_actors = {a.actor_id for a in self.actors}
         other_actors = {a.actor_id for a in other.actors}
-        assert our_actors.isdisjoint(other_actors)
-
-        self.actors += other.actors
-=======
-        our_vehicles = {v.vehicle_id for v in self.vehicles}
-        other_vehicles = {v.vehicle_id for v in other.vehicles}
-        if not our_vehicles.isdisjoint(other_vehicles):
-            overlap = our_vehicles & other_vehicles
+        if not our_actors.isdisjoint(other_actors):
+            overlap = our_actors & other_actors
             logging.warning(
-                f"multiple providers control the same vehicles: {overlap}. "
+                f"multiple providers control the same actors: {overlap}. "
                 "Later added providers will take priority. "
             )
             logging.info(
-                "Conflicting vehicle states: \n"
-                f"Previous: {[(v.vehicle_id, v.source) for v in self.vehicles if v.vehicle_id in overlap]}\n"
-                f"Later: {[(v.vehicle_id, v.source) for v in other.vehicles if v.vehicle_id in overlap]}\n"
+                "Conflicting actor states: \n"
+                f"Previous: {[(a.actor_id, a.source) for a in self.actors if a.actor_id in overlap]}\n"
+                f"Later: {[(a.actor_id, a.source) for a in other.actors if a.actor_id in overlap]}\n"
             )
 
-        ## TODO: Properly harmonize these vehicle ids so that there is a priority and per vehicle source
-        self.vehicles += filter(
-            lambda v: v.vehicle_id not in our_vehicles, other.vehicles
-        )
+        ## TODO: Properly harmonize these actor ids so that there is a priority and per actor source
+        self.actors += filter(lambda a: a.actor_id not in our_actors, other.actors)
 
->>>>>>> ab7fa853
         self.dt = max(self.dt, other.dt, key=lambda x: x if x else 0)
 
     def filter(self, actor_ids):
