# Copyright (C) 2020. Huawei Technologies Co., Ltd. All rights reserved.
#
# Permission is hereby granted, free of charge, to any person obtaining a copy
# of this software and associated documentation files (the "Software"), to deal
# in the Software without restriction, including without limitation the rights
# to use, copy, modify, merge, publish, distribute, sublicense, and/or sell
# copies of the Software, and to permit persons to whom the Software is
# furnished to do so, subject to the following conditions:
#
# The above copyright notice and this permission notice shall be included in
# all copies or substantial portions of the Software.
#
# THE SOFTWARE IS PROVIDED "AS IS", WITHOUT WARRANTY OF ANY KIND, EXPRESS OR
# IMPLIED, INCLUDING BUT NOT LIMITED TO THE WARRANTIES OF MERCHANTABILITY,
# FITNESS FOR A PARTICULAR PURPOSE AND NON-INFRINGEMENT. IN NO EVENT SHALL THE
# AUTHORS OR COPYRIGHT HOLDERS BE LIABLE FOR ANY CLAIM, DAMAGES OR OTHER
# LIABILITY, WHETHER IN AN ACTION OF CONTRACT, TORT OR OTHERWISE, ARISING FROM,
# OUT OF OR IN CONNECTION WITH THE SOFTWARE OR THE USE OR OTHER DEALINGS IN
# THE SOFTWARE.
from enum import Enum
from functools import partial

import numpy as np

from smarts.core.controllers.actuator_dynamic_controller import (
    ActuatorDynamicController,
    ActuatorDynamicControllerState,
)
from smarts.core.controllers.direct_controller import DirectController
from smarts.core.controllers.lane_following_controller import (
    LaneFollowingController,
    LaneFollowingControllerState,
)
from smarts.core.controllers.motion_planner_controller import (
    MotionPlannerController,
    MotionPlannerControllerState,
)
from smarts.core.controllers.trajectory_interpolation_controller import (
    TrajectoryInterpolationController,
)
from smarts.core.controllers.trajectory_tracking_controller import (
    TrajectoryTrackingController,
    TrajectoryTrackingControllerState,
)

METER_PER_SECOND_TO_KM_PER_HR = 3.6


class ActionSpaceType(Enum):
    """Available vehicle action spaces."""

    Continuous = 0
    """
    Action=(throttle, brake, steering)

    + throttle: Range=[0, 1]. Type=float.
    + brake: Range=[0, 1]. Type=float.
    + steering: Range=[-1, 1]. Type=float.

    Steering maps to full turn in one direction to a full turn in the other.
    Direction of turn for the steering depends on the vehicle.
    """
    Lane = 1
    """
    Action= ``str``. Discrete lane action from one of
    
    + "keep_lane",
    + "slow_down", 
    + "change_lane_left", and 
    + "change_lane_right".
    """
    ActuatorDynamic = 2
    """
    Action=(throttle, brake, steering_rate)
        
    + throttle: Range=[0, 1]. Type=float. 
    + brake: Range=[0, 1]. Type=float.
    + steering_rate: Range[-1, 1]. Type=float.
    
    Steering rate means the amount of steering change *per second*.
    (either positive or negative) to be applied to the current steering.
    This gets clipped to the available steering of the vehicle (which may vary.)
    """
    LaneWithContinuousSpeed = 3
    """
    Action=(target_speed, lane_change). 

    + target_speed: Baseline target speed (controller may give more or less
      regardless). Type=float.
    + lane_change: Discrete lane change value. Can be one of 

        + -1 : change to right lane
        + 0 : keep to current lane
        + 1 : change to left lane
    """
    TargetPose = 4
    """
    Action=(x_coord, y_coord, heading, time_delta). Type= ``Sequence[float,
    float, float, float]``. Continuous action space of vehicle's next x 
    coordinate, y coordinate, heading, and time delta to reach the given pose. 
    """
    Trajectory = 5
    """
    Action=([x_coord],[y_coord],[heading],[speed]). Type= ``(Sequence[float],
    Sequence[float], Sequence[float], Sequence[float])``. Continuous action 
    space using trajectory comprising of x coordinates, y coordinates, headings,
    and speeds, to directly move a vehicle.
    """
    MultiTargetPose = 6  # For boid control.
    """
    Action= ``Dict[str, (float, float, float, float)]``. Continuous action space
    that provides ``TargetPose`` actions for multiple vehicles.
    """
    MPC = 7
    """
    Action=([x_coord],[y_coord],[heading],[speed]). Type= ``(Sequence[float], 
    Sequence[float], Sequence[float], Sequence[float])``. Adaptive control 
    performed on the vehicle model to match the given trajectory comprising 
    of vehicle's x coordinates, y coordinates, headings, and speeds.
    """
    TrajectoryWithTime = 8  # For pure interpolation provider.
    """
    Action=([time],[x_coord],[y_coord],[heading],[speed]). 
    Type= ``(Sequence[float], Sequence[float], Sequence[float], Sequence[float],
    Sequence[float])``. Interpolates vehicle along the given trajectory 
    comprising of times, x coordinates, y coordinates, headings, and speeds.
    """
    Direct = 9
    """
    Action=(speed) OR (acceleration, angular_velocity). Type= ``Union[float, 
    Tuple[float,float]]``. Continuous action space where we can pass either (a) an 
    initial speed upon reset, or (b) linear acceleration and angular velocity 
    for other steps.
    """
    Empty = 10
    """
    Action=(). Type= ``Tuple[]. This action is empty.``
    """
    RelativeTargetPose = 11
    """
<<<<<<< HEAD
    Action=(delta_x, delta_y, heading). Type= ``Tuple[float,
=======
    Action=(delta_x, delta_y, delta_heading). Type= ``Sequence[float,
>>>>>>> 4095f3f7
    float, float]``. Continuous action space of vehicle's next pose in terms of delta x 
    coordinate, delta y coordinate, and delta heading, to be reached in 0.1 seconds.
    """


class Controllers:
    """Handles vehicle controller selection."""

    @staticmethod
    def perform_action(
        sim,
        agent_id,
        vehicle,
        action,
        controller_state,
        sensor_state,
        action_space,
        vehicle_type,
    ):
        """Calls control for the given vehicle based on a given action space and action.

        Args:
            sim:
                A simulation instance.
            agent_id:
                An agent within the simulation that is associated with a vehicle.
            vehicle:
                A vehicle within the simulation that is associated with an agent.
            action:
                The action for the controller to perform.
            controller_state:
                The last vehicle controller state as relates to its action space.
            sensor_state:
                The state of a vehicle sensor as relates to vehicle sensors.
            action_space:
                The action space of the provided action.
            vehicle_type:
                Vehicle type information about the given vehicle.
        """
        if action is None:
            return
        if vehicle_type == "bus":
            assert action_space == ActionSpaceType.Trajectory
        if action_space == ActionSpaceType.Continuous:
            vehicle.control(
                throttle=np.clip(action[0], 0.0, 1.0),
                brake=np.clip(action[1], 0.0, 1.0),
                steering=np.clip(action[2], -1, 1),
            )
        elif action_space == ActionSpaceType.ActuatorDynamic:
            ActuatorDynamicController.perform_action(
                vehicle, action, controller_state, dt_sec=sim.last_dt
            )
        elif action_space == ActionSpaceType.Trajectory:
            TrajectoryTrackingController.perform_trajectory_tracking_PD(
                action,
                vehicle,
                controller_state,
                dt_sec=sim.last_dt,
            )
        elif action_space == ActionSpaceType.MPC:
            TrajectoryTrackingController.perform_trajectory_tracking_MPC(
                action, vehicle, controller_state, sim.last_dt
            )
        elif action_space == ActionSpaceType.LaneWithContinuousSpeed:
            LaneFollowingController.perform_lane_following(
                sim,
                agent_id,
                vehicle,
                controller_state,
                sensor_state,
                action[0],
                action[1],
            )
        elif action_space == ActionSpaceType.Lane:
            perform_lane_following = partial(
                LaneFollowingController.perform_lane_following,
                sim=sim,
                agent_id=agent_id,
                vehicle=vehicle,
                controller_state=controller_state,
                sensor_state=sensor_state,
            )

            # 12.5 m/s (45 km/h) is used as the nominal speed for lane change.
            # For keep_lane, the nominal speed is set to 15 m/s (54 km/h).
            if action == "keep_lane":
                perform_lane_following(target_speed=15, lane_change=0)
            elif action == "slow_down":
                perform_lane_following(target_speed=0, lane_change=0)
            elif action == "change_lane_left":
                perform_lane_following(target_speed=12.5, lane_change=1)
            elif action == "change_lane_right":
                perform_lane_following(target_speed=12.5, lane_change=-1)
        elif action_space == ActionSpaceType.Direct:
            DirectController.perform_action(sim.last_dt, vehicle, action)
        elif action_space in (
            ActionSpaceType.TargetPose,
            ActionSpaceType.MultiTargetPose,
            ActionSpaceType.RelativeTargetPose,
        ):
            motion_action = action
            if action_space is ActionSpaceType.RelativeTargetPose:
                position, heading = vehicle.pose.position, vehicle.pose.heading
                motion_action = [
                    action[0] + position[0],
                    action[1] + position[1],
                    action[2] + heading,
                    0.1,
                ]
            MotionPlannerController.perform_action(
                controller_state, sim.last_dt, vehicle, motion_action
            )
        elif action_space == ActionSpaceType.TrajectoryWithTime:
            TrajectoryInterpolationController.perform_action(
                sim.last_dt, vehicle, action
            )
        else:
            raise ValueError(
                f"perform_action(action_space={action_space}, ...) has failed "
                "inside controller"
            )


class ControllerOutOfLaneException(Exception):
    """Represents an error due to a vehicle straying too far from any available lane."""

    pass


class ControllerState:
    """Controller state"""

    @staticmethod
    def from_action_space(action_space, vehicle_pose, sim):
        """Generate the appropriate controller state given an action space."""
        if action_space in (
            ActionSpaceType.Lane,
            ActionSpaceType.LaneWithContinuousSpeed,
        ):
            target_lane = sim.road_map.nearest_lane(vehicle_pose.point)
            if not target_lane:
                # This likely means this is a traffic history vehicle that is out-of-lane.
                # If not, maybe increase radius in nearest_lane call?
                raise ControllerOutOfLaneException(
                    "Controller has failed because actor is too far from lane for lane-following."
                )
            return LaneFollowingControllerState(target_lane.lane_id)

        if action_space == ActionSpaceType.ActuatorDynamic:
            return ActuatorDynamicControllerState()

        if action_space == ActionSpaceType.Trajectory:
            return TrajectoryTrackingControllerState()

        if action_space == ActionSpaceType.MPC:
            return TrajectoryTrackingControllerState()

        if action_space in (
            ActionSpaceType.TargetPose,
            ActionSpaceType.MultiTargetPose,
            ActionSpaceType.RelativeTargetPose,
        ):
            return MotionPlannerControllerState()

        # Other action spaces do not need a controller state object
        return None<|MERGE_RESOLUTION|>--- conflicted
+++ resolved
@@ -138,11 +138,7 @@
     """
     RelativeTargetPose = 11
     """
-<<<<<<< HEAD
-    Action=(delta_x, delta_y, heading). Type= ``Tuple[float,
-=======
-    Action=(delta_x, delta_y, delta_heading). Type= ``Sequence[float,
->>>>>>> 4095f3f7
+    Action=(delta_x, delta_y, delta_heading). Type= ``Tuple[float,
     float, float]``. Continuous action space of vehicle's next pose in terms of delta x 
     coordinate, delta y coordinate, and delta heading, to be reached in 0.1 seconds.
     """
