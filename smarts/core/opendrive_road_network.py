--- conflicted
+++ resolved
@@ -1590,11 +1590,7 @@
             cur_road = random.choice(next_roads)
             route_roads.append(cur_road)
             next_roads = list(cur_road.outgoing_roads)
-<<<<<<< HEAD
-        return OpenDriveRoadNetwork.Route(road_map=self,roads=route_roads)
-=======
         return OpenDriveRoadNetwork.Route(road_map=self, roads=route_roads)
->>>>>>> 8a0ae5b9
 
     def empty_route(self) -> RoadMap.Route:
         return OpenDriveRoadNetwork.Route(self)
