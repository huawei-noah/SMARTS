--- conflicted
+++ resolved
@@ -1611,13 +1611,7 @@
         if route and route.roads:
             road_ids = [road.road_id for road in route.roads]
         if road_ids:
-<<<<<<< HEAD
-            return self._waypoint_paths_along_route(
-                pose.point, lookahead, road_ids
-            )
-=======
             return self._waypoint_paths_along_route(pose.point, lookahead, road_ids)
->>>>>>> 4bdd996f
         closest_lps = self._lanepoints.closest_lanepoints(
             [pose], within_radius=within_radius
         )
