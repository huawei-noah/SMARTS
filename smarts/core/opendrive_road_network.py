# Copyright (C) 2021. Huawei Technologies Co., Ltd. All rights reserved.
#
# Permission is hereby granted, free of charge, to any person obtaining a copy
# of this software and associated documentation files (the "Software"), to deal
# in the Software without restriction, including without limitation the rights
# to use, copy, modify, merge, publish, distribute, sublicense, and/or sell
# copies of the Software, and to permit persons to whom the Software is
# furnished to do so, subject to the following conditions:
#
# The above copyright notice and this permission notice shall be included in
# all copies or substantial portions of the Software.
#
# THE SOFTWARE IS PROVIDED "AS IS", WITHOUT WARRANTY OF ANY KIND, EXPRESS OR
# IMPLIED, INCLUDING BUT NOT LIMITED TO THE WARRANTIES OF MERCHANTABILITY,
# FITNESS FOR A PARTICULAR PURPOSE AND NONINFRINGEMENT. IN NO EVENT SHALL THE
# AUTHORS OR COPYRIGHT HOLDERS BE LIABLE FOR ANY CLAIM, DAMAGES OR OTHER
# LIABILITY, WHETHER IN AN ACTION OF CONTRACT, TORT OR OTHERWISE, ARISING FROM,
# OUT OF OR IN CONNECTION WITH THE SOFTWARE OR THE USE OR OTHER DEALINGS IN
# THE SOFTWARE.
import logging
import math
import time
<<<<<<< HEAD
import heapq
=======
from typing import Dict, List, Tuple, Set, Sequence
>>>>>>> 593a03df
from dataclasses import dataclass
import math
import numpy as np
from lxml import etree
from functools import lru_cache
from queue import Queue
from cached_property import cached_property
from opendrive2lanelet.opendriveparser.elements.opendrive import (
    OpenDrive as OpenDriveElement,
)
from opendrive2lanelet.opendriveparser.elements.geometry import Line as LineGeometry
from opendrive2lanelet.opendriveparser.elements.road import Road as RoadElement
from opendrive2lanelet.opendriveparser.elements.roadLanes import Lane as LaneElement
from opendrive2lanelet.opendriveparser.elements.roadLanes import (
    LaneSection as LaneSectionElement,
)
from opendrive2lanelet.opendriveparser.elements.roadLanes import (
    LaneOffset as LaneOffsetElement,
)
from opendrive2lanelet.opendriveparser.elements.roadLanes import (
    LaneWidth as LaneWidthElement,
)
from opendrive2lanelet.opendriveparser.elements.roadPlanView import (
    PlanView as PlanViewElement,
)
from opendrive2lanelet.opendriveparser.parser import parse_opendrive
from shapely.geometry import Polygon

from smarts.core.road_map import RoadMap
from smarts.core.utils.math import (
    CubicPolynomial,
    constrain_angle,
    position_at_shape_offset,
    offset_along_shape,
    get_linear_segments_for_range,
    distance_point_to_polygon,
)
from .coordinates import BoundingBox, Heading, Point, Pose, RefLinePoint


@dataclass
class LaneBoundary:
    refline: PlanViewElement
    inner: "LaneBoundary"
    lane_widths: List[LaneWidthElement]
    lane_offsets: List[LaneOffsetElement]
    segment_size: float = 0.5

    def refline_to_linear_segments(self, s_start: float, s_end: float) -> List[float]:
        s_vals = []
        geom_start = 0
        for geom in self.refline._geometries:
            geom_end = geom_start + geom.length
            if type(geom) == LineGeometry:
                s_vals.extend([geom_start, geom_end])
            else:
                s_vals.extend(
                    get_linear_segments_for_range(
                        geom_start, geom_end, self.segment_size
                    )
                )
            geom_start = geom_start + geom.length
        return [s for s in s_vals if s_start <= s <= s_end]

    def get_lane_offset(self, s: float) -> float:
        if len(self.lane_offsets) == 0:
            return 0
        i = 0
        if s < self.lane_offsets[0].start_pos:
            return 0
        while i < len(self.lane_offsets) - 1:
            if (
                self.lane_offsets[i].start_pos
                <= s
                <= self.lane_offsets[i + 1].start_pos
            ):
                break
            i += 1

        poly = CubicPolynomial.from_list(self.lane_offsets[i].polynomial_coefficients)
        ds = s - self.lane_offsets[i].start_pos
        offset = poly.eval(ds)
        return offset

    def lane_width_at_offset(self, offset: float) -> LaneWidthElement:
        i = 0
        while i < len(self.lane_widths) - 1:
            if (
                self.lane_widths[i].start_offset
                <= offset
                <= self.lane_widths[i + 1].start_offset
            ):
                break
            i += 1

        return self.lane_widths[i]

    def calc_t(self, s: float, section_s_start, lane_id) -> float:
        # Find the lateral shift of lane reference line with road reference line (known as laneOffset in OpenDRIVE)
        lane_offset = self.get_lane_offset(s)

        if not self.inner:
            return np.sign(lane_id) * lane_offset

        width = self.lane_width_at_offset(s - section_s_start)
        poly = CubicPolynomial.from_list(width.polynomial_coefficients)

        return poly.eval(s - section_s_start - width.start_offset) + self.inner.calc_t(
            s, section_s_start, lane_id
        )

    def to_linear_segments(self, s_start: float, s_end: float):
        if self.inner:
            inner_s_vals = self.inner.to_linear_segments(s_start, s_end)
        else:
            if self.lane_offsets:
                return get_linear_segments_for_range(s_start, s_end, self.segment_size)
            return self.refline_to_linear_segments(s_start, s_end)

        outer_s_vals = []
        curr_s_start = s_start
        for width in self.lane_widths:
            poly = CubicPolynomial.from_list(width.polynomial_coefficients)
            if poly.c == 0 and poly.d == 0:
                # Special case - only 2 vertices required
                outer_s_vals.extend([curr_s_start, curr_s_start + width.length])
            else:
                outer_s_vals.extend(
                    get_linear_segments_for_range(
                        curr_s_start, curr_s_start + width.length, self.segment_size
                    )
                )
            curr_s_start += width.length

        return sorted(set(inner_s_vals + outer_s_vals))


class OpenDriveRoadNetwork(RoadMap):
    DEFAULT_LANE_WIDTH = 3.2

    def __init__(self, xodr_file: str, default_lane_width=None):
        self._log = logging.getLogger(self.__class__.__name__)
        self._log.setLevel(logging.INFO)
        self._xodr_file = xodr_file
        self._default_lane_width = (
            default_lane_width
            if default_lane_width is not None
            else OpenDriveRoadNetwork.DEFAULT_LANE_WIDTH
        )
        self._surfaces: Dict[str, OpenDriveRoadNetwork.Surface] = {}
        self._roads: Dict[str, OpenDriveRoadNetwork.Road] = {}
        self._lanes: Dict[str, OpenDriveRoadNetwork.Lane] = {}
        self._lanepoints = None

    @classmethod
    def from_file(
        cls,
        xodr_file,
    ):
        od_map = cls(xodr_file)
        od_map.load()
        return od_map

    @staticmethod
    def _elem_id(elem):
        if type(elem) == LaneSectionElement:
            return f"{elem.parentRoad.id}_{elem.idx}"
        else:
            assert type(elem) == LaneElement
            return f"{elem.parentRoad.id}_{elem.lane_section.idx}_{elem.id}"

    def load(self):
        # Parse the xml definition into an initial representation
        start = time.time()
        od: OpenDriveElement = None
        with open(self._xodr_file, "r") as f:
            od = parse_opendrive(etree.parse(f).getroot())
        end = time.time()
        elapsed = round((end - start) * 1000.0, 3)
        self._log.info(f"Parsing .xodr file: {elapsed} ms")

        # First pass: create all Road and Lane objects
        start = time.time()
        for road_elem in od.roads:
            road_elem: RoadElement = road_elem

            for section_elem in road_elem.lanes.lane_sections:
                section_elem: LaneSectionElement = section_elem
                road_id = OpenDriveRoadNetwork._elem_id(section_elem)
                road = OpenDriveRoadNetwork.Road(
                    road_id,
                    section_elem.parentRoad.junction is not None,
                    section_elem.length,
                    section_elem.sPos,
                )

                self._roads[road_id] = road
                assert road_id not in self._surfaces
                self._surfaces[road_id] = road

                for lane_elem in section_elem.leftLanes + section_elem.rightLanes:
                    lane_id = OpenDriveRoadNetwork._elem_id(lane_elem)
                    lane = OpenDriveRoadNetwork.Lane(
                        self,
                        lane_id,
                        road,
                        lane_elem.id,
                        section_elem.length,
                        lane_elem.type == "driving",
                        road_elem.planView,
                    )
                    # Set road as drivable if it has at least one lane drivable
                    if not road.is_drivable:
                        road.is_drivable = lane_elem.type == "driving"

                    self._lanes[lane_id] = lane
                    assert lane_id not in self._surfaces
                    self._surfaces[lane_id] = lane
                    road.lanes.append(lane)

        end = time.time()
        elapsed = round((end - start) * 1000.0, 3)
        self._log.info(f"First pass: {elapsed} ms")

        # Second pass: compute road and lane connections, compute lane boundaries and polygon
        start = time.time()
        self._precompute_junction_connections(od)
        for road_elem in od.roads:
            for section_elem in road_elem.lanes.lane_sections:
                road_id = OpenDriveRoadNetwork._elem_id(section_elem)
                road = self._roads[road_id]
                road.bounding_box = [
                    (float("inf"), float("inf")),
                    (float("-inf"), float("-inf")),
                ]

                # Lanes - incoming/outgoing lanes, geometry, bounding box
                for lane_list in [section_elem.leftLanes, section_elem.rightLanes]:
                    inner_boundary = LaneBoundary(
                        road_elem.planView, None, [], road_elem.lanes.laneOffsets
                    )
                    for lane_elem in lane_list:
                        lane_id = OpenDriveRoadNetwork._elem_id(lane_elem)
                        lane = self._lanes[lane_id]

                        # Compute Lane connections
                        self._compute_lane_connections(od, lane, lane_elem, road_elem)

                        # Set lane's outer and inner boundary
                        outer_boundary = LaneBoundary(
                            None,
                            inner_boundary,
                            lane_elem.widths,
                            road_elem.lanes.laneOffsets,
                        )
                        lane.add_lane_boundaries(inner_boundary, outer_boundary)
                        inner_boundary = outer_boundary

                        # Compute lane's polygon
                        lane.lane_polygon = lane.compute_lane_polygon()

                        x_coordinates, y_coordinates = zip(*lane.lane_polygon)
                        lane.bounding_box = [
                            (min(x_coordinates), min(y_coordinates)),
                            (max(x_coordinates), max(y_coordinates)),
                        ]

                        road.bounding_box = [
                            (
                                min(road.bounding_box[0][0], lane.bounding_box[0][0]),
                                min(road.bounding_box[0][1], lane.bounding_box[0][1]),
                            ),
                            (
                                max(road.bounding_box[1][0], lane.bounding_box[1][0]),
                                max(road.bounding_box[1][1], lane.bounding_box[1][1]),
                            ),
                        ]

                # Compute incoming/outgoing roads based on lane connections
                in_roads = set()
                out_roads = set()
                for lane in road.lanes:
                    for in_lane in lane.incoming_lanes:
                        if in_lane.road.road_id != road.road_id:
                            in_roads.add(in_lane.road)
                    for out_lane in lane.outgoing_lanes:
                        if out_lane.road.road_id != road.road_id:
                            out_roads.add(out_lane.road)
                road.incoming_roads.extend(list(in_roads))
                road.outgoing_roads.extend(list(out_roads))

        end = time.time()
        elapsed = round((end - start) * 1000.0, 3)
        self._log.info(f"Second pass: {elapsed} ms")

        # Third pass: fill in remaining properties
        start = time.time()
        for road_elem in od.roads:
            for section_elem in road_elem.lanes.lane_sections:
                road_id = OpenDriveRoadNetwork._elem_id(section_elem)
                road = self._roads[road_id]

                for lane_elem in section_elem.leftLanes + section_elem.rightLanes:
                    lane_id = OpenDriveRoadNetwork._elem_id(lane_elem)
                    lane = self._lanes[lane_id]

                    # Compute lanes in same direction
                    sign = np.sign(lane.index)
                    elems = [
                        elem
                        for elem in section_elem.allLanes
                        if np.sign(elem.id) == sign and elem.id != lane.index
                    ]
                    same_dir_lanes = [
                        self._lanes[OpenDriveRoadNetwork._elem_id(elem)]
                        for elem in elems
                    ]
                    lane.lanes_in_same_direction = same_dir_lanes

                    # Lanes with positive lane_elem ID run on the left side of the center lane, while lanes with
                    # lane_elem negative ID run on the right side of the center lane.
                    # OpenDRIVE's assumption is that the direction of reference line is same as direction of lanes with
                    # lane_elem negative ID, hence for a given road -1 will be the left most lane in one direction
                    # and 1 will be the left most lane in other direction if it exist.
                    # If there is only one lane in a road, its index will be -1.

                    # Compute lane to the left
                    result = None
                    direction = True
                    if lane.index == -1:
                        result = road.lane_at_index(1)
                        direction = False
                    elif lane.index == 1:
                        result = road.lane_at_index(-1)
                        direction = False
                    elif lane.index > 1:
                        result = road.lane_at_index(lane.index - 1)
                    elif lane.index < -1:
                        result = road.lane_at_index(lane.index + 1)
                    lane.lane_to_left = result, direction

                    # Compute lane to right
                    result = None
                    if lane.index > 0:
                        result = road.lane_at_index(lane.index + 1)
                    elif lane.index < 0:
                        result = road.lane_at_index(lane.index - 1)
                    lane.lane_to_right = result, True

                    # Compute lane foes
                    result = [
                        incoming
                        for outgoing in lane.outgoing_lanes
                        for incoming in outgoing.incoming_lanes
                        if incoming != lane
                    ]
                    if lane.in_junction:
                        in_roads = set(il.road for il in lane.incoming_lanes)
                        for foe in lane.road.lanes:
                            foe_in_roads = set(il.road for il in foe.incoming_lanes)
                            if not bool(in_roads & foe_in_roads):
                                result.append(foe)
                    lane.foes = list(set(result))

        end = time.time()
        elapsed = round((end - start) * 1000.0, 3)
        self._log.info(f"Third pass: {elapsed} ms")

    def _precompute_junction_connections(self, od: OpenDriveElement):
        for road_elem in od.roads:
            if road_elem.junction:
                # TODO: handle multiple lane sections in connecting roads?
                assert (
                    len(road_elem.lanes.lane_sections) == 1
                ), "Junction connecting roads must have a single lane section"
                # precompute junction road connections
                road_id = OpenDriveRoadNetwork._elem_id(
                    road_elem.lanes.lane_sections[0]
                )
                road = self.road_by_id(road_id)
                pred_road_id = None
                succ_road_id = None

                if road_elem.link.predecessor:
                    road_predecessor = road_elem.link.predecessor
                    if road_predecessor.contactPoint == "end":
                        pred_road_elem = od.getRoad(road_predecessor.element_id)
                        pred_ls_index = pred_road_elem.lanes.getLastLaneSectionIdx()
                    else:
                        pred_ls_index = 0
                    pred_road_id = f"{road_predecessor.element_id}_{pred_ls_index}"
                    pred_road = self.road_by_id(pred_road_id)
                    pred_road.outgoing_roads.append(road)
                    road.incoming_roads.append(pred_road)

                if road_elem.link.successor:
                    road_successor = road_elem.link.successor
                    if road_successor.contactPoint == "end":
                        succ_road_elem = od.getRoad(road_successor.element_id)
                        succ_ls_index = succ_road_elem.lanes.getLastLaneSectionIdx()
                    else:
                        succ_ls_index = 0
                    succ_road_id = f"{road_successor.element_id}_{succ_ls_index}"
                    succ_road = self.road_by_id(succ_road_id)
                    succ_road.incoming_roads.append(road)
                    road.outgoing_roads.append(succ_road)

                # precompute junction lane connections
                for lane_elem in (
                    road_elem.lanes.lane_sections[0].leftLanes
                    + road_elem.lanes.lane_sections[0].rightLanes
                ):
                    # Assume all lanes for a road in a junction are in the same direction
                    lane_id = OpenDriveRoadNetwork._elem_id(lane_elem)
                    lane = self.lane_by_id(lane_id)

                    if lane_elem.link.predecessorId:
                        assert pred_road_id
                        pred_lane_id = f"{pred_road_id}_{lane_elem.link.predecessorId}"
                        pred_lane = self.lane_by_id(pred_lane_id)

                        pred_lane.outgoing_lanes.append(lane)
                        lane.incoming_lanes.append(pred_lane)

                    if lane_elem.link.successorId:
                        assert succ_road_id
                        succ_lane_id = f"{succ_road_id}_{lane_elem.link.successorId}"
                        succ_lane = self.lane_by_id(succ_lane_id)

                        succ_lane.incoming_lanes.append(lane)
                        lane.outgoing_lanes.append(succ_lane)

    def _compute_lane_connections(
        self,
        od: OpenDriveElement,
        lane: RoadMap.Lane,
        lane_elem: LaneElement,
        road_elem: RoadElement,
    ):
        if lane.in_junction:
            return

        lane_link = lane_elem.link
        ls_index = lane_elem.lane_section.idx

        if lane_link.predecessorId:
            road_id, section_id = None, None
            if ls_index == 0:
                # This is the first lane section, so get the first/last lane section of the predecessor road
                road_predecessor = road_elem.link.predecessor
                if road_predecessor and road_predecessor.elementType == "road":
                    road_id = road_predecessor.element_id
                    pred_road_elem = od.getRoad(road_id)
                    section_id = (
                        pred_road_elem.lanes.getLastLaneSectionIdx()
                        if road_predecessor.contactPoint == "end"
                        else 0
                    )
            else:
                # Otherwise, get the previous lane section of the current road
                road_id = road_elem.id
                section_id = ls_index - 1
            if road_id is not None and section_id is not None:
                pred_lane_id = f"{road_id}_{section_id}_{lane_link.predecessorId}"
                pred_lane = self.lane_by_id(pred_lane_id)
                if lane.index < 0:
                    # Direction of lane is the same as the reference line
                    if pred_lane not in lane.incoming_lanes:
                        lane.incoming_lanes.append(pred_lane)
                else:
                    # Direction of lane is opposite the refline, so this is actually an outgoing lane
                    if pred_lane not in lane.outgoing_lanes:
                        lane.outgoing_lanes.append(pred_lane)

        if lane_link.successorId:
            road_id, section_id = None, None
            if ls_index == len(road_elem.lanes.lane_sections) - 1:
                # This is the last lane section, so get the first/last lane section of the successor road
                road_successor = road_elem.link.successor
                if road_successor and road_successor.elementType == "road":
                    road_id = road_successor.element_id
                    succ_road_elem = od.getRoad(road_id)
                    section_id = (
                        succ_road_elem.lanes.getLastLaneSectionIdx()
                        if road_successor.contactPoint == "end"
                        else 0
                    )
            else:
                # Otherwise, get the next lane section in the current road
                road_id = road_elem.id
                section_id = ls_index + 1

            if road_id is not None and section_id is not None:
                succ_lane_id = f"{road_id}_{section_id}_{lane_link.successorId}"
                succ_lane = self.lane_by_id(succ_lane_id)
                if lane.index < 0:
                    # Direction of lane is the same as the reference line
                    if succ_lane not in lane.outgoing_lanes:
                        lane.outgoing_lanes.append(succ_lane)
                else:
                    # Direction of lane is opposite the refline, so this is actually an incoming lane
                    if succ_lane not in lane.incoming_lanes:
                        lane.incoming_lanes.append(succ_lane)

    @property
    def source(self) -> str:
        """This is the .xodr file of the OpenDRIVE map."""
        return self._xodr_file

    def surface_by_id(self, surface_id: str) -> RoadMap.Surface:
        return self._surfaces.get(surface_id)

    @cached_property
    def bounding_box(self) -> BoundingBox:
        x_mins, y_mins, x_maxs, y_maxs = [], [], [], []
        for road_id in self._roads:
            road = self._roads[road_id]
            x_mins.append(road.bounding_box[0][0])
            y_mins.append(road.bounding_box[0][1])
            x_maxs.append(road.bounding_box[1][0])
            y_maxs.append(road.bounding_box[1][1])

        return BoundingBox(
            min_pt=Point(x=min(x_mins), y=min(y_mins)),
            max_pt=Point(x=max(x_maxs), y=max(y_maxs)),
        )

    class Surface(RoadMap.Surface):
        def __init__(self, surface_id: str):
            self._surface_id = surface_id

        @property
        def surface_id(self) -> str:
            return self._surface_id

        @property
        def is_drivable(self) -> bool:
            # all roads on Sumo road networks are drivable
            raise NotImplementedError

    class Lane(RoadMap.Lane, Surface):
        def __init__(
            self,
            road_map,
            lane_id: str,
            road: RoadMap.Road,
            index: int,
            length: float,
            is_drivable: bool,
            road_plan_view: PlanViewElement,
        ):
            super().__init__(lane_id)
            self._map = road_map
            self._lane_id = lane_id
            self._road = road
            self._index = index
            self._length = length
            self._plan_view = road_plan_view
            self._is_drivable = is_drivable
            self._incoming_lanes = []
            self._outgoing_lanes = []
            self._lanes_in_same_dir = []
            self._foes = []
            self._lane_boundaries = tuple()
            self._lane_polygon = []
            self._bounding_box = []
            self._lane_to_left = None, True
            self._lane_to_right = None, True
            self._in_junction = None

        @property
        def is_drivable(self) -> bool:
            return self._is_drivable

        @property
        def lane_id(self) -> str:
            return self._lane_id

        @property
        def road(self) -> RoadMap.Road:
            return self._road

        @property
        def length(self) -> float:
            return self._length

        @property
        def in_junction(self) -> bool:
            return self.road.is_junction

        @property
        def index(self) -> int:
            # TODO: convert to expected convention?
            return self._index

        @property
        def incoming_lanes(self) -> List[RoadMap.Lane]:
            return self._incoming_lanes

        @property
        def outgoing_lanes(self) -> List[RoadMap.Lane]:
            return self._outgoing_lanes

        @property
        def entry_surfaces(self) -> List[RoadMap.Surface]:
            return self.incoming_lanes

        @property
        def exit_surfaces(self) -> List[RoadMap.Surface]:
            return self.outgoing_lanes

        @property
        def lanes_in_same_direction(self) -> List[RoadMap.Lane]:
            return self._lanes_in_same_dir

        @lanes_in_same_direction.setter
        def lanes_in_same_direction(self, lanes):
            self._lanes_in_same_dir = lanes

        @property
        def lane_to_left(self) -> Tuple[RoadMap.Lane, bool]:
            return self._lane_to_left

        @lane_to_left.setter
        def lane_to_left(self, value):
            self._lane_to_left = value

        @property
        def lane_to_right(self) -> Tuple[RoadMap.Lane, bool]:
            return self._lane_to_right

        @lane_to_right.setter
        def lane_to_right(self, value):
            self._lane_to_right = value

        @property
        def foes(self) -> List[RoadMap.Lane]:
            return self._foes

        @foes.setter
        def foes(self, value):
            self._foes = value

        def add_lane_boundaries(self, inner: LaneBoundary, outer: LaneBoundary):
            self._lane_boundaries = (inner, outer)

        @property
        def lane_polygon(self) -> List[Tuple[float, float]]:
            return self._lane_polygon

        @lane_polygon.setter
        def lane_polygon(self, value):
            self._lane_polygon = value

        @property
        def bounding_box(self) -> List[Tuple[float, float]]:
            return self._bounding_box

        @bounding_box.setter
        def bounding_box(self, value):
            self._bounding_box = value

        def t_angle(self, s_heading: float):
            lane_elem_id = self._index
            angle = (
                (s_heading - math.pi / 2)
                if lane_elem_id < 0
                else (s_heading + math.pi / 2)
            )
            return constrain_angle(angle)

        def compute_lane_polygon(
            self,
            width_offset: float = 0.0,
        ) -> List[Tuple[float, float]]:
            xs, ys = [], []
            section_len = self._length
            section_s_start = self.road.s_pos
            section_s_end = section_s_start + section_len

            inner_boundary, outer_boundary = self._lane_boundaries
            inner_s_vals = inner_boundary.to_linear_segments(
                section_s_start, section_s_end
            )
            outer_s_vals = outer_boundary.to_linear_segments(
                section_s_start, section_s_end
            )
            s_vals = sorted(set(inner_s_vals + outer_s_vals))

            xs_inner, ys_inner = [], []
            xs_outer, ys_outer = [], []
            for s in s_vals:
                t_inner = inner_boundary.calc_t(s, section_s_start, self.index)
                t_outer = outer_boundary.calc_t(s, section_s_start, self.index)
                (x_ref, y_ref), heading = self._plan_view.calc(s)
                angle = self.t_angle(heading)
                xs_inner.append(x_ref + (t_inner - width_offset) * math.cos(angle))
                ys_inner.append(y_ref + (t_inner - width_offset) * math.sin(angle))
                xs_outer.append(x_ref + (t_outer + width_offset) * math.cos(angle))
                ys_outer.append(y_ref + (t_outer + width_offset) * math.sin(angle))

            if self.index < 0:
                xs.extend(xs_inner + xs_outer[::-1] + [xs_inner[0]])
                ys.extend(ys_inner + ys_outer[::-1] + [ys_inner[0]])
            else:
                xs.extend(xs_inner[::-1] + xs_outer + [xs_inner[len(xs_inner) - 1]])
                ys.extend(ys_inner[::-1] + ys_outer + [ys_inner[len(ys_inner) - 1]])

            assert len(xs) == len(ys)
            return list(zip(xs, ys))

        @lru_cache(maxsize=8)
        def project_along(
            self, start_offset: float, distance: float
        ) -> Set[Tuple[RoadMap.Lane, float]]:
            return super().project_along(start_offset, distance)

        @lru_cache(maxsize=8)
        def contains_point(self, point: Point) -> bool:
            if (
                self._bounding_box[0][0] <= point[0] <= self._bounding_box[1][0]
                and self._bounding_box[0][1] <= point[1] <= self._bounding_box[1][1]
            ):
                lane_point = self.to_lane_coord(point)
                width_at_offset = self.width_at_offset(lane_point.s)
                lane_elem_id = self._index
                # t-direction is negative for right side and positive for left side of the inner boundary reference
                # line of lane, So the sign of lane_point.t should be -ve for a point to lie in a lane
                return (
                    np.sign(lane_point.t) < 0
                    and abs(lane_point.t) <= width_at_offset
                    and 0 <= lane_point.s < self.length
                )
            return False

        @lru_cache(maxsize=8)
        def offset_along_lane(self, world_point: Point) -> float:
            reference_line_vertices_len = int((len(self._lane_polygon) - 1) / 2)
            shape = self._lane_polygon[:reference_line_vertices_len]
            point = world_point[:2]
            return offset_along_shape(point, shape)

        @lru_cache(maxsize=16)
        def oncoming_lanes_at_offset(self, offset: float) -> List[RoadMap.Lane]:
            result = []
            radius = 1.1 * self.width_at_offset(offset)
            pt = self.from_lane_coord(RefLinePoint(offset))
            nearby_lanes = self._map.nearest_lanes(pt, radius=radius)
            if not nearby_lanes:
                return result
            my_vect = self.vector_at_offset(offset)
            my_norm = np.linalg.norm(my_vect)
            threshold = -0.995562  # cos(175*pi/180)
            for lane, _ in nearby_lanes:
                if lane == self:
                    continue
                lv = lane.vector_at_offset(offset)
                lane_angle = np.dot(my_vect, lv) / (my_norm * np.linalg.norm(lv))
                if lane_angle < threshold:
                    result.append(lane)
            return result

        @lru_cache(maxsize=8)
        def from_lane_coord(self, lane_point: RefLinePoint) -> Point:
            reference_line_vertices_len = int((len(self._lane_polygon) - 1) / 2)
            shape = self._lane_polygon[:reference_line_vertices_len]
            x, y = position_at_shape_offset(shape, lane_point.s)
            return Point(x=x, y=y)

        @lru_cache(maxsize=8)
        def to_lane_coord(self, world_point: Point) -> RefLinePoint:
            return super().to_lane_coord(world_point)

        @lru_cache(maxsize=8)
        def center_at_point(self, point: Point) -> Point:
            return super().center_at_point(point)

        @lru_cache(8)
        def edges_at_point(self, point: Point) -> Tuple[Point, Point]:
            # left_edge
            left_offset = self.offset_along_lane(point)
            left_lane_edge = RefLinePoint(s=left_offset, t=0)
            left_edge = self.from_lane_coord(left_lane_edge)

            # right_edge
            reference_line_vertices_len = int((len(self._lane_polygon) - 1) / 2)
            right_edge_shape = self._lane_polygon[
                reference_line_vertices_len : len(self._lane_polygon) - 1
            ]
            right_offset = offset_along_shape(point[:2], right_edge_shape)
            x, y = position_at_shape_offset(right_edge_shape, right_offset)
            right_edge = Point(x, y)
            return left_edge, right_edge

        @lru_cache(8)
        def vector_at_offset(self, start_offset: float) -> np.ndarray:
            return super().vector_at_offset(start_offset)

        @lru_cache(maxsize=8)
        def center_pose_at_point(self, point: Point) -> Pose:
            return super().center_pose_at_point(point)

        @lru_cache(maxsize=8)
        def curvature_radius_at_offset(
            self, offset: float, lookahead: int = 5
        ) -> float:
            return super().curvature_radius_at_offset(offset, lookahead)

        def width_at_offset(self, lane_point_s: float) -> float:
            if self.index < 0:
                road_offset = lane_point_s + self.road.s_pos
            else:
                road_offset = (self._length - lane_point_s) + self.road.s_pos
            inner_boundary, outer_boundary = self._lane_boundaries
            t_outer = outer_boundary.calc_t(road_offset, self.road.s_pos, self.index)
            t_inner = inner_boundary.calc_t(road_offset, self.road.s_pos, self.index)
            return abs(t_outer - t_inner)

        @lru_cache(maxsize=4)
        def shape(self, width: float = 0.0, buffer_width: float = 0.0) -> Polygon:
            if buffer_width == 0.0:
                return Polygon(self._lane_polygon)
            buffered_polygon = self.compute_lane_polygon(buffer_width / 2)
            return Polygon(buffered_polygon)

    def lane_by_id(self, lane_id: str) -> RoadMap.Lane:
        lane = self._lanes.get(lane_id)
        if not lane:
            self._log.warning(
                f"OpenDriveRoadNetwork got request for unknown lane_id '{lane_id}'"
            )
        return lane

    class Road(RoadMap.Road, Surface):
        def __init__(
            self,
            road_id: str,
            is_junction: bool,
            length: float,
            s_pos: float,
        ):
            super().__init__(road_id)
            self._log = logging.getLogger(self.__class__.__name__)
            self._road_id = road_id
            self._is_junction = is_junction
            self._length = length
            self._s_pos = s_pos
            self._is_drivable = False
            self._lanes = []
            self._bounding_box = []
            self._incoming_roads = []
            self._outgoing_roads = []
            self._parallel_roads = []

        @property
        def road_id(self) -> str:
            return self._road_id

        @property
        def is_junction(self) -> bool:
            return self._is_junction

        @property
        def length(self) -> float:
            return self._length

        @property
        def s_pos(self) -> float:
            return self._s_pos

        @property
        def is_drivable(self) -> bool:
            return self._is_drivable

        @is_drivable.setter
        def is_drivable(self, value):
            self._is_drivable = value

        @property
        def incoming_roads(self) -> List[RoadMap.Road]:
            return self._incoming_roads

        @property
        def outgoing_roads(self) -> List[RoadMap.Road]:
            return self._outgoing_roads

        @property
        def entry_surfaces(self) -> List[RoadMap.Surface]:
            # TAI:  also include lanes here?
            return self.incoming_roads

        @property
        def exit_surfaces(self) -> List[RoadMap.Surface]:
            # TAI:  also include lanes here?
            return self.outgoing_roads

        @property
        def parallel_roads(self) -> List[RoadMap.Road]:
            return self._parallel_roads

        @property
        def lanes(self) -> List[RoadMap.Lane]:
            return self._lanes

        @property
        def bounding_box(self) -> List[Tuple[float, float]]:
            return self._bounding_box

        @bounding_box.setter
        def bounding_box(self, value):
            self._bounding_box = value

        @lru_cache(maxsize=8)
        def contains_point(self, point: Point) -> bool:
            if (
                self._bounding_box[0][0] <= point[0] <= self._bounding_box[1][0]
                and self._bounding_box[0][1] <= point[1] <= self._bounding_box[1][1]
            ):
                for lane in self.lanes:
                    if lane.contains_point(point):
                        return True
            return False

        @lru_cache(maxsize=8)
        def edges_at_point(self, point: Point) -> Tuple[Point, Point]:
            # left and right edge follows the central reference line system of road
            leftmost_lane, rightmost_lane = None, None
            min_index, max_index = float("inf"), float("-inf")
            for lane in self.lanes:
                if lane.index < min_index:
                    min_index = lane.index
                    rightmost_lane = lane
                if lane.index > max_index:
                    max_index = lane.index
                    leftmost_lane = lane
            _, right_edge = rightmost_lane.edges_at_point(point)
            if min_index == max_index:
                assert rightmost_lane == leftmost_lane
                left_edge, _ = leftmost_lane.edges_at_point(point)
            else:
                _, left_edge = leftmost_lane.edges_at_point(point)
            return left_edge, right_edge

        @lru_cache(maxsize=16)
        def oncoming_roads_at_point(self, point: Point) -> List[RoadMap.Road]:
            return super().oncoming_roads_at_point(point)

        @lru_cache(maxsize=4)
        def shape(self, width: float = 0.0, buffer_width: float = 0.0) -> Polygon:
            leftmost_lane, rightmost_lane = None, None
            min_index, max_index = float("inf"), float("-inf")
            for lane in self.lanes:
                if lane.index < min_index:
                    min_index = lane.index
                    rightmost_lane = lane
                if lane.index > max_index:
                    max_index = lane.index
                    leftmost_lane = lane

            # Right edge
            if buffer_width == 0.0:
                rightmost_lane_buffered_polygon = rightmost_lane.lane_polygon
            else:
                rightmost_lane_buffered_polygon = rightmost_lane.compute_lane_polygon(
                    buffer_width
                )
            rightmost_edge_vertices_len = int(
                (len(rightmost_lane_buffered_polygon) - 1) / 2
            )
            rightmost_edge_shape = rightmost_lane_buffered_polygon[
                rightmost_edge_vertices_len : len(rightmost_lane_buffered_polygon) - 1
            ]

            # Left edge
            if min_index == max_index:
                assert leftmost_lane == rightmost_lane
                leftmost_edge_shape = rightmost_lane_buffered_polygon[
                    :rightmost_edge_vertices_len
                ]
            else:
                if buffer_width == 0.0:
                    leftmost_lane_buffered_polygon = leftmost_lane.lane_polygon
                else:
                    leftmost_lane_buffered_polygon = leftmost_lane.compute_lane_polygon(
                        buffer_width
                    )
                leftmost_edge_vertices_len = int(
                    (len(leftmost_lane_buffered_polygon) - 1) / 2
                )
                leftmost_edge_shape = leftmost_lane_buffered_polygon[
                    leftmost_edge_vertices_len : len(leftmost_lane_buffered_polygon) - 1
                ]

            road_polygon = (
                leftmost_edge_shape + rightmost_edge_shape + [leftmost_edge_shape[0]]
            )
            return Polygon(road_polygon)

        def lane_at_index(self, index: int) -> RoadMap.Lane:
            lanes_with_index = [lane for lane in self.lanes if lane.index == index]
            if len(lanes_with_index) == 0:
                self._log.warning(
                    f"Road with id {self.road_id} has no lane at index {index}"
                )
                return None
            assert len(lanes_with_index) == 1
            return lanes_with_index[0]

    def road_by_id(self, road_id: str) -> RoadMap.Road:
        road = self._roads.get(road_id)
        if not road:
            self._log.warning(
                f"OpenDriveRoadNetwork got request for unknown road_id '{road_id}'"
            )
        return road

    def _get_neighboring_lanes(self, x, y, r=0.1):
        lanes = []
        for road_id in self._roads:
            road = self._roads[road_id]
            for lane in road.lanes:
                d = distance_point_to_polygon((x, y), lane.lane_polygon)
                if d < r:
                    lanes.append((lane, d))
        return lanes

    @lru_cache(maxsize=16)
    def nearest_lanes(
        self, point: Point, radius: float = None, include_junctions=True
    ) -> List[Tuple[RoadMap.Lane, float]]:
        if radius is None:
            radius = max(10, 2 * self._default_lane_width)
        candidate_lanes = self._get_neighboring_lanes(point[0], point[1], r=radius)
        candidate_lanes.sort(key=lambda lane_dist_tup: lane_dist_tup[1])
        return candidate_lanes

    def nearest_lane(
        self, point: Point, radius: float = None, include_junctions=True
    ) -> RoadMap.Lane:
        nearest_lanes = self.nearest_lanes(point, radius, include_junctions)
        for lane, dist in nearest_lanes:
            if lane.contains_point(point):
                return lane
        return nearest_lanes[0][0] if nearest_lanes else None

    @lru_cache(maxsize=16)
    def road_with_point(self, point: Point) -> RoadMap.Road:
        radius = max(5, 2 * self._default_lane_width)
        for nl, dist in self.nearest_lanes(point, radius):
            if nl.contains_point(point):
                return nl.road
        return None

    @staticmethod
    def _shortest_path(start: RoadMap.Road, end: RoadMap.Road) -> List[RoadMap.Road]:
        queue = [(start.length, start.road_id, start)]
        came_from = dict()
        came_from[start] = None
        cost_so_far = dict()
        cost_so_far[start] = start.length

        # Dijkstra’s Algorithm
        while queue:
            (_, _, current) = heapq.heappop(queue)
            current: RoadMap.Road
            if current == end:
                break
            for out_road in current.outgoing_roads:
                new_cost = cost_so_far[current] + out_road.length
                if out_road not in cost_so_far or new_cost < cost_so_far[out_road]:
                    cost_so_far[out_road] = new_cost
                    came_from[out_road] = current
                    heapq.heappush(queue, (new_cost, out_road.road_id, out_road))

        # Reconstruct path
        current = end
        path = []
        while current != start:
            path.append(current)
            current = came_from[current]
        path.append(start)
        path.reverse()
        return path

    def generate_routes(
        self,
        start_road: RoadMap.Road,
        end_road: RoadMap.Road,
        via: Sequence[RoadMap.Road] = None,
        max_to_gen: int = 1,
    ) -> List[RoadMap.Route]:
        assert (
            max_to_gen == 1
        ), "multiple route generation not yet supported for OpenDRIVE"
        newroute = OpenDriveRoadNetwork.Route(self)
        result = [newroute]

        roads = [start_road]
        if via:
            roads += via
        if end_road != start_road:
            roads.append(end_road)

        route_roads = []
        for cur_road, next_road in zip(roads, roads[1:] + [None]):
            if not next_road:
                route_roads.append(cur_road)
                break
            sub_route = OpenDriveRoadNetwork._shortest_path(cur_road, next_road) or []
            if len(sub_route) < 2:
                self._log.warning(
                    f"Unable to find valid path between {(cur_road.road_id, next_road.road_id)}."
                )
                return result
            # The sub route includes the boundary roads (cur_road, next_road).
            # We clip the latter to prevent duplicates
            route_roads.extend(sub_route[:-1])

        for road in route_roads:
            newroute.add_road(road)
        return result

    def empty_route(self) -> RoadMap.Route:
        return OpenDriveRoadNetwork.Route(self)

    class Route(RoadMap.Route):
        def __init__(self, road_map):
            self._roads = []
            self._length = 0
            self._map = road_map

        @property
        def roads(self) -> List[RoadMap.Road]:
            return self._roads

        @property
        def road_length(self) -> float:
            return self._length

        def add_road(self, road: RoadMap.Road):
            self._length += road.length
            self._roads.append(road)<|MERGE_RESOLUTION|>--- conflicted
+++ resolved
@@ -17,52 +17,43 @@
 # LIABILITY, WHETHER IN AN ACTION OF CONTRACT, TORT OR OTHERWISE, ARISING FROM,
 # OUT OF OR IN CONNECTION WITH THE SOFTWARE OR THE USE OR OTHER DEALINGS IN
 # THE SOFTWARE.
+import heapq
 import logging
 import math
 import time
-<<<<<<< HEAD
-import heapq
-=======
-from typing import Dict, List, Tuple, Set, Sequence
->>>>>>> 593a03df
 from dataclasses import dataclass
-import math
+from functools import lru_cache
+from typing import Dict, List, Sequence, Set, Tuple
+
 import numpy as np
+from cached_property import cached_property
 from lxml import etree
-from functools import lru_cache
-from queue import Queue
-from cached_property import cached_property
-from opendrive2lanelet.opendriveparser.elements.opendrive import (
-    OpenDrive as OpenDriveElement,
-)
-from opendrive2lanelet.opendriveparser.elements.geometry import Line as LineGeometry
+from opendrive2lanelet.opendriveparser.elements.geometry import \
+    Line as LineGeometry
+from opendrive2lanelet.opendriveparser.elements.opendrive import \
+    OpenDrive as OpenDriveElement
 from opendrive2lanelet.opendriveparser.elements.road import Road as RoadElement
-from opendrive2lanelet.opendriveparser.elements.roadLanes import Lane as LaneElement
-from opendrive2lanelet.opendriveparser.elements.roadLanes import (
-    LaneSection as LaneSectionElement,
-)
-from opendrive2lanelet.opendriveparser.elements.roadLanes import (
-    LaneOffset as LaneOffsetElement,
-)
-from opendrive2lanelet.opendriveparser.elements.roadLanes import (
-    LaneWidth as LaneWidthElement,
-)
-from opendrive2lanelet.opendriveparser.elements.roadPlanView import (
-    PlanView as PlanViewElement,
-)
+from opendrive2lanelet.opendriveparser.elements.roadLanes import \
+    Lane as LaneElement
+from opendrive2lanelet.opendriveparser.elements.roadLanes import \
+    LaneOffset as LaneOffsetElement
+from opendrive2lanelet.opendriveparser.elements.roadLanes import \
+    LaneSection as LaneSectionElement
+from opendrive2lanelet.opendriveparser.elements.roadLanes import \
+    LaneWidth as LaneWidthElement
+from opendrive2lanelet.opendriveparser.elements.roadPlanView import \
+    PlanView as PlanViewElement
 from opendrive2lanelet.opendriveparser.parser import parse_opendrive
 from shapely.geometry import Polygon
 
 from smarts.core.road_map import RoadMap
-from smarts.core.utils.math import (
-    CubicPolynomial,
-    constrain_angle,
-    position_at_shape_offset,
-    offset_along_shape,
-    get_linear_segments_for_range,
-    distance_point_to_polygon,
-)
-from .coordinates import BoundingBox, Heading, Point, Pose, RefLinePoint
+from smarts.core.utils.math import (CubicPolynomial, constrain_angle,
+                                    distance_point_to_polygon,
+                                    get_linear_segments_for_range,
+                                    offset_along_shape,
+                                    position_at_shape_offset)
+
+from .coordinates import BoundingBox, Point, Pose, RefLinePoint
 
 
 @dataclass
