--- conflicted
+++ resolved
@@ -26,10 +26,6 @@
 from lxml import etree
 from functools import lru_cache
 from cached_property import cached_property
-<<<<<<< HEAD
-from shapely.geometry import Polygon
-=======
->>>>>>> c4c17e83
 from opendrive2lanelet.opendriveparser.elements.opendrive import (
     OpenDrive as OpenDriveElement,
 )
@@ -52,10 +48,6 @@
     euclidean_distance,
     position_at_shape_offset,
 )
-<<<<<<< HEAD
-from .utils.geometry import buffered_shape
-=======
->>>>>>> c4c17e83
 from .coordinates import BoundingBox, Heading, Point, Pose, RefLinePoint
 
 
@@ -513,12 +505,9 @@
         """This is the .xodr file of the OpenDRIVE map."""
         return self._xodr_file
 
-<<<<<<< HEAD
-=======
     def surface_by_id(self, surface_id: str) -> RoadMap.Surface:
         return self._surfaces.get(surface_id)
 
->>>>>>> c4c17e83
     @cached_property
     def bounding_box(self) -> BoundingBox:
         x_mins, y_mins, x_maxs, y_maxs = [], [], [], []
@@ -534,10 +523,6 @@
             max_pt=Point(x=max(x_maxs), y=max(y_maxs)),
         )
 
-<<<<<<< HEAD
-    class Lane(RoadMap.Lane):
-        def __init__(self, lane_id: str, road: RoadMap.Road, index: int, length: float):
-=======
     class Surface(RoadMap.Surface):
         def __init__(self, surface_id: str):
             self._surface_id = surface_id
@@ -561,7 +546,6 @@
             is_drivable: bool,
         ):
             super().__init__(lane_id)
->>>>>>> c4c17e83
             self._lane_id = lane_id
             self._road = road
             self._index = index
@@ -578,13 +562,10 @@
             self._lane_to_right = None, True
             self._in_junction = None
             self._lane_widths = []
-<<<<<<< HEAD
-=======
 
         @property
         def is_drivable(self) -> bool:
             return self._is_drivable
->>>>>>> c4c17e83
 
         @property
         def lane_id(self) -> str:
@@ -704,16 +685,8 @@
             )
             return constrain_angle(angle)
 
-<<<<<<< HEAD
-        def buffered_shape(self, width: float = 1.0) -> Polygon:
-            return buffered_shape(self._lane_polygon, width)
-
-        @lru_cache(maxsize=8)
-        def point_in_lane(self, point: Point) -> bool:
-=======
         @lru_cache(maxsize=8)
         def contains_point(self, point: Point) -> bool:
->>>>>>> c4c17e83
             if (
                 self._bounding_box[0][0] <= point[0] <= self._bounding_box[1][0]
                 and self._bounding_box[0][1] <= point[1] <= self._bounding_box[1][1]
@@ -875,21 +848,13 @@
             self._bounding_box = value
 
         @lru_cache(maxsize=8)
-<<<<<<< HEAD
-        def point_on_road(self, point: Point) -> bool:
-=======
         def contains_point(self, point: Point) -> bool:
->>>>>>> c4c17e83
             if (
                 self._bounding_box[0][0] <= point[0] <= self._bounding_box[1][0]
                 and self._bounding_box[0][1] <= point[1] <= self._bounding_box[1][1]
             ):
                 for lane in self.lanes:
-<<<<<<< HEAD
-                    if lane.point_in_lane(point):
-=======
                     if lane.contains_point(point):
->>>>>>> c4c17e83
                         return True
                 return False
             return False
