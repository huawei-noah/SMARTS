# Copyright (C) 2021. Huawei Technologies Co., Ltd. All rights reserved.
#
# Permission is hereby granted, free of charge, to any person obtaining a copy
# of this software and associated documentation files (the "Software"), to deal
# in the Software without restriction, including without limitation the rights
# to use, copy, modify, merge, publish, distribute, sublicense, and/or sell
# copies of the Software, and to permit persons to whom the Software is
# furnished to do so, subject to the following conditions:
#
# The above copyright notice and this permission notice shall be included in
# all copies or substantial portions of the Software.
#
# THE SOFTWARE IS PROVIDED "AS IS", WITHOUT WARRANTY OF ANY KIND, EXPRESS OR
# IMPLIED, INCLUDING BUT NOT LIMITED TO THE WARRANTIES OF MERCHANTABILITY,
# FITNESS FOR A PARTICULAR PURPOSE AND NONINFRINGEMENT. IN NO EVENT SHALL THE
# AUTHORS OR COPYRIGHT HOLDERS BE LIABLE FOR ANY CLAIM, DAMAGES OR OTHER
# LIABILITY, WHETHER IN AN ACTION OF CONTRACT, TORT OR OTHERWISE, ARISING FROM,
# OUT OF OR IN CONNECTION WITH THE SOFTWARE OR THE USE OR OTHER DEALINGS IN
# THE SOFTWARE.
import logging
import time
from typing import Dict, List, Tuple

import numpy as np
from cached_property import cached_property
from lxml import etree
from numpy.core.defchararray import index
from opendrive2lanelet.opendriveparser.elements.opendrive import (
    OpenDrive as OpenDriveElement,
)
from opendrive2lanelet.opendriveparser.elements.road import Road as RoadElement
from opendrive2lanelet.opendriveparser.elements.roadLanes import Lane as LaneElement
from opendrive2lanelet.opendriveparser.elements.roadLanes import (
    LaneSection as LaneSectionElement,
)
from opendrive2lanelet.opendriveparser.parser import parse_opendrive

from smarts.core.road_map import RoadMap


class OpenDriveRoadNetwork(RoadMap):
    def __init__(self, xodr_file: str):
        self._log = logging.getLogger(self.__class__.__name__)
        self._log.setLevel(logging.INFO)
        self._xodr_file = xodr_file
        self._roads: Dict[str, OpenDriveRoadNetwork.Road] = {}
        self._lanes: Dict[str, OpenDriveRoadNetwork.Lane] = {}
        self._lanepoints = None
        self._junction_connections = {}

    @classmethod
    def from_file(
        cls,
        xodr_file,
    ):
        od_map = cls(xodr_file)
        od_map.load()
        return od_map

    @staticmethod
    def _elem_id(elem):
        if type(elem) == LaneSectionElement:
            return f"{elem.parentRoad.id}_{elem.idx}"
        elif type(elem) == LaneElement:
            return f"{elem.parentRoad.id}_{elem.lane_section.idx}_{elem.id}"
        else:
            return None

    @staticmethod
    def _pred_junction(road_elem: RoadElement) -> bool:
        return (
            road_elem.link.predecessor
            and road_elem.link.predecessor.elementType == "junction"
        )

    @staticmethod
    def _succ_junction(road_elem: RoadElement) -> bool:
        return (
            road_elem.link.successor
            and road_elem.link.successor.elementType == "junction"
        )

    def load(self):
        # Parse the xml definition into an initial representation
        start = time.time()
        od: OpenDriveElement = None
        with open(self._xodr_file, "r") as f:
            od = parse_opendrive(etree.parse(f).getroot())
        end = time.time()
        elapsed = round((end - start) * 1000.0, 3)
        self._log.info(f"Parsing .xodr file: {elapsed} ms")

        # First pass: create all Road and Lane objects
        start = time.time()
        for road_elem in od.roads:
            road_elem: RoadElement = road_elem
            for section_elem in road_elem.lanes.lane_sections:
                section_elem: LaneSectionElement = section_elem
                road_id = OpenDriveRoadNetwork._elem_id(section_elem)
                road = OpenDriveRoadNetwork.Road(
                    road_id,
                    section_elem.parentRoad.junction is not None,
                    section_elem.length,
                )
                self._roads[road_id] = road
                for lane_elem in section_elem.leftLanes + section_elem.rightLanes:
                    lane_id = OpenDriveRoadNetwork._elem_id(lane_elem)
                    lane = OpenDriveRoadNetwork.Lane(
                        lane_id, road, lane_elem.id, section_elem.length
                    )
                    self._lanes[lane_id] = lane
                    road.lanes.append(lane)
        end = time.time()
        elapsed = round((end - start) * 1000.0, 3)
        self._log.info(f"First pass: {elapsed} ms")

        # Second pass: compute road and lane connections
        start = time.time()
        self._precompute_junction_connections(od)
        for road_elem in od.roads:
            for section_elem in road_elem.lanes.lane_sections:
                road_id = OpenDriveRoadNetwork._elem_id(section_elem)
                road = self._roads[road_id]
                self._compute_road_connections(od, road, road_elem)
                for lane_elem in section_elem.leftLanes + section_elem.rightLanes:
                    lane_id = OpenDriveRoadNetwork._elem_id(lane_elem)
                    lane = self._lanes[lane_id]
                    lane.incoming_lanes = self._compute_incoming_lanes(
                        od, lane, lane_elem, road_elem
                    )
                    lane.outgoing_lanes = self._compute_outgoing_lanes(
                        od, lane, lane_elem, road_elem
                    )
        end = time.time()
        elapsed = round((end - start) * 1000.0, 3)
        self._log.info(f"Second pass: {elapsed} ms")

        # Third pass: fill in remaining properties
        start = time.time()
        for road_elem in od.roads:
            for section_elem in road_elem.lanes.lane_sections:
                road_id = OpenDriveRoadNetwork._elem_id(section_elem)
                road = self._roads[road_id]

<<<<<<< HEAD
=======
                # TODO: Fix Parallel roads or remove it!
>>>>>>> 082dd506
                # Parallel roads
                # if OpenDriveRoadNetwork._pred_junction(
                #     road_elem
                # ) and OpenDriveRoadNetwork._succ_junction(road_elem):
                #     pred_id = road_elem.link.predecessor.element_id
                #     succ_id = road_elem.link.successor.element_id
                #     for outgoing in road.outgoing_roads:
                #         outgoing_elem = od.getRoad(int(outgoing.road_id))
                #         if (
                #             OpenDriveRoadNetwork._pred_junction(outgoing_elem)
                #             and OpenDriveRoadNetwork._succ_junction(outgoing_elem)
                #             and pred_id == outgoing_elem.link.predecessor.element_id
                #             and succ_id == outgoing_elem.link.successor.element_id
                #         ):
                #             road.parallel_roads.append(outgoing)

                for lane_elem in section_elem.leftLanes + section_elem.rightLanes:
                    lane_id = OpenDriveRoadNetwork._elem_id(lane_elem)
                    lane = self._lanes[lane_id]

                    # Compute lanes in same direction
                    sign = np.sign(lane.index)
                    elems = [
                        elem
                        for elem in section_elem.allLanes
                        if np.sign(elem.id) == sign and elem.id != lane.index
                    ]
                    same_dir_lanes = [
                        self._lanes[OpenDriveRoadNetwork._elem_id(elem)]
                        for elem in elems
                    ]
                    lane.lanes_in_same_direction = same_dir_lanes

                    # Compute lane to the left
                    result = None
                    if lane.index > 0:
                        for other in lane.lanes_in_same_direction:
                            if lane.index - other.index == 1:
                                result = other
                                break
                    elif lane.index < 0:
                        for other in lane.lanes_in_same_direction:
                            if lane.index - other.index == -1:
                                result = other
                                break
                    lane.lane_to_left = result, True

                    # Compute lane to right
                    result = None
                    if lane.index > 0:
                        for other in lane.lanes_in_same_direction:
                            if lane.index - other.index == -1:
                                result = other
                                break
                    elif lane.index < 0:
                        for other in lane.lanes_in_same_direction:
                            if lane.index - other.index == 1:
                                result = other
                                break
                    lane.lane_to_right = result, True

                    # Compute lane foes
                    result = [
                        incoming
                        for outgoing in lane.outgoing_lanes
                        for incoming in outgoing.incoming_lanes
                        if incoming != lane
                    ]
                    if lane.in_junction:
                        in_roads = set(il.road for il in lane.incoming_lanes)
                        for foe in lane.road.lanes:
                            foe_in_roads = set(il.road for il in foe.incoming_lanes)
                            if not bool(in_roads & foe_in_roads):
                                result.append(foe)
                    lane.foes = list(set(result))

        end = time.time()
        elapsed = round((end - start) * 1000.0, 3)
        self._log.info(f"Third pass: {elapsed} ms")

    def _compute_road_connections(self, od, road, road_elem):
        # Cache junction elements
        junction_elems = {}
        for junction_elem in od.junctions:
            junction_elems[junction_elem.id] = junction_elem

        lane_section_idx = int(road.road_id.split("_")[1])
        # Incoming roads
        # For OpenDRIVE lane sections with idx = 0
        if lane_section_idx == 0:
            # Incoming roads - simple case
            if (
                road_elem.link.predecessor
                and road_elem.link.predecessor.elementType == "road"
            ):
                pred_road_elem = od.getRoad(road_elem.link.predecessor.element_id)
                last_ls_index = pred_road_elem.lanes.getLastLaneSectionIdx()
                in_road = self.road_by_id(
                    f"{road_elem.link.predecessor.element_id}_{last_ls_index}"
                )
                road.incoming_roads = [in_road]

            # Incoming roads - Junction case
            elif OpenDriveRoadNetwork._pred_junction(
                road_elem
            ) or OpenDriveRoadNetwork._succ_junction(road_elem):
                for junction_elem in junction_elems:
                    # Loop over all roads in junction, and check if they're incoming or outgoing for the current road
                    for connection in junction_elems[junction_elem].connections:
                        cr_elem = od.getRoad(connection.connectingRoad)
                        if (
                            cr_elem.link.successor
                            and cr_elem.link.successor.element_id == int(road_elem.id)
                        ):
                            road.incoming_roads.append(
                                self.road_by_id(f"{connection.connectingRoad}_{0}")
                            )
        else:
            pred_road_id = f"{road_elem.id}_{lane_section_idx - 1}"
            in_road = self.road_by_id(pred_road_id)
            road.incoming_roads = [in_road]

        # Outgoing roads
        # For OpenDRIVE lane sections with last idx
        if lane_section_idx == road_elem.lanes.getLastLaneSectionIdx():
            # Outgoing roads - simple case
            if (
                road_elem.link.successor
                and road_elem.link.successor.elementType == "road"
            ):
                out_road = self.road_by_id(f"{road_elem.link.successor.element_id}_{0}")
                road.outgoing_roads = [out_road]

            # Outgoing roads - junction case
            elif OpenDriveRoadNetwork._pred_junction(
                road_elem
            ) or OpenDriveRoadNetwork._succ_junction(road_elem):
                for junction_elem in junction_elems:
                    # Loop over all roads in junction, and check if they're incoming or outgoing for the current road
                    for connection in junction_elems[junction_elem].connections:
                        cr_elem = od.getRoad(connection.connectingRoad)
                        if (
                            cr_elem.link.predecessor
                            and cr_elem.link.predecessor.element_id == int(road_elem.id)
                        ):
                            road.outgoing_roads.append(
                                self.road_by_id(f"{connection.connectingRoad}_{0}")
                            )

        else:
            succ_road_id = f"{road_elem.id}_{lane_section_idx + 1}"
            out_road = self.road_by_id(succ_road_id)
            road.outgoing_roads = [out_road]

    def _compute_incoming_lanes(
        self, od, lane, lane_elem, road_elem
    ) -> List[RoadMap.Lane]:
        incoming_lanes = []

        if lane.lane_id in self._junction_connections:
            for pred_lane_id in self._junction_connections[lane.lane_id][0]:
                incoming_lanes.append(self.lane_by_id(pred_lane_id))

        if lane.in_junction:
            return incoming_lanes

        lane_link = lane_elem.link
        if lane_link.predecessorId:
            ls_index = lane_elem.lane_section.idx
            if ls_index == 0:
                # This is the first lane section, so get the last lane section of the incoming road
                road_predecessor = road_elem.link.predecessor
                if road_predecessor and road_predecessor.elementType == "road":
                    if road_predecessor.contactPoint == "end":
                        pred_road_elem = od.getRoad(road_predecessor.element_id)
                        pred_ls_index = pred_road_elem.lanes.getLastLaneSectionIdx()
                    else:
                        pred_ls_index = 0
                    pred_lane_id = f"{road_predecessor.element_id}_{pred_ls_index}_{lane_link.predecessorId}"
                    incoming_lanes.append(self.lane_by_id(pred_lane_id))
            else:
                # Otherwise, get the previous lane section of the current road
                pred_lane_id = (
                    f"{road_elem.id}_{ls_index - 1}_{lane_link.predecessorId}"
                )
                incoming_lanes.append(self.lane_by_id(pred_lane_id))
        return incoming_lanes

    def _compute_outgoing_lanes(
        self, od, lane, lane_elem, road_elem
    ) -> List[RoadMap.Lane]:
        outgoing_lanes = []

        if lane.lane_id in self._junction_connections:
            for succ_lane_id in self._junction_connections[lane.lane_id][1]:
                outgoing_lanes.append(self.lane_by_id(succ_lane_id))

        if lane.in_junction:
            return outgoing_lanes

        lane_link = lane_elem.link
        if lane_link.successorId:
            ls_index = lane_elem.lane_section.idx
            if ls_index == len(road_elem.lanes.lane_sections) - 1:
                # This is the last lane section, so get the first lane section of the outgoing road
                road_successor = road_elem.link.successor
                if road_successor and road_successor.elementType == "road":
                    if road_successor.contactPoint == "end":
                        succ_road_elem = od.getRoad(road_successor.element_id)
                        succ_ls_index = succ_road_elem.lanes.getLastLaneSectionIdx()
                    else:
                        succ_ls_index = 0
                    succ_lane_id = f"{road_successor.element_id}_{succ_ls_index}_{lane_link.successorId}"
                    outgoing_lanes.append(self.lane_by_id(succ_lane_id))
            else:
                # Otherwise, get the next lane section in the current road
                succ_lane_id = f"{road_elem.id}_{ls_index + 1}_{lane_link.successorId}"
                outgoing_lanes.append(self.lane_by_id(succ_lane_id))
        return outgoing_lanes

    def _precompute_junction_connections(self, od: OpenDriveElement):
        for road_elem in od.roads:
            if road_elem.junction:
                # TODO: handle multiple lane sections in connecting roads?
                assert (
                    len(road_elem.lanes.lane_sections) == 1
                ), "Junction connecting roads must have a single lane section"
                for lane_elem in (
                    road_elem.lanes.lane_sections[0].leftLanes
                    + road_elem.lanes.lane_sections[0].rightLanes
                ):
                    lane_id = OpenDriveRoadNetwork._elem_id(lane_elem)

                    if lane_id not in self._junction_connections:
                        # (incoming, outgoing)
                        self._junction_connections[lane_id] = ([], [])

                    if lane_elem.link.predecessorId:
                        road_predecessor = road_elem.link.predecessor
                        if road_predecessor.contactPoint == "end":
                            pred_road_elem = od.getRoad(road_predecessor.element_id)
                            pred_ls_index = pred_road_elem.lanes.getLastLaneSectionIdx()
                        else:
                            pred_ls_index = 0
                        pred_lane_id = f"{road_predecessor.element_id}_{pred_ls_index}_{lane_elem.link.predecessorId}"

                        if pred_lane_id not in self._junction_connections:
                            self._junction_connections[pred_lane_id] = ([], [])

                        self._junction_connections[pred_lane_id][1].append(lane_id)
                        self._junction_connections[lane_id][0].append(pred_lane_id)

                    if lane_elem.link.successorId:
                        road_successor = road_elem.link.successor
                        if road_successor.contactPoint == "end":
                            succ_road_elem = od.getRoad(road_successor.element_id)
                            succ_ls_index = succ_road_elem.lanes.getLastLaneSectionIdx()
                        else:
                            succ_ls_index = 0
                        succ_lane_id = f"{road_successor.element_id}_{succ_ls_index}_{lane_elem.link.successorId}"

                        if succ_lane_id not in self._junction_connections:
                            self._junction_connections[succ_lane_id] = ([], [])

                        self._junction_connections[succ_lane_id][0].append(lane_id)
                        self._junction_connections[lane_id][1].append(succ_lane_id)

    @property
    def source(self) -> str:
        """This is the .xodr file of the OpenDRIVE map."""
        return self._xodr_file

    class Lane(RoadMap.Lane):
        def __init__(self, lane_id: str, road: RoadMap.Road, index: int, length: float):
            self._lane_id = lane_id
            self._road = road
            self._index = index
            self._length = length
            self._incoming_lanes = []
            self._outgoing_lanes = []
            self._lanes_in_same_dir = []
            self._foes = []
            self._lane_to_left = None, True
            self._lane_to_right = None, True
            self._in_junction = None

        @property
        def lane_id(self) -> str:
            return self._lane_id

        @property
        def road(self) -> RoadMap.Road:
            return self._road

        @property
        def length(self) -> float:
            return self._length

        @property
        def in_junction(self) -> bool:
            return self.road.is_junction

        @property
        def index(self) -> int:
            # TODO: convert to expected convention?
            return self._index

        @property
        def incoming_lanes(self) -> List[RoadMap.Lane]:
            return self._incoming_lanes

        @incoming_lanes.setter
        def incoming_lanes(self, value):
            self._incoming_lanes = value

        @property
        def outgoing_lanes(self) -> List[RoadMap.Lane]:
            return self._outgoing_lanes

        @outgoing_lanes.setter
        def outgoing_lanes(self, value):
            self._outgoing_lanes = value

        @property
        def lanes_in_same_direction(self) -> List[RoadMap.Lane]:
            return self._lanes_in_same_dir

        @lanes_in_same_direction.setter
        def lanes_in_same_direction(self, lanes):
            self._lanes_in_same_dir = lanes

        @property
        def lane_to_left(self) -> Tuple[RoadMap.Lane, bool]:
            return self._lane_to_left

        @lane_to_left.setter
        def lane_to_left(self, value):
            self._lane_to_left = value

        @property
        def lane_to_right(self) -> Tuple[RoadMap.Lane, bool]:
            return self._lane_to_right

        @lane_to_right.setter
        def lane_to_right(self, value):
            self._lane_to_right = value

        @property
        def foes(self) -> List[RoadMap.Lane]:
            return self._foes

        @foes.setter
        def foes(self, value):
            self._foes = value

    def lane_by_id(self, lane_id: str) -> RoadMap.Lane:
        lane = self._lanes.get(lane_id)
        if not lane:
            self._log.warning(
                f"OpenDriveRoadNetwork got request for unknown lane_id '{lane_id}'"
            )
        return lane

    class Road(RoadMap.Road):
        def __init__(self, road_id: str, is_junction: bool, length: float):
            self._log = logging.getLogger(self.__class__.__name__)
            self._road_id = road_id
            self._is_junction = is_junction
            self._length = length
            self._lanes = []
            self._incoming_roads = []
            self._outgoing_roads = []
            self._parallel_roads = []

        @property
        def road_id(self) -> str:
            return self._road_id

        @property
        def is_junction(self) -> bool:
            return self._is_junction

        @property
        def length(self) -> float:
            return self._length

        @property
        def incoming_roads(self) -> List[RoadMap.Road]:
            return self._incoming_roads

        @incoming_roads.setter
        def incoming_roads(self, value):
            self._incoming_roads = value

        @property
        def outgoing_roads(self) -> List[RoadMap.Road]:
            return self._outgoing_roads

        @outgoing_roads.setter
        def outgoing_roads(self, value):
            self._outgoing_roads = value

        @property
        def parallel_roads(self) -> List[RoadMap.Road]:
            return self._parallel_roads

        @parallel_roads.setter
        def parallel_roads(self, value):
            self._parallel_roads = value

        @property
        def lanes(self) -> List[RoadMap.Lane]:
            return self._lanes

        @lanes.setter
        def lanes(self, value):
            self._lanes = value

        def lane_at_index(self, index: int) -> RoadMap.Lane:
            lanes_with_index = [lane for lane in self.lanes if lane.index == index]
            if len(lanes_with_index) == 0:
                self._log.warning(
                    f"Road with id {self.road_id} has no lane at index {index}"
                )
                return None
            assert len(lanes_with_index) == 1
            return lanes_with_index[0]

    def road_by_id(self, road_id: str) -> RoadMap.Road:
        road = self._roads.get(road_id)
        if not road:
            self._log.warning(
                f"OpenDriveRoadNetwork got request for unknown road_id '{road_id}'"
            )
        return road<|MERGE_RESOLUTION|>--- conflicted
+++ resolved
@@ -142,10 +142,7 @@
                 road_id = OpenDriveRoadNetwork._elem_id(section_elem)
                 road = self._roads[road_id]
 
-<<<<<<< HEAD
-=======
                 # TODO: Fix Parallel roads or remove it!
->>>>>>> 082dd506
                 # Parallel roads
                 # if OpenDriveRoadNetwork._pred_junction(
                 #     road_elem
