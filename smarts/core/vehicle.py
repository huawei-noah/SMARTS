# Copyright (C) 2020. Huawei Technologies Co., Ltd. All rights reserved.
#
# Permission is hereby granted, free of charge, to any person obtaining a copy
# of this software and associated documentation files (the "Software"), to deal
# in the Software without restriction, including without limitation the rights
# to use, copy, modify, merge, publish, distribute, sublicense, and/or sell
# copies of the Software, and to permit persons to whom the Software is
# furnished to do so, subject to the following conditions:
#
# The above copyright notice and this permission notice shall be included in
# all copies or substantial portions of the Software.
#
# THE SOFTWARE IS PROVIDED "AS IS", WITHOUT WARRANTY OF ANY KIND, EXPRESS OR
# IMPLIED, INCLUDING BUT NOT LIMITED TO THE WARRANTIES OF MERCHANTABILITY,
# FITNESS FOR A PARTICULAR PURPOSE AND NONINFRINGEMENT. IN NO EVENT SHALL THE
# AUTHORS OR COPYRIGHT HOLDERS BE LIABLE FOR ANY CLAIM, DAMAGES OR OTHER
# LIABILITY, WHETHER IN AN ACTION OF CONTRACT, TORT OR OTHERWISE, ARISING FROM,
# OUT OF OR IN CONNECTION WITH THE SOFTWARE OR THE USE OR OTHER DEALINGS IN
# THE SOFTWARE.
import importlib.resources as pkg_resources
import logging
import os
from dataclasses import dataclass
from functools import lru_cache

import numpy as np
import yaml

from . import models
from .chassis import AckermannChassis, BoxChassis, Chassis
from .colors import SceneColors
<<<<<<< HEAD
from .coordinates import Dimensions, Heading, Pose
from .renderer import Renderer, RendererException
=======
from .coordinates import BoundingBox, Heading, Pose
>>>>>>> 045c3ae5
from .sensors import (
    AccelerometerSensor,
    DrivableAreaGridMapSensor,
    DrivenPathSensor,
    LidarSensor,
    NeighborhoodVehiclesSensor,
    OGMSensor,
    RGBSensor,
    RoadWaypointsSensor,
    TripMeterSensor,
    ViaSensor,
    WaypointsSensor,
)
from .utils.math import rotate_around_point


@dataclass
class VehicleState:
    vehicle_id: str
    pose: Pose
<<<<<<< HEAD
    dimensions: Dimensions
=======
    dimensions: BoundingBox
    vehicle_type: str = None
    vehicle_config_type: str = None  # key into VEHICLE_CONFIGS
    updated: bool = False
>>>>>>> 045c3ae5
    speed: float = 0
    steering: float = None
    yaw_rate: float = None
    source: str = None  # the source of truth for this vehicle state
    linear_velocity: np.ndarray = None
    angular_velocity: np.ndarray = None
    linear_acceleration: np.ndarray = None
    angular_acceleration: np.ndarray = None
    _privileged: bool = False

    def set_privileged(self):
        """For deferring to external co-simulators only. Use with caution!"""
        self._privileged = True

    @property
    def privileged(self) -> bool:
        return self._privileged


@dataclass(frozen=True)
class VehicleConfig:
    vehicle_type: str
    color: tuple
    dimensions: Dimensions
    glb_model: str


# A mapping between SUMO's vehicle types and our internal vehicle config.
# TODO: Don't leak SUMO's types here.
# XXX: The GLB's dimensions must match the specified dimensions here.
# TODO: for traffic histories, vehicle (and road) dimensions are set by the dataset
VEHICLE_CONFIGS = {
    "passenger": VehicleConfig(
        vehicle_type="car",
        color=SceneColors.SocialVehicle.value,
        dimensions=Dimensions(length=3.68, width=1.47, height=1.4),
        glb_model="simple_car.glb",
    ),
    "bus": VehicleConfig(
        vehicle_type="bus",
        color=SceneColors.SocialVehicle.value,
        dimensions=Dimensions(length=7, width=2.25, height=3),
        glb_model="bus.glb",
    ),
    "coach": VehicleConfig(
        vehicle_type="coach",
        color=SceneColors.SocialVehicle.value,
        dimensions=Dimensions(length=8, width=2.4, height=3.5),
        glb_model="coach.glb",
    ),
    "truck": VehicleConfig(
        vehicle_type="truck",
        color=SceneColors.SocialVehicle.value,
        dimensions=Dimensions(length=5, width=1.91, height=1.89),
        glb_model="truck.glb",
    ),
    "trailer": VehicleConfig(
        vehicle_type="trailer",
        color=SceneColors.SocialVehicle.value,
        dimensions=Dimensions(length=10, width=2.5, height=4),
        glb_model="trailer.glb",
    ),
    "pedestrian": VehicleConfig(
        vehicle_type="pedestrian",
        color=SceneColors.SocialVehicle.value,
        dimensions=Dimensions(length=0.5, width=0.5, height=1.6),
        glb_model="pedestrian.glb",
    ),
    "motorcycle": VehicleConfig(
        vehicle_type="motorcycle",
        color=SceneColors.SocialVehicle.value,
        dimensions=Dimensions(length=2.5, width=1, height=1.4),
        glb_model="motorcycle.glb",
    ),
}

# TODO: Replace VehicleConfigs w/ the VehicleGeometry class
class VehicleGeometry:
    @classmethod
    def fromfile(cls, path, color):
        pass


class RendererException(Exception):
    """An exception raised if a renderer is required but not available."""

    @classmethod
    def required_to(cls, thing):
        return cls(
            f"""A renderer is required to {thing}. You may not have installed the [camera-obs] dependencies required to render the camera sensor observations. Install them first using the command `pip install -e .[camera-obs]` at the source directory."""
        )


class Vehicle:
    def __init__(
        self,
        id: str,
        chassis: Chassis,
        vehicle_config_type: str = "passenger",
        color=None,
        action_space=None,
    ):
        self._log = logging.getLogger(self.__class__.__name__)
        self._id = id

        self._chassis = chassis
        self._vehicle_config_type = vehicle_config_type
        self._action_space = action_space
        self._speed = None

        self._meta_create_sensor_functions()
        self._sensors = {}

        # Color override
        self._color = color
        if self._color is None:
            config = VEHICLE_CONFIGS[vehicle_config_type]
            self._color = config.color

        self._renderer = None

        self._initialized = True
        self._has_stepped = False

    def _assert_initialized(self):
        assert self._initialized, f"Vehicle({self.id}) is not initialized"

    def __repr__(self):
        return f"""Vehicle({self.id},
  pose={self.pose},
  speed={self.speed},
  type={self.vehicle_type},
  w={self.width},
  l={self.length},
  h={self.height}
)"""

    @property
    def id(self):
        return self._id

    @property
    def length(self):
        self._assert_initialized()
        return self._chassis.dimensions.length

    @property
    def max_steering_wheel(self):
        self._assert_initialized()
        return self._chassis.max_steering_wheel

    @property
    def width(self):
        self._assert_initialized()
        return self._chassis.dimensions.width

    @property
    def height(self):
        self._assert_initialized()
        return self._chassis.dimensions.height

    @property
    def speed(self):
        self._assert_initialized()
        if self._speed is not None:
            return self._speed
        else:
            return self._chassis.speed

    def set_speed(self, speed):
        self._speed = speed

    @property
    def sensors(self):
        self._assert_initialized()
        return self._sensors

    @property
    def renderer(self):
        return self._renderer

    # # TODO: See issue #898 This is a currently a no-op
    # @speed.setter
    # def speed(self, speed):
    #     self._chassis.speed = speed

    @property
    def vehicle_color(self):
        self._assert_initialized()
        return self._color

    @property
    def state(self):
        self._assert_initialized()
        return VehicleState(
            vehicle_id=self.id,
            vehicle_type=self.vehicle_type,
            vehicle_config_type=None,  # it's hard to invert
            pose=self.pose,
            dimensions=self._chassis.dimensions,
            speed=self.speed,
            steering=self._chassis.steering,
            yaw_rate=self._chassis.yaw_rate,
            source="SMARTS",
            linear_velocity=self._chassis.velocity_vectors[0],
            angular_velocity=self._chassis.velocity_vectors[1],
        )

    @property
    def action_space(self):
        self._assert_initialized()
        return self._action_space

    @property
    def pose(self) -> Pose:
        self._assert_initialized()
        return self._chassis.pose

    @property
    def chassis(self):
        self._assert_initialized()
        return self._chassis

    @property
    def heading(self) -> Heading:
        self._assert_initialized()
        return self._chassis.pose.heading

    @property
    def position(self):
        self._assert_initialized()
        pos, _ = self._chassis.pose.as_panda3d()
        return pos

    @property
    def bounding_box(self):
        self._assert_initialized()
        # Assuming the position is the centre,
        # calculate the corner coordinates of the bounding_box
        origin = self.position[:2]
        dimensions = np.array([self.width, self.length])
        corners = np.array([(-1, 1), (1, 1), (1, -1), (-1, -1)]) / 2
        heading = self.heading
        return [
            rotate_around_point(
                point=origin + corner * dimensions,
                radians=heading,
                origin=origin,
            )
            for corner in corners
        ]

    @property
    def vehicle_type(self):
        return VEHICLE_CONFIGS[self._vehicle_config_type].vehicle_type

    @staticmethod
    def build_agent_vehicle(
        sim,
        vehicle_id,
        agent_interface,
        plan,
        vehicle_filepath,
        tire_filepath,
        trainable,
        surface_patches,
        controller_filepath,
        initial_speed=None,
    ):
        mission = plan.mission

        if mission.vehicle_spec:
            # mission.vehicle_spec.veh_config_type will always be "passenger" for now,
            # but we use that value here in case we ever expand our history functionality.
            vehicle_config_type = mission.vehicle_spec.veh_config_type
            chassis_dims = BoundingBox.copy_with_defaults(
                mission.vehicle_spec.dimensions,
                VEHICLE_CONFIGS[vehicle_config_type].dimensions,
            )
        else:
            # non-history agents can currently only control passenger vehicles.
            vehicle_config_type = "passenger"
            chassis_dims = VEHICLE_CONFIGS[vehicle_config_type].dimensions

        start = mission.start
        start_pose = Pose.from_front_bumper(
<<<<<<< HEAD
            front_bumper_position=numpy.array(start.position[:2]),
=======
            front_bumper_position=np.array(start.position),
>>>>>>> 045c3ae5
            heading=start.heading,
            length=chassis_dims.length,
        )

        vehicle_color = (
            SceneColors.Agent.value if trainable else SceneColors.SocialAgent.value
        )

        if agent_interface.vehicle_type == "sedan":
            urdf_name = "vehicle"
        elif agent_interface.vehicle_type == "bus":
            urdf_name = "bus"
        else:
            raise Exception("Vehicle type does not exist!!!")

        if (vehicle_filepath is None) or not os.path.exists(vehicle_filepath):
            with pkg_resources.path(models, urdf_name + ".urdf") as path:
                vehicle_filepath = str(path.absolute())

        if (controller_filepath is None) or not os.path.exists(controller_filepath):
            with pkg_resources.path(
                models, "controller_parameters.yaml"
            ) as controller_path:
                controller_filepath = str(controller_path.absolute())
        with open(controller_filepath, "r") as controller_file:
            controller_parameters = yaml.safe_load(controller_file)[
                agent_interface.vehicle_type
            ]

        chassis = None
        # change this to dynamic_action_spaces later when pr merged
        if (
            agent_interface
            and agent_interface.action in sim.dynamic_action_spaces
            and not mission.vehicle_spec
        ):
            chassis = AckermannChassis(
                pose=start_pose,
                bullet_client=sim.bc,
                vehicle_filepath=vehicle_filepath,
                tire_parameters_filepath=tire_filepath,
                friction_map=surface_patches,
                controller_parameters=controller_parameters,
                initial_speed=initial_speed,
            )
        else:
            chassis = BoxChassis(
                pose=start_pose,
                speed=initial_speed,
                dimensions=chassis_dims,
                bullet_client=sim.bc,
            )

        vehicle = Vehicle(
            id=vehicle_id,
            chassis=chassis,
            color=vehicle_color,
        )

        return vehicle

    @staticmethod
    def build_social_vehicle(sim, vehicle_id, vehicle_state, vehicle_config_type):
        dims = BoundingBox.copy_with_defaults(
            vehicle_state.dimensions, VEHICLE_CONFIGS[vehicle_config_type].dimensions
        )
        chassis = BoxChassis(
            pose=vehicle_state.pose,
            speed=vehicle_state.speed,
            dimensions=dims,
            bullet_client=sim.bc,
        )
        return Vehicle(
            id=vehicle_id, chassis=chassis, vehicle_config_type=vehicle_config_type
        )

    @staticmethod
    def attach_sensors_to_vehicle(sim, vehicle, agent_interface, plan):
        # The distance travelled sensor is not optional b/c it is used for the score
        # and reward calculation
        vehicle.attach_trip_meter_sensor(
            TripMeterSensor(
                vehicle=vehicle,
                sim=sim,
                plan=plan,
            )
        )

        # The distance travelled sensor is not optional b/c it is used for visualization
        # done criteria
        vehicle.attach_driven_path_sensor(DrivenPathSensor(vehicle=vehicle))

        if agent_interface.neighborhood_vehicles:
            vehicle.attach_neighborhood_vehicles_sensor(
                NeighborhoodVehiclesSensor(
                    vehicle=vehicle,
                    sim=sim,
                    radius=agent_interface.neighborhood_vehicles.radius,
                )
            )

        if agent_interface.accelerometer:
            vehicle.attach_accelerometer_sensor(AccelerometerSensor(vehicle=vehicle))

        if agent_interface.waypoints:
            vehicle.attach_waypoints_sensor(
                WaypointsSensor(
                    vehicle=vehicle,
                    plan=plan,
                    lookahead=agent_interface.waypoints.lookahead,
                )
            )

        if agent_interface.road_waypoints:
            vehicle.attach_road_waypoints_sensor(
                RoadWaypointsSensor(
                    vehicle=vehicle,
                    sim=sim,
                    plan=plan,
                    horizon=agent_interface.road_waypoints.horizon,
                )
            )

        if agent_interface.drivable_area_grid_map:
            if not sim.renderer:
                raise RendererException.required_to("add a drivable_area_grid_map")
            vehicle.attach_drivable_area_grid_map_sensor(
                DrivableAreaGridMapSensor(
                    vehicle=vehicle,
                    width=agent_interface.drivable_area_grid_map.width,
                    height=agent_interface.drivable_area_grid_map.height,
                    resolution=agent_interface.drivable_area_grid_map.resolution,
                    renderer=sim.renderer,
                )
            )
        if agent_interface.ogm:
            if not sim.renderer:
                raise RendererException.required_to("add an OGM")
            vehicle.attach_ogm_sensor(
                OGMSensor(
                    vehicle=vehicle,
                    width=agent_interface.ogm.width,
                    height=agent_interface.ogm.height,
                    resolution=agent_interface.ogm.resolution,
                    renderer=sim.renderer,
                )
            )
        if agent_interface.rgb:
            if not sim.renderer:
                raise RendererException.required_to("add an RGB camera")
            vehicle.attach_rgb_sensor(
                RGBSensor(
                    vehicle=vehicle,
                    width=agent_interface.rgb.width,
                    height=agent_interface.rgb.height,
                    resolution=agent_interface.rgb.resolution,
                    renderer=sim.renderer,
                )
            )
        if agent_interface.lidar:
            vehicle.attach_lidar_sensor(
                LidarSensor(
                    vehicle=vehicle,
                    bullet_client=sim.bc,
                    sensor_params=agent_interface.lidar.sensor_params,
                )
            )

        vehicle.attach_via_sensor(
            ViaSensor(
                vehicle=vehicle,
                plan=plan,
                lane_acquisition_range=40,
                speed_accuracy=1.5,
            )
        )

    def step(self, current_simulation_time):
        self._has_stepped = True
        self._chassis.step(current_simulation_time)

    def control(self, *args, **kwargs):
        self._chassis.control(*args, **kwargs)

    def update_state(self, state: VehicleState, dt: float):
        if not state.privileged:
            assert isinstance(self._chassis, BoxChassis)
            self.control(pose=state.pose, speed=state.speed, dt=dt)
            return
        # "Privileged" means we can work directly (bypass force application).
        # Conceptually, this is playing 'god' with physics and should only be used
        # to defer to a co-simulator's states.
        linear_velocity, angular_velocity = None, None
        if not np.allclose(
            self._chassis.velocity_vectors[0], state.linear_velocity
        ) or not np.allclose(self._chassis.velocity_vectors[1], state.angular_velocity):
            linear_velocity = state.linear_velocity
            angular_velocity = state.angular_velocity
        if (
            state.dimensions.length != self.length
            or state.dimensions.width != self.width
            or state.dimensions.height != self.height
        ):
            self._log.warning(
                "Unable to change a vehicle's dimensions via external_state_update()."
            )
        # XXX:  any way to update acceleration in pybullet?
        self._chassis.state_override(dt, state.pose, linear_velocity, angular_velocity)

    def create_renderer_node(self, renderer):
        assert not self._renderer
        self._renderer = renderer
        config = VEHICLE_CONFIGS[self._vehicle_config_type]
        self._renderer.create_vehicle_node(
            config.glb_model, self._id, self.vehicle_color, self.pose
        )

    def sync_to_renderer(self):
        assert self._renderer
        self._renderer.update_vehicle_node(self._id, self.pose)

    @lru_cache(maxsize=1)
    def _warn_AckermannChassis_set_pose(self):
        if self._has_stepped and isinstance(self._chassis, AckermannChassis):
            logging.warning(
                f"Agent `{self._id}` has called set pose after step."
                "This may cause collision problems"
            )

    # TODO: Merge this w/ speed setter as a set GCD call?
    def set_pose(self, pose: Pose):
        self._warn_AckermannChassis_set_pose()
        self._chassis.set_pose(pose)

    def swap_chassis(self, chassis: Chassis):
        # Apply GCD ("greatest common denominator state" from front-end to back-end)
        chassis.inherit_physical_values(self._chassis)
        self._chassis.teardown()
        self._chassis = chassis

    def teardown(self, exclude_chassis=False):
        for sensor in [
            sensor
            for sensor in [
                self._drivable_area_grid_map_sensor,
                self._ogm_sensor,
                self._rgb_sensor,
                self._lidar_sensor,
                self._driven_path_sensor,
            ]
            if sensor is not None
        ]:
            sensor.teardown()

        if not exclude_chassis:
            self._chassis.teardown()
        if self._renderer:
            self._renderer.remove_vehicle_node(self._id)
        self._initialized = False

    def _meta_create_sensor_functions(self):
        # Bit of metaprogramming to make sensor creation more DRY
        sensor_names = [
            "ogm_sensor",
            "rgb_sensor",
            "lidar_sensor",
            "driven_path_sensor",
            "trip_meter_sensor",
            "drivable_area_grid_map_sensor",
            "neighborhood_vehicles_sensor",
            "waypoints_sensor",
            "road_waypoints_sensor",
            "accelerometer_sensor",
            "via_sensor",
        ]
        for sensor_name in sensor_names:

            def attach_sensor(self, sensor, sensor_name=sensor_name):
                assert (
                    getattr(self, f"_{sensor_name}", None) is None
                ), f"{sensor_name} already added"
                setattr(self, f"_{sensor_name}", sensor)
                self._sensors[sensor_name] = sensor

            def detach_sensor(self, sensor_name=sensor_name):
                sensor = getattr(self, f"_{sensor_name}", None)
                if sensor is not None:
                    sensor.teardown()
                    setattr(self, f"_{sensor_name}", None)
                    del self._sensors[sensor_name]

            def subscribed_to(self, sensor_name=sensor_name):
                sensor = getattr(self, f"_{sensor_name}", None)
                return sensor is not None

            def sensor_property(self, sensor_name=sensor_name):
                sensor = getattr(self, f"_{sensor_name}", None)
                assert sensor is not None, f"{sensor_name} is not attached"
                return sensor

            setattr(Vehicle, f"_{sensor_name}", None)
            setattr(Vehicle, f"attach_{sensor_name}", attach_sensor)
            setattr(Vehicle, f"detach_{sensor_name}", detach_sensor)
            setattr(Vehicle, f"subscribed_to_{sensor_name}", property(subscribed_to))
            setattr(Vehicle, f"{sensor_name}", property(sensor_property))

        def detach_all_sensors_from_vehicle(vehicle):
            for sensor_name in sensor_names:
                detach_sensor_func = getattr(vehicle, f"detach_{sensor_name}")
                detach_sensor_func()

        setattr(
            Vehicle,
            "detach_all_sensors_from_vehicle",
            staticmethod(detach_all_sensors_from_vehicle),
        )<|MERGE_RESOLUTION|>--- conflicted
+++ resolved
@@ -29,12 +29,7 @@
 from . import models
 from .chassis import AckermannChassis, BoxChassis, Chassis
 from .colors import SceneColors
-<<<<<<< HEAD
-from .coordinates import Dimensions, Heading, Pose
 from .renderer import Renderer, RendererException
-=======
-from .coordinates import BoundingBox, Heading, Pose
->>>>>>> 045c3ae5
 from .sensors import (
     AccelerometerSensor,
     DrivableAreaGridMapSensor,
@@ -55,14 +50,10 @@
 class VehicleState:
     vehicle_id: str
     pose: Pose
-<<<<<<< HEAD
     dimensions: Dimensions
-=======
-    dimensions: BoundingBox
     vehicle_type: str = None
     vehicle_config_type: str = None  # key into VEHICLE_CONFIGS
     updated: bool = False
->>>>>>> 045c3ae5
     speed: float = 0
     steering: float = None
     yaw_rate: float = None
@@ -349,11 +340,7 @@
 
         start = mission.start
         start_pose = Pose.from_front_bumper(
-<<<<<<< HEAD
-            front_bumper_position=numpy.array(start.position[:2]),
-=======
-            front_bumper_position=np.array(start.position),
->>>>>>> 045c3ae5
+            front_bumper_position=np.array(start.position[:2]),
             heading=start.heading,
             length=chassis_dims.length,
         )
