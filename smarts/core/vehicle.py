--- conflicted
+++ resolved
@@ -21,28 +21,16 @@
 
 import importlib.resources as pkg_resources
 import logging
-<<<<<<< HEAD
-import os
 import warnings
-from typing import Any, Dict, List, Optional, Union
-
-import numpy as np
-
-from smarts.core.agent_interface import AgentInterface
-from smarts.core.plan import Mission, Plan
-from smarts.core.sensor import CustomRenderSensor, OcclusionMapSensor
-
-from . import config, models
-=======
 from functools import lru_cache, partial
 from typing import TYPE_CHECKING, Dict, List, Optional, Tuple, Union
 
 import numpy as np
 
 import smarts.assets.vehicles.visual_model as smarts_vehicle_visuals
+from smarts.core.sensor import CustomRenderSensor, OcclusionMapSensor
 
 from . import config
->>>>>>> e7501cd1
 from .actor import ActorRole
 from .chassis import AckermannChassis, BoxChassis, Chassis
 from .colors import SceneColors
@@ -86,6 +74,7 @@
         "driven_path_sensor",
         "trip_meter_sensor",
         "drivable_area_grid_map_sensor",
+        "occlusion_sensor",
         "neighborhood_vehicle_states_sensor",
         "waypoints_sensor",
         "road_waypoints_sensor",
@@ -93,6 +82,9 @@
         "lane_position_sensor",
         "via_sensor",
         "signals_sensor",
+    ) + tuple(
+        f"custom_render{i}_sensor"
+        for i in range(config()("core", "max_custom_image_sensors", cast=int))
     )
 
     def __init__(
@@ -340,109 +332,8 @@
         sim: SMARTS,
         vehicle: Vehicle,
         agent_interface: AgentInterface,
-<<<<<<< HEAD
-        plan: Plan,
-        vehicle_filepath: str,
-        tire_filepath: str,
-        trainable: bool,
-        surface_patches: List[Dict[str, Any]],
-        initial_speed: Optional[float] = None,
-    ) -> "Vehicle":
-        """Create a new vehicle and set up sensors and planning information as required by the
-        ego agent.
-        """
-        mission = plan.mission
-
-        chassis_dims = cls.agent_vehicle_dims(mission)
-
-        start = mission.start
-        if start.from_front_bumper:
-            start_pose = Pose.from_front_bumper(
-                front_bumper_position=np.array(start.position[:2]),
-                heading=start.heading,
-                length=chassis_dims.length,
-            )
-        else:
-            start_pose = Pose.from_center(start.position, start.heading)
-
-        vehicle_color = SceneColors.Agent if trainable else SceneColors.SocialAgent
-
-        if agent_interface.vehicle_type == "sedan":
-            urdf_name = "vehicle"
-        elif agent_interface.vehicle_type == "bus":
-            urdf_name = "bus"
-        else:
-            raise Exception("Vehicle type does not exist!!!")
-
-        if (vehicle_filepath is None) or not os.path.exists(vehicle_filepath):
-            with pkg_resources.path(models, urdf_name + ".urdf") as path:
-                vehicle_filepath = str(path.absolute())
-
-        controller_parameters = sim.vehicle_index.controller_params_for_vehicle_type(
-            agent_interface.vehicle_type
-        )
-
-        chassis = None
-        if agent_interface and agent_interface.action in sim.dynamic_action_spaces:
-            if mission.vehicle_spec:
-                logger = logging.getLogger(cls.__name__)
-                logger.warning(
-                    "setting vehicle dimensions on a AckermannChassis not yet supported"
-                )
-            chassis = AckermannChassis(
-                pose=start_pose,
-                bullet_client=sim.bc,
-                vehicle_filepath=vehicle_filepath,
-                tire_parameters_filepath=tire_filepath,
-                friction_map=surface_patches,
-                controller_parameters=controller_parameters,
-                initial_speed=initial_speed,
-            )
-        else:
-            chassis = BoxChassis(
-                pose=start_pose,
-                speed=initial_speed,
-                dimensions=chassis_dims,
-                bullet_client=sim.bc,
-            )
-
-        vehicle = Vehicle(
-            id=vehicle_id,
-            chassis=chassis,
-            color=vehicle_color,
-        )
-
-        return vehicle
-
-    @staticmethod
-    def build_social_vehicle(sim, vehicle_id, vehicle_state: VehicleState) -> "Vehicle":
-        """Create a new unassociated vehicle."""
-        dims = Dimensions.copy_with_defaults(
-            vehicle_state.dimensions,
-            VEHICLE_CONFIGS[vehicle_state.vehicle_config_type].dimensions,
-        )
-        chassis = BoxChassis(
-            pose=vehicle_state.pose,
-            speed=vehicle_state.speed,
-            dimensions=dims,
-            bullet_client=sim.bc,
-        )
-        return Vehicle(
-            id=vehicle_id,
-            chassis=chassis,
-            vehicle_config_type=vehicle_state.vehicle_config_type,
-        )
-
-    @staticmethod
-    def attach_sensors_to_vehicle(
-        sensor_manager,
-        sim,
-        vehicle: "Vehicle",
-        agent_interface: AgentInterface,
-=======
         replace=True,
         reset_sensors=False,
->>>>>>> e7501cd1
     ):
         """Attach sensors as required to satisfy the agent interface's requirements"""
         # The distance travelled sensor is not optional b/c it is used for the score
@@ -499,15 +390,6 @@
                 "road_waypoints_sensor",
                 horizon=agent_interface.road_waypoints.horizon,
             )
-<<<<<<< HEAD
-            vehicle.attach_road_waypoints_sensor(sensor)
-
-        dagm_sensor: Optional[Sensor] = None
-        if agent_interface.drivable_area_grid_map:
-            if not sim.renderer:
-                raise RendererException.required_to("add a drivable_area_grid_map")
-            dagm_sensor = DrivableAreaGridMapSensor(
-=======
         add_sensor_if_needed(
             LanePositionSensor,
             "lane_position_sensor",
@@ -521,21 +403,12 @@
                 DrivableAreaGridMapSensor,
                 "drivable_area_grid_map_sensor",
                 True,  # Always add this sensor
->>>>>>> e7501cd1
                 vehicle_state=vehicle_state,
                 width=agent_interface.drivable_area_grid_map.width,
                 height=agent_interface.drivable_area_grid_map.height,
                 resolution=agent_interface.drivable_area_grid_map.resolution,
                 renderer=sim.renderer,
             )
-<<<<<<< HEAD
-            vehicle.attach_drivable_area_grid_map_sensor(dagm_sensor)
-        ogm_sensor: Optional[Sensor] = None
-        if agent_interface.occupancy_grid_map:
-            if not sim.renderer:
-                raise RendererException.required_to("add an OGM")
-            ogm_sensor = OGMSensor(
-=======
         # OGMSensor
         if agent_interface.occupancy_grid_map:
             if not sim.renderer:
@@ -544,38 +417,30 @@
                 OGMSensor,
                 "ogm_sensor",
                 True,  # Always add this sensor
->>>>>>> e7501cd1
                 vehicle_state=vehicle_state,
                 width=agent_interface.occupancy_grid_map.width,
                 height=agent_interface.occupancy_grid_map.height,
                 resolution=agent_interface.occupancy_grid_map.resolution,
                 renderer=sim.renderer,
             )
-<<<<<<< HEAD
-            vehicle.attach_ogm_sensor(ogm_sensor)
         if agent_interface.occlusion_map:
-            if ogm_sensor is None:
+            if not vehicle.subscribed_to("ogm_sensor"):
                 warnings.warn(
                     "Occupancy grid map sensor must be attached to use obfuscation sensor.",
                     category=UserWarning,
                 )
             else:
-                occ_sensor = OcclusionMapSensor(
+                add_sensor_if_needed(
+                    OcclusionMapSensor,
+                    "occlusion_sensor",
                     vehicle_state=vehicle_state,
                     width=agent_interface.occlusion_map.width,
                     height=agent_interface.occlusion_map.height,
                     resolution=agent_interface.occlusion_map.resolution,
                     renderer=sim.renderer,
-                    ogm_sensor=ogm_sensor,
+                    ogm_sensor=vehicle.sensor_property("ogm_sensor"),
                     add_surface_noise=agent_interface.occlusion_map.surface_noise,
                 )
-                vehicle.attach_occlusion_sensor(occ_sensor)
-        top_down_rgb_sensor: Optional[Sensor] = None
-        if agent_interface.top_down_rgb:
-            if not sim.renderer:
-                raise RendererException.required_to("add an RGB camera")
-            top_down_rgb_sensor = RGBSensor(
-=======
         # RGBSensor
         if agent_interface.top_down_rgb:
             if not sim.renderer:
@@ -584,20 +449,19 @@
                 RGBSensor,
                 "rgb_sensor",
                 True,  # Always add this sensor
->>>>>>> e7501cd1
                 vehicle_state=vehicle_state,
                 width=agent_interface.top_down_rgb.width,
                 height=agent_interface.top_down_rgb.height,
                 resolution=agent_interface.top_down_rgb.resolution,
                 renderer=sim.renderer,
             )
-<<<<<<< HEAD
-            vehicle.attach_rgb_sensor(top_down_rgb_sensor)
         if len(agent_interface.custom_renders):
             if not sim.renderer:
                 raise RendererException.required_to("add a fragment program.")
             for i, program in enumerate(agent_interface.custom_renders):
-                sensor = CustomRenderSensor(
+                add_sensor_if_needed(
+                    CustomRenderSensor,
+                    f"custom_render{i}_sensor",
                     vehicle_state=vehicle_state,
                     width=program.width,
                     height=program.height,
@@ -605,14 +469,13 @@
                     renderer=sim.renderer,
                     fragment_shader_path=program.fragment_shader_path,
                     render_dependencies=program.dependencies,
-                    ogm_sensor=ogm_sensor,
-                    top_down_rgb_sensor=top_down_rgb_sensor,
-                    drivable_area_grid_map_sensor=dagm_sensor,
+                    ogm_sensor=vehicle.sensor_property("ogm_sensor", None),
+                    top_down_rgb_sensor=vehicle.sensor_property("rgb_sensor", None),
+                    drivable_area_grid_map_sensor=vehicle.sensor_property(
+                        "dagm_sensor", default=None
+                    ),
                     name=program.name,
                 )
-                getattr(vehicle, f"attach_custom_render{i}_sensor")(sensor)
-=======
->>>>>>> e7501cd1
         if agent_interface.lidar_point_cloud:
             add_sensor_if_needed(
                 LidarSensor,
@@ -702,7 +565,7 @@
         self._chassis.teardown()
         self._chassis = chassis
 
-    def teardown(self, renderer, exclude_chassis=False):
+    def teardown(self, renderer: RendererBase, exclude_chassis: bool = False):
         """Clean up internal resources"""
         if not exclude_chassis:
             self._chassis.teardown()
@@ -710,70 +573,7 @@
             renderer.remove_vehicle_node(self._id)
         self._initialized = False
 
-<<<<<<< HEAD
-    def _meta_create_sensor_functions(self):
-        # Bit of metaprogramming to make sensor creation more DRY
-        sensor_names = [
-            "ogm_sensor",
-            "occlusion_sensor",
-            "rgb_sensor",
-            "lidar_sensor",
-            "driven_path_sensor",
-            "trip_meter_sensor",
-            "drivable_area_grid_map_sensor",
-            "neighborhood_vehicle_states_sensor",
-            "waypoints_sensor",
-            "road_waypoints_sensor",
-            "accelerometer_sensor",
-            "lane_position_sensor",
-            "via_sensor",
-            "signals_sensor",
-        ] + [
-            f"custom_render{i}_sensor"
-            for i in range(config()("core", "max_custom_image_sensors", cast=int))
-        ]
-
-        for sensor_name in sensor_names:
-
-            def attach_sensor(self, sensor, sensor_name=sensor_name):
-                # replace previously-attached sensor with this one
-                # (to allow updating its parameters).
-                # Sensors might have been attached to a non-agent vehicle
-                # (for example, for observation collection from history vehicles),
-                # but if that vehicle gets hijacked, we want to use the sensors
-                # specified by the hijacking agent's interface.
-                detach = getattr(self, f"detach_{sensor_name}")
-                if detach:
-                    detach(sensor_name)
-                    self._log.debug(
-                        f"replacing existing {sensor_name} on vehicle {self.id}"
-                    )
-                setattr(self, f"_{sensor_name}", sensor)
-                self._sensors[sensor_name] = sensor
-
-            def detach_sensor(self, sensor_name=sensor_name):
-                sensor = getattr(self, f"_{sensor_name}", None)
-                if sensor is not None:
-                    setattr(self, f"_{sensor_name}", None)
-                    del self._sensors[sensor_name]
-                return sensor
-
-            def subscribed_to(self, sensor_name=sensor_name):
-                sensor = getattr(self, f"_{sensor_name}", None)
-                return sensor is not None
-
-            def sensor_property(self, sensor_name=sensor_name):
-                sensor = getattr(self, f"_{sensor_name}", None)
-                assert sensor is not None, f"{sensor_name} is not attached to {self.id}"
-                return sensor
-
-            setattr(Vehicle, f"_{sensor_name}", None)
-            setattr(Vehicle, f"attach_{sensor_name}", attach_sensor)
-            setattr(Vehicle, f"detach_{sensor_name}", detach_sensor)
-            setattr(Vehicle, f"subscribed_to_{sensor_name}", property(subscribed_to))
-            setattr(Vehicle, f"{sensor_name}", property(sensor_property))
-=======
-    def attach_sensor(self, sensor, sensor_name):
+    def attach_sensor(self, sensor: Sensor, sensor_name: str):
         """replace previously-attached sensor with this one
         (to allow updating its parameters).
         Sensors might have been attached to a non-agent vehicle
@@ -787,7 +587,7 @@
         setattr(self, f"_{sensor_name}", sensor)
         self._sensors[sensor_name] = sensor
 
-    def detach_sensor(self, sensor_name):
+    def detach_sensor(self, sensor_name: str):
         """Detach a sensor by name."""
         self._log.debug("Removed existing %s on vehicle %s", sensor_name, self.id)
         sensor = getattr(self, f"_{sensor_name}", None)
@@ -796,15 +596,17 @@
             del self._sensors[sensor_name]
         return sensor
 
-    def subscribed_to(self, sensor_name):
+    def subscribed_to(self, sensor_name: str):
         """Confirm if the sensor is subscribed."""
         sensor = getattr(self, f"_{sensor_name}", None)
         return sensor is not None
 
-    def sensor_property(self, sensor_name):
+    def sensor_property(self, sensor_name: str, default: Optional[Sensor] = ...):
         """Call a sensor by name."""
-        sensor = getattr(self, f"_{sensor_name}", None)
-        assert sensor is not None, f"'{sensor_name}' is not attached to '{self.id}'"
+        sensor = getattr(self, f"_{sensor_name}", None if default is ... else default)
+        assert (
+            sensor is not None or default is not ...
+        ), f"'{sensor_name}' is not attached to '{self.id}'"
         return sensor
 
     def _meta_create_instance_sensor_functions(self):
@@ -835,7 +637,6 @@
                 f"{sensor_name}",
                 property(partial(cls.sensor_property, sensor_name=sensor_name)),
             )
->>>>>>> e7501cd1
 
         def detach_all_sensors_from_vehicle(vehicle):
             sensors = []
