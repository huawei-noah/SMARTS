# Copyright (C) 2020. Huawei Technologies Co., Ltd. All rights reserved.
#
# Permission is hereby granted, free of charge, to any person obtaining a copy
# of this software and associated documentation files (the "Software"), to deal
# in the Software without restriction, including without limitation the rights
# to use, copy, modify, merge, publish, distribute, sublicense, and/or sell
# copies of the Software, and to permit persons to whom the Software is
# furnished to do so, subject to the following conditions:
#
# The above copyright notice and this permission notice shall be included in
# all copies or substantial portions of the Software.
#
# THE SOFTWARE IS PROVIDED "AS IS", WITHOUT WARRANTY OF ANY KIND, EXPRESS OR
# IMPLIED, INCLUDING BUT NOT LIMITED TO THE WARRANTIES OF MERCHANTABILITY,
# FITNESS FOR A PARTICULAR PURPOSE AND NONINFRINGEMENT. IN NO EVENT SHALL THE
# AUTHORS OR COPYRIGHT HOLDERS BE LIABLE FOR ANY CLAIM, DAMAGES OR OTHER
# LIABILITY, WHETHER IN AN ACTION OF CONTRACT, TORT OR OTHERWISE, ARISING FROM,
# OUT OF OR IN CONNECTION WITH THE SOFTWARE OR THE USE OR OTHER DEALINGS IN
# THE SOFTWARE.
import importlib.resources as pkg_resources
import logging
import os
from dataclasses import dataclass
from functools import lru_cache

import numpy as np
import yaml

from . import models
from .chassis import AckermannChassis, BoxChassis, Chassis
from .colors import SceneColors
from .coordinates import Dimensions, Heading, Pose
from .sensors import (
    AccelerometerSensor,
    DrivableAreaGridMapSensor,
    DrivenPathSensor,
    LidarSensor,
    NeighborhoodVehiclesSensor,
    OGMSensor,
    RGBSensor,
    RoadWaypointsSensor,
    TripMeterSensor,
    ViaSensor,
    WaypointsSensor,
)
from .utils.math import rotate_around_point


@dataclass
class VehicleState:
    vehicle_id: str
    pose: Pose
    dimensions: Dimensions
    vehicle_type: str = None
    vehicle_config_type: str = None  # key into VEHICLE_CONFIGS
    updated: bool = False
    speed: float = 0
    steering: float = None
    yaw_rate: float = None
    source: str = None  # the source of truth for this vehicle state
    linear_velocity: np.ndarray = None
    angular_velocity: np.ndarray = None
    linear_acceleration: np.ndarray = None
    angular_acceleration: np.ndarray = None
    _privileged: bool = False

    def set_privileged(self):
        """For deferring to external co-simulators only. Use with caution!"""
        self._privileged = True

    @property
    def privileged(self) -> bool:
        return self._privileged


@dataclass(frozen=True)
class VehicleConfig:
    vehicle_type: str
    color: tuple
    dimensions: Dimensions
    glb_model: str


# A mapping between SUMO's vehicle types and our internal vehicle config.
# TODO: Don't leak SUMO's types here.
# XXX: The GLB's dimensions must match the specified dimensions here.
# TODO: for traffic histories, vehicle (and road) dimensions are set by the dataset
VEHICLE_CONFIGS = {
    "passenger": VehicleConfig(
        vehicle_type="car",
        color=SceneColors.SocialVehicle.value,
        dimensions=Dimensions(length=3.68, width=1.47, height=1.4),
        glb_model="simple_car.glb",
    ),
    "bus": VehicleConfig(
        vehicle_type="bus",
        color=SceneColors.SocialVehicle.value,
        dimensions=Dimensions(length=7, width=2.25, height=3),
        glb_model="bus.glb",
    ),
    "coach": VehicleConfig(
        vehicle_type="coach",
        color=SceneColors.SocialVehicle.value,
        dimensions=Dimensions(length=8, width=2.4, height=3.5),
        glb_model="coach.glb",
    ),
    "truck": VehicleConfig(
        vehicle_type="truck",
        color=SceneColors.SocialVehicle.value,
        dimensions=Dimensions(length=5, width=1.91, height=1.89),
        glb_model="truck.glb",
    ),
    "trailer": VehicleConfig(
        vehicle_type="trailer",
        color=SceneColors.SocialVehicle.value,
        dimensions=Dimensions(length=10, width=2.5, height=4),
        glb_model="trailer.glb",
    ),
    "pedestrian": VehicleConfig(
        vehicle_type="pedestrian",
        color=SceneColors.SocialVehicle.value,
        dimensions=Dimensions(length=0.5, width=0.5, height=1.6),
        glb_model="pedestrian.glb",
    ),
    "motorcycle": VehicleConfig(
        vehicle_type="motorcycle",
        color=SceneColors.SocialVehicle.value,
        dimensions=Dimensions(length=2.5, width=1, height=1.4),
        glb_model="motorcycle.glb",
    ),
}

# TODO: Replace VehicleConfigs w/ the VehicleGeometry class
class VehicleGeometry:
    @classmethod
    def fromfile(cls, path, color):
        pass


class RendererException(Exception):
    """An exception raised if a renderer is required but not available."""

    @classmethod
    def required_to(cls, thing):
        return cls(
            f"""A renderer is required to {thing}. You may not have installed the [camera-obs] dependencies required to render the camera sensor observations. Install them first using the command `pip install -e .[camera-obs]` at the source directory."""
        )


class Vehicle:
    def __init__(
        self,
        id: str,
        chassis: Chassis,
        vehicle_config_type: str = "passenger",
        color=None,
        action_space=None,
    ):
        self._log = logging.getLogger(self.__class__.__name__)
        self._id = id

        self._chassis = chassis
        self._vehicle_config_type = vehicle_config_type
        self._action_space = action_space
        self._speed = None

        self._meta_create_sensor_functions()
        self._sensors = {}

        # Color override
        self._color = color
        if self._color is None:
            config = VEHICLE_CONFIGS[vehicle_config_type]
            self._color = config.color

        self._renderer = None

        self._initialized = True
        self._has_stepped = False

    def _assert_initialized(self):
        assert self._initialized, f"Vehicle({self.id}) is not initialized"

    def __repr__(self):
        return f"""Vehicle({self.id},
  pose={self.pose},
  speed={self.speed},
  type={self.vehicle_type},
  w={self.width},
  l={self.length},
  h={self.height}
)"""

    @property
    def id(self):
        return self._id

    @property
    def length(self):
        self._assert_initialized()
        return self._chassis.dimensions.length

    @property
    def max_steering_wheel(self):
        self._assert_initialized()
        return self._chassis.max_steering_wheel

    @property
    def width(self):
        self._assert_initialized()
        return self._chassis.dimensions.width

    @property
    def height(self):
        self._assert_initialized()
        return self._chassis.dimensions.height

    @property
    def speed(self):
        self._assert_initialized()
        if self._speed is not None:
            return self._speed
        else:
            return self._chassis.speed

    def set_speed(self, speed):
        self._speed = speed

    @property
    def sensors(self):
        self._assert_initialized()
        return self._sensors

    @property
    def renderer(self):
        return self._renderer

    # # TODO: See issue #898 This is a currently a no-op
    # @speed.setter
    # def speed(self, speed):
    #     self._chassis.speed = speed

    @property
    def vehicle_color(self):
        self._assert_initialized()
        return self._color

    @property
    def state(self):
        self._assert_initialized()
        return VehicleState(
            vehicle_id=self.id,
            vehicle_type=self.vehicle_type,
            vehicle_config_type=None,  # it's hard to invert
            pose=self.pose,
            dimensions=self._chassis.dimensions,
            speed=self.speed,
            steering=self._chassis.steering,
            yaw_rate=self._chassis.yaw_rate,
            source="SMARTS",
            linear_velocity=self._chassis.velocity_vectors[0],
            angular_velocity=self._chassis.velocity_vectors[1],
        )

    @property
    def action_space(self):
        self._assert_initialized()
        return self._action_space

    @property
    def pose(self) -> Pose:
        self._assert_initialized()
        return self._chassis.pose

    @property
    def chassis(self):
        self._assert_initialized()
        return self._chassis

    @property
    def heading(self) -> Heading:
        self._assert_initialized()
        return self._chassis.pose.heading

    @property
    def position(self):
        self._assert_initialized()
        pos, _ = self._chassis.pose.as_panda3d()
        return pos

    @property
    def bounding_box(self):
        self._assert_initialized()
        # Assuming the position is the centre,
        # calculate the corner coordinates of the bounding_box
        origin = self.position[:2]
        dimensions = np.array([self.width, self.length])
        corners = np.array([(-1, 1), (1, 1), (1, -1), (-1, -1)]) / 2
        heading = self.heading
        return [
            rotate_around_point(
                point=origin + corner * dimensions,
                radians=heading,
                origin=origin,
            )
            for corner in corners
        ]

    @property
    def vehicle_type(self):
        return VEHICLE_CONFIGS[self._vehicle_config_type].vehicle_type

    @classmethod
    def build_agent_vehicle(
        cls,
        sim,
        vehicle_id,
        agent_interface,
        plan,
        vehicle_filepath,
        tire_filepath,
        trainable,
        surface_patches,
        controller_filepath,
        initial_speed=None,
    ):
        mission = plan.mission

        if mission.vehicle_spec:
            # mission.vehicle_spec.veh_config_type will always be "passenger" for now,
            # but we use that value here in case we ever expand our history functionality.
            vehicle_config_type = mission.vehicle_spec.veh_config_type
            chassis_dims = Dimensions.copy_with_defaults(
                mission.vehicle_spec.dimensions,
                VEHICLE_CONFIGS[vehicle_config_type].dimensions,
            )
        else:
            # non-history agents can currently only control passenger vehicles.
            vehicle_config_type = "passenger"
            chassis_dims = VEHICLE_CONFIGS[vehicle_config_type].dimensions

        start = mission.start
<<<<<<< HEAD
        start_pose = Pose.from_front_bumper(
            front_bumper_position=np.array(start.position[:2]),
            heading=start.heading,
            length=chassis_dims.length,
        )
=======
        if start.from_front_bumper:
            start_pose = Pose.from_front_bumper(
                front_bumper_position=np.array(start.position),
                heading=start.heading,
                length=chassis_dims.length,
            )
        else:
            start_pose = Pose.from_center(start.position, start.heading)
>>>>>>> 09657e98

        vehicle_color = (
            SceneColors.Agent.value if trainable else SceneColors.SocialAgent.value
        )

        if agent_interface.vehicle_type == "sedan":
            urdf_name = "vehicle"
        elif agent_interface.vehicle_type == "bus":
            urdf_name = "bus"
        else:
            raise Exception("Vehicle type does not exist!!!")

        if (vehicle_filepath is None) or not os.path.exists(vehicle_filepath):
            with pkg_resources.path(models, urdf_name + ".urdf") as path:
                vehicle_filepath = str(path.absolute())

        if (controller_filepath is None) or not os.path.exists(controller_filepath):
            with pkg_resources.path(
                models, "controller_parameters.yaml"
            ) as controller_path:
                controller_filepath = str(controller_path.absolute())
        with open(controller_filepath, "r") as controller_file:
            controller_parameters = yaml.safe_load(controller_file)[
                agent_interface.vehicle_type
            ]

        chassis = None
        # change this to dynamic_action_spaces later when pr merged
        if agent_interface and agent_interface.action in sim.dynamic_action_spaces:
            if mission.vehicle_spec:
                logger = logging.getLogger(cls.__name__)
                logger.warning(
                    "setting vehicle dimensions on a AckermannChassis not yet supported"
                )
            chassis = AckermannChassis(
                pose=start_pose,
                bullet_client=sim.bc,
                vehicle_filepath=vehicle_filepath,
                tire_parameters_filepath=tire_filepath,
                friction_map=surface_patches,
                controller_parameters=controller_parameters,
                initial_speed=initial_speed,
            )
        else:
            chassis = BoxChassis(
                pose=start_pose,
                speed=initial_speed,
                dimensions=chassis_dims,
                bullet_client=sim.bc,
            )

        vehicle = Vehicle(
            id=vehicle_id,
            chassis=chassis,
            color=vehicle_color,
        )

        return vehicle

    @staticmethod
    def build_social_vehicle(sim, vehicle_id, vehicle_state, vehicle_config_type):
        dims = Dimensions.copy_with_defaults(
            vehicle_state.dimensions, VEHICLE_CONFIGS[vehicle_config_type].dimensions
        )
        chassis = BoxChassis(
            pose=vehicle_state.pose,
            speed=vehicle_state.speed,
            dimensions=dims,
            bullet_client=sim.bc,
        )
        return Vehicle(
            id=vehicle_id, chassis=chassis, vehicle_config_type=vehicle_config_type
        )

    @staticmethod
    def attach_sensors_to_vehicle(sim, vehicle, agent_interface, plan):
        # The distance travelled sensor is not optional b/c it is used for the score
        # and reward calculation
        vehicle.attach_trip_meter_sensor(
            TripMeterSensor(
                vehicle=vehicle,
                sim=sim,
                plan=plan,
            )
        )

        # The distance travelled sensor is not optional b/c it is used for visualization
        # done criteria
        vehicle.attach_driven_path_sensor(DrivenPathSensor(vehicle=vehicle))

        if agent_interface.neighborhood_vehicles:
            vehicle.attach_neighborhood_vehicles_sensor(
                NeighborhoodVehiclesSensor(
                    vehicle=vehicle,
                    sim=sim,
                    radius=agent_interface.neighborhood_vehicles.radius,
                )
            )

        if agent_interface.accelerometer:
            vehicle.attach_accelerometer_sensor(AccelerometerSensor(vehicle=vehicle))

        if agent_interface.waypoints:
            vehicle.attach_waypoints_sensor(
                WaypointsSensor(
                    vehicle=vehicle,
                    plan=plan,
                    lookahead=agent_interface.waypoints.lookahead,
                )
            )

        if agent_interface.road_waypoints:
            vehicle.attach_road_waypoints_sensor(
                RoadWaypointsSensor(
                    vehicle=vehicle,
                    sim=sim,
                    plan=plan,
                    horizon=agent_interface.road_waypoints.horizon,
                )
            )

        if agent_interface.drivable_area_grid_map:
            if not sim.renderer:
                raise RendererException.required_to("add a drivable_area_grid_map")
            vehicle.attach_drivable_area_grid_map_sensor(
                DrivableAreaGridMapSensor(
                    vehicle=vehicle,
                    width=agent_interface.drivable_area_grid_map.width,
                    height=agent_interface.drivable_area_grid_map.height,
                    resolution=agent_interface.drivable_area_grid_map.resolution,
                    renderer=sim.renderer,
                )
            )
        if agent_interface.ogm:
            if not sim.renderer:
                raise RendererException.required_to("add an OGM")
            vehicle.attach_ogm_sensor(
                OGMSensor(
                    vehicle=vehicle,
                    width=agent_interface.ogm.width,
                    height=agent_interface.ogm.height,
                    resolution=agent_interface.ogm.resolution,
                    renderer=sim.renderer,
                )
            )
        if agent_interface.rgb:
            if not sim.renderer:
                raise RendererException.required_to("add an RGB camera")
            vehicle.attach_rgb_sensor(
                RGBSensor(
                    vehicle=vehicle,
                    width=agent_interface.rgb.width,
                    height=agent_interface.rgb.height,
                    resolution=agent_interface.rgb.resolution,
                    renderer=sim.renderer,
                )
            )
        if agent_interface.lidar:
            vehicle.attach_lidar_sensor(
                LidarSensor(
                    vehicle=vehicle,
                    bullet_client=sim.bc,
                    sensor_params=agent_interface.lidar.sensor_params,
                )
            )

        vehicle.attach_via_sensor(
            ViaSensor(
                vehicle=vehicle,
                plan=plan,
                lane_acquisition_range=40,
                speed_accuracy=1.5,
            )
        )

    def step(self, current_simulation_time):
        self._has_stepped = True
        self._chassis.step(current_simulation_time)

    def control(self, *args, **kwargs):
        self._chassis.control(*args, **kwargs)

    def update_state(self, state: VehicleState, dt: float):
        if not state.privileged:
            assert isinstance(self._chassis, BoxChassis)
            self.control(pose=state.pose, speed=state.speed, dt=dt)
            return
        # "Privileged" means we can work directly (bypass force application).
        # Conceptually, this is playing 'god' with physics and should only be used
        # to defer to a co-simulator's states.
        linear_velocity, angular_velocity = None, None
        if not np.allclose(
            self._chassis.velocity_vectors[0], state.linear_velocity
        ) or not np.allclose(self._chassis.velocity_vectors[1], state.angular_velocity):
            linear_velocity = state.linear_velocity
            angular_velocity = state.angular_velocity
        if (
            state.dimensions.length != self.length
            or state.dimensions.width != self.width
            or state.dimensions.height != self.height
        ):
            self._log.warning(
                "Unable to change a vehicle's dimensions via external_state_update()."
            )
        # XXX:  any way to update acceleration in pybullet?
        self._chassis.state_override(dt, state.pose, linear_velocity, angular_velocity)

    def create_renderer_node(self, renderer):
        assert not self._renderer
        self._renderer = renderer
        config = VEHICLE_CONFIGS[self._vehicle_config_type]
        self._renderer.create_vehicle_node(
            config.glb_model, self._id, self.vehicle_color, self.pose
        )

    def sync_to_renderer(self):
        assert self._renderer
        self._renderer.update_vehicle_node(self._id, self.pose)

    @lru_cache(maxsize=1)
    def _warn_AckermannChassis_set_pose(self):
        if self._has_stepped and isinstance(self._chassis, AckermannChassis):
            logging.warning(
                f"Agent `{self._id}` has called set pose after step."
                "This may cause collision problems"
            )

    # TODO: Merge this w/ speed setter as a set GCD call?
    def set_pose(self, pose: Pose):
        self._warn_AckermannChassis_set_pose()
        self._chassis.set_pose(pose)

    def swap_chassis(self, chassis: Chassis):
        # Apply GCD ("greatest common denominator state" from front-end to back-end)
        chassis.inherit_physical_values(self._chassis)
        self._chassis.teardown()
        self._chassis = chassis

    def teardown(self, exclude_chassis=False):
        for sensor in [
            sensor
            for sensor in [
                self._drivable_area_grid_map_sensor,
                self._ogm_sensor,
                self._rgb_sensor,
                self._lidar_sensor,
                self._driven_path_sensor,
            ]
            if sensor is not None
        ]:
            sensor.teardown()

        if not exclude_chassis:
            self._chassis.teardown()
        if self._renderer:
            self._renderer.remove_vehicle_node(self._id)
        self._initialized = False

    def _meta_create_sensor_functions(self):
        # Bit of metaprogramming to make sensor creation more DRY
        sensor_names = [
            "ogm_sensor",
            "rgb_sensor",
            "lidar_sensor",
            "driven_path_sensor",
            "trip_meter_sensor",
            "drivable_area_grid_map_sensor",
            "neighborhood_vehicles_sensor",
            "waypoints_sensor",
            "road_waypoints_sensor",
            "accelerometer_sensor",
            "via_sensor",
        ]
        for sensor_name in sensor_names:

            def attach_sensor(self, sensor, sensor_name=sensor_name):
                assert (
                    getattr(self, f"_{sensor_name}", None) is None
                ), f"{sensor_name} already added"
                setattr(self, f"_{sensor_name}", sensor)
                self._sensors[sensor_name] = sensor

            def detach_sensor(self, sensor_name=sensor_name):
                sensor = getattr(self, f"_{sensor_name}", None)
                if sensor is not None:
                    sensor.teardown()
                    setattr(self, f"_{sensor_name}", None)
                    del self._sensors[sensor_name]

            def subscribed_to(self, sensor_name=sensor_name):
                sensor = getattr(self, f"_{sensor_name}", None)
                return sensor is not None

            def sensor_property(self, sensor_name=sensor_name):
                sensor = getattr(self, f"_{sensor_name}", None)
                assert sensor is not None, f"{sensor_name} is not attached"
                return sensor

            setattr(Vehicle, f"_{sensor_name}", None)
            setattr(Vehicle, f"attach_{sensor_name}", attach_sensor)
            setattr(Vehicle, f"detach_{sensor_name}", detach_sensor)
            setattr(Vehicle, f"subscribed_to_{sensor_name}", property(subscribed_to))
            setattr(Vehicle, f"{sensor_name}", property(sensor_property))

        def detach_all_sensors_from_vehicle(vehicle):
            for sensor_name in sensor_names:
                detach_sensor_func = getattr(vehicle, f"detach_{sensor_name}")
                detach_sensor_func()

        setattr(
            Vehicle,
            "detach_all_sensors_from_vehicle",
            staticmethod(detach_all_sensors_from_vehicle),
        )<|MERGE_RESOLUTION|>--- conflicted
+++ resolved
@@ -340,22 +340,14 @@
             chassis_dims = VEHICLE_CONFIGS[vehicle_config_type].dimensions
 
         start = mission.start
-<<<<<<< HEAD
-        start_pose = Pose.from_front_bumper(
-            front_bumper_position=np.array(start.position[:2]),
-            heading=start.heading,
-            length=chassis_dims.length,
-        )
-=======
         if start.from_front_bumper:
             start_pose = Pose.from_front_bumper(
-                front_bumper_position=np.array(start.position),
+                front_bumper_position=np.array(start.position[:2]),
                 heading=start.heading,
                 length=chassis_dims.length,
             )
         else:
             start_pose = Pose.from_center(start.position, start.heading)
->>>>>>> 09657e98
 
         vehicle_color = (
             SceneColors.Agent.value if trainable else SceneColors.SocialAgent.value
