--- conflicted
+++ resolved
@@ -646,15 +646,11 @@
 
     @staticmethod
     def _closest_linked_lp_in_kd_tree_batched(
-<<<<<<< HEAD
-        points: Sequence[Point], linked_lps, tree: KDTree, k: int = 1, filter_composites: bool = False
-=======
         points: Sequence[Point],
         linked_lps,
         tree: KDTree,
         k: int = 1,
         filter_composites: bool = False,
->>>>>>> 4bdd996f
     ):
         p2ds = np.array([p.as_np_array[:2] for p in points])
         _, closest_indices = tree.query(p2ds, k=min(k, len(linked_lps)))
@@ -785,13 +781,9 @@
             [point], self._lanepoints_by_lane_id[lane_id], lane_kd_tree, k=1
         )[0][0]
 
-<<<<<<< HEAD
-    def closest_linked_lanepoint_on_road(self, point: Point, road_id: str) -> LinkedLanePoint:
-=======
     def closest_linked_lanepoint_on_road(
         self, point: Point, road_id: str
     ) -> LinkedLanePoint:
->>>>>>> 4bdd996f
         """Returns the closest linked lanepoint on the given road."""
         return LanePoints._closest_linked_lp_in_kd_tree_batched(
             [point],
