--- conflicted
+++ resolved
@@ -27,12 +27,8 @@
 from collections import defaultdict
 from dataclasses import dataclass
 from functools import lru_cache
-<<<<<<< HEAD
 from typing import List, NamedTuple, Optional, Sequence, Tuple
-=======
-from typing import List, NamedTuple, Sequence, Tuple
-
->>>>>>> d8ab4482
+
 import numpy as np
 
 with warnings.catch_warnings():
