# Copyright (C) 2020. Huawei Technologies Co., Ltd. All rights reserved.
#
# Permission is hereby granted, free of charge, to any person obtaining a copy
# of this software and associated documentation files (the "Software"), to deal
# in the Software without restriction, including without limitation the rights
# to use, copy, modify, merge, publish, distribute, sublicense, and/or sell
# copies of the Software, and to permit persons to whom the Software is
# furnished to do so, subject to the following conditions:
#
# The above copyright notice and this permission notice shall be included in
# all copies or substantial portions of the Software.
#
# THE SOFTWARE IS PROVIDED "AS IS", WITHOUT WARRANTY OF ANY KIND, EXPRESS OR
# IMPLIED, INCLUDING BUT NOT LIMITED TO THE WARRANTIES OF MERCHANTABILITY,
# FITNESS FOR A PARTICULAR PURPOSE AND NONINFRINGEMENT. IN NO EVENT SHALL THE
# AUTHORS OR COPYRIGHT HOLDERS BE LIABLE FOR ANY CLAIM, DAMAGES OR OTHER
# LIABILITY, WHETHER IN AN ACTION OF CONTRACT, TORT OR OTHERWISE, ARISING FROM,
# OUT OF OR IN CONNECTION WITH THE SOFTWARE OR THE USE OR OTHER DEALINGS IN
# THE SOFTWARE.
import atexit
import logging
import numpy as np
import os
import random
import subprocess
import time

from shapely.affinity import rotate as shapely_rotate
from shapely.geometry import Polygon, box as shapely_box
from typing import List, Sequence

from smarts.core import gen_id
from smarts.core.colors import SceneColors
from smarts.core.coordinates import Heading, Pose
from smarts.core.provider import ProviderState, ProviderTLS, ProviderTrafficLight
from smarts.core.vehicle import VEHICLE_CONFIGS, VehicleState
from smarts.core.utils import networking
from smarts.core.utils.logging import suppress_stdout
from smarts.core.utils.sumo import SUMO_PATH, traci

import traci.constants as tc
from traci.exceptions import FatalTraCIError, TraCIException


class SumoTrafficSimulation:
    """
    Args:
        net_file:
            path to sumo .net.xml file
        headless:
            False to run with `sumo-gui`. True to run with `sumo`
        time_resolution:
            SUMO simulation is descretized into steps of `time_resolution` seconds
            WARNING:
                Since our interface(TRACI) to SUMO is delayed by one simulation step,
                setting a higher time resolution may lead to unexpected artifacts
    """

    def __init__(
        self,
        headless=True,
        time_resolution=0.1,
        num_external_sumo_clients=0,
        sumo_port=None,
        auto_start=True,
        endless_traffic=True,
        allow_reload=True,
        debug=True,
    ):
        self._log = logging.getLogger(self.__class__.__name__)

        self._debug = debug
        self._scenario = None
        self._log_file = None
        self._time_resolution = time_resolution
        self._headless = headless
        self._cumulative_sim_seconds = 0
        self._non_sumo_vehicle_ids = set()
        self._sumo_vehicle_ids = set()
        self._is_setup = False
        self._last_trigger_time = -1000000
        self._num_dynamic_ids_used = 0
        self._traci_conn = None
        self._sumo_proc = None
        self._num_clients = 1 + num_external_sumo_clients
        self._sumo_port = sumo_port
        self._auto_start = auto_start
        self._endless_traffic = endless_traffic
        self._to_be_teleported = dict()
        self._reserved_areas = dict()
        self._allow_reload = allow_reload
<<<<<<< HEAD
=======

        atexit.register(self._destroy)
>>>>>>> 39676464

    def __repr__(self):
        return f"""SumoTrafficSim(
  _scenario={repr(self._scenario)},
  _time_resolution={self._time_resolution},
  _headless={self._headless},
  _cumulative_sim_seconds={self._cumulative_sim_seconds},
  _non_sumo_vehicle_ids={self._non_sumo_vehicle_ids},
  _sumo_vehicle_ids={self._sumo_vehicle_ids},
  _is_setup={self._is_setup},
  _last_trigger_time={self._last_trigger_time},
  _num_dynamic_ids_used={self._num_dynamic_ids_used},
  _traci_conn={repr(self._traci_conn)}
)"""

    def __str__(self):
        return repr(self)

    def destroy(self):
        self._close_traci_and_pipes()
        if not self._is_setup:
            return
        self._sumo_proc.terminate()
        self._sumo_proc.wait()

    def _initialize_traci_conn(self, num_retries=5):
        # TODO: inline sumo or process pool
        # the retries are to deal with port collisions
        #   since the way we start sumo here has a race condition on
        #   each spawned process claiming a port
        for _ in range(num_retries):
            self._close_traci_and_pipes()

            sumo_port = self._sumo_port
            if sumo_port is None:
                sumo_port = networking.find_free_port()

            sumo_binary = "sumo" if self._headless else "sumo-gui"
            sumo_cmd = [
                os.path.join(SUMO_PATH, "bin", sumo_binary),
                "--remote-port=%s" % sumo_port,
                *self._base_sumo_load_params(),
            ]

            self._log.debug("Starting sumo process:\n\t %s", sumo_cmd)
            self._sumo_proc = subprocess.Popen(
                sumo_cmd,
                stdin=subprocess.PIPE,
                stdout=subprocess.PIPE,
                stderr=subprocess.PIPE,
                close_fds=True,
            )
            time.sleep(0.05)  # give SUMO time to start
            try:
                with suppress_stdout():
                    self._traci_conn = traci.connect(
                        sumo_port,
                        numRetries=100,
                        proc=self._sumo_proc,
                        waitBetweenRetries=0.05,
                    )  # SUMO must be ready within 5 seconds

                try:
                    assert (
                        self._traci_conn.getVersion()[0] >= 20
                    ), "TraCI API version must be >= 20 (SUMO 1.5.0)"
                # We will retry since this is our first sumo command
                except FatalTraCIError:
                    logging.debug("Connection closed. Retrying...")
                    self._close_traci_and_pipes()
                    continue
            except ConnectionRefusedError:
                logging.debug(
                    "Connection refused. Tried to connect to unpaired TraCI client."
                )
                self._close_traci_and_pipes()
                continue

            # It is mandatory to set order when using multiple clients.
            self._traci_conn.setOrder(0)

            break

        try:
            self._traci_conn.getVersion()
        except Exception as e:
            logging.error(
                f"""Failed to initialize SUMO
                Your scenario might not be configured correctly or
                you were trying to initialize many SUMO instances at
                once and we were not able to assign unique port
                numbers to all SUMO processes.

                Check {self._log_file} for hints"""
            )
            raise e

        self._log.debug("Finished starting sumo process")

    def _base_sumo_load_params(self):
        load_params = [
            "--num-clients=%d" % self._num_clients,
            "--net-file=%s" % self._scenario.net_filepath,
            "--quit-on-end",
            "--log=%s" % self._log_file,
            "--error-log=%s" % self._log_file,
            "--no-step-log",
            "--no-warnings=1",
            "--seed=%s" % random.randint(0, 2147483648),
            "--time-to-teleport=%s" % -1,
            "--collision.check-junctions=true",
            "--collision.action=none",
            "--lanechange.duration=3.0",
            # TODO: 1--lanechange.duration1 or 1--lateral-resolution`, in combination with `route_id`,
            # causes lane change crashes as of SUMO 1.6.0.
            # Controlling vehicles that have been added to the simulation with a route causes
            # lane change related crashes.
            # "--lateral-resolution=100",  # smooth lane changes
            "--step-length=%f" % self._time_resolution,
            "--default.action-step-length=%f" % self._time_resolution,
            "--begin=0",  # start simulation at time=0
            "--end=31536000",  # keep the simulation running for a year
        ]

        if self._auto_start:
            load_params.append("--start")

        if self._scenario.route_files_enabled:
            load_params.append("--route-files={}".format(self._scenario.route_filepath))

        return load_params

    def setup(self, scenario) -> ProviderState:
        self._log.debug("Setting up SumoTrafficSim %s" % self)
        assert not self._is_setup, (
            "Can't setup twice, %s, see teardown()" % self._is_setup
        )

        # restart sumo process only when map file changes
        if self._scenario and self._scenario.net_file_hash == scenario.net_file_hash:
            restart_sumo = False
        else:
            restart_sumo = True

        self._scenario = scenario
        self._log_file = scenario.unique_sumo_log_file()

        if restart_sumo:
            self._initialize_traci_conn()
        elif self._allow_reload:
            self._traci_conn.load(self._base_sumo_load_params())

        assert self._traci_conn is not None, "No active traci conn"

        self._traci_conn.simulation.subscribe(
            [tc.VAR_DEPARTED_VEHICLES_IDS, tc.VAR_ARRIVED_VEHICLES_IDS]
        )

        for tls_id in self._traci_conn.trafficlight.getIDList():
            self._traci_conn.trafficlight.subscribe(
                tls_id, [tc.TL_RED_YELLOW_GREEN_STATE, tc.TL_CONTROLLED_LINKS]
            )

        # XXX: SUMO caches the previous subscription results. Calling `simulationStep`
        #      effectively flushes the results. We need to use epsilon instead of zero
        #      as zero will step according to a default (non-zero) step-size.
        self.step({}, 1e-6, 0)

        self._is_setup = True

        return self._compute_provider_state()

    def _close_traci_and_pipes(self):
        if self._sumo_proc:
            self._sumo_proc.stdin.close()
            self._sumo_proc.stdout.close()
            self._sumo_proc.stderr.close()

        if self._traci_conn:
            self._traci_conn.close()
            self._traci_conn = None

    def _remove_all_vehicles(self):
        for vehicle_id in self._non_sumo_vehicle_ids.union(self._sumo_vehicle_ids):
            self._traci_conn.vehicle.remove(vehicle_id)

    def teardown(self):
        self._log.debug("Tearing down SUMO traffic sim %s" % self)
        if not self._is_setup:
            self._log.debug("Nothing to teardown")
            return

        assert self._is_setup

        self._remove_all_vehicles()
        if self._allow_reload:
            self._cumulative_sim_seconds = 0
        self._non_sumo_vehicle_ids = set()
        self._sumo_vehicle_ids = set()
        self._is_setup = False
        self._num_dynamic_ids_used = 0
        self._to_be_teleported = dict()
        self._reserved_areas = dict()

    @property
    def action_spaces(self):
        # Unify interfaces with other providers
        return {}

    def reset(self):
        # Unify interfaces with other providers
        pass

    def step(self, provider_actions, dt, elapsed_sim_time) -> ProviderState:
        """
        Args:
            dt: time (in seconds) to simulate during this simulation step
            managed_vehicles: dict of {vehicle_id: (x, y, heading)}
                !! The vehicle state should represent the state of the
                !! vehicles at the start of the current simulation step
        Returns:
            ProviderState representing the state of the SUMO simulation
        """
        # we tell SUMO to step through dt more seconds of the simulation
        self._cumulative_sim_seconds += dt
        self._traci_conn.simulationStep(self._cumulative_sim_seconds)

        return self._compute_provider_state()

    def sync(self, provider_state: ProviderState):
        provider_vehicles = {v.vehicle_id: v for v in provider_state.vehicles}
        external_vehicles = [v for v in provider_state.vehicles if v.source != "SUMO"]
        external_vehicle_ids = {v.vehicle_id for v in external_vehicles}

        # Represents current state
        traffic_vehicle_states = self._traci_conn.vehicle.getAllSubscriptionResults()
        traffic_vehicle_ids = set(traffic_vehicle_states)

        # State / ownership changes
        external_vehicles_that_have_left = (
            self._non_sumo_vehicle_ids - external_vehicle_ids - traffic_vehicle_ids
        )
        external_vehicles_that_have_joined = (
            external_vehicle_ids - self._non_sumo_vehicle_ids - traffic_vehicle_ids
        )
        vehicles_that_have_become_external = (
            traffic_vehicle_ids & external_vehicle_ids - self._non_sumo_vehicle_ids
        )
        # XXX: They may have become internal because they've been relinquished or
        #      because they've been destroyed from a collision. Presently we're not
        #      differentiating and will take over as social vehicles regardless.
        vehicles_that_have_become_internal = (
            self._non_sumo_vehicle_ids - external_vehicle_ids
        ) & traffic_vehicle_ids

        log = ""
        if external_vehicles_that_have_left:
            log += (
                f"external_vehicles_that_have_left={external_vehicles_that_have_left}\n"
            )
        if external_vehicles_that_have_joined:
            log += f"external_vehicles_that_have_joined={external_vehicles_that_have_joined}\n"
        if vehicles_that_have_become_external:
            log += f"vehicles_that_have_become_external={vehicles_that_have_become_external}\n"
        if vehicles_that_have_become_internal:
            log += f"vehicles_that_have_become_internal={vehicles_that_have_become_internal}\n"

        if log:
            self._log.debug(log)

        for vehicle_id in external_vehicles_that_have_left:
            self._log.debug("Non SUMO vehicle %s left simulation", vehicle_id)
            self._non_sumo_vehicle_ids.remove(vehicle_id)
            self._traci_conn.vehicle.remove(vehicle_id)

        for vehicle_id in external_vehicles_that_have_joined:
            dimensions = provider_vehicles[vehicle_id].dimensions
            self._create_vehicle(vehicle_id, dimensions)

        # update the state of all current managed vehicles
        for vehicle_id in self._non_sumo_vehicle_ids:
            provider_vehicle = provider_vehicles[vehicle_id]

            pos, sumo_heading = provider_vehicle.pose.as_sumo(
                provider_vehicle.dimensions.length, Heading(0)
            )

            # See https://sumo.dlr.de/docs/TraCI/Change_Vehicle_State.html#move_to_xy_0xb4
            # for flag values
            try:
                self._move_vehicle(
                    provider_vehicle.vehicle_id,
                    pos,
                    sumo_heading,
                    provider_vehicle.speed,
                )
            except TraCIException as e:
                # Likely as a result of https://github.com/eclipse/sumo/issues/3993
                # the vehicle got removed because we skipped a moveToXY call between
                # internal stepSimulations, so we add the vehicle back here.
                self._log.warning(
                    "Attempted to (TraCI) SUMO.moveToXY(...) on missing "
                    f"vehicle(id={vehicle_id})"
                )
                self._create_vehicle(vehicle_id, provider_vehicle.dimensions)
                self._move_vehicle(
                    provider_vehicle.vehicle_id,
                    pos,
                    sumo_heading,
                    provider_vehicle.speed,
                )

        for vehicle_id in vehicles_that_have_become_external:
            self._traci_conn.vehicle.setColor(
                vehicle_id, SumoTrafficSimulation._social_agent_vehicle_color()
            )
            self._non_sumo_vehicle_ids.add(vehicle_id)

        for vehicle_id in vehicles_that_have_become_internal:
            self._traci_conn.vehicle.setColor(
                vehicle_id, SumoTrafficSimulation._social_vehicle_color()
            )
            self._non_sumo_vehicle_ids.remove(vehicle_id)
            # Let sumo take over speed again
            self._traci_conn.vehicle.setSpeed(vehicle_id, -1)

        if self._endless_traffic:
            self._reroute_vehicles(traffic_vehicle_states)
            self._teleport_exited_vehicles()

    @staticmethod
    def _ego_agent_vehicle_color():
        return np.array(SceneColors.Agent.value[:3]) * 255

    @staticmethod
    def _social_agent_vehicle_color():
        return np.array(SceneColors.SocialAgent.value[:3]) * 255

    @staticmethod
    def _social_vehicle_color():
        return np.array(SceneColors.SocialVehicle.value[:3]) * 255

    def _move_vehicle(self, vehicle_id, position, heading, speed):
        x, y, _ = position
        self._traci_conn.vehicle.moveToXY(
            vehID=vehicle_id,
            edgeID="",  # let sumo choose the edge
            lane=-1,  # let sumo choose the lane
            x=x,
            y=y,
            angle=heading,  # only used for visualizing in sumo-gui
            keepRoute=0b010,
        )
        self._traci_conn.vehicle.setSpeed(vehicle_id, speed)

    def _create_vehicle(self, vehicle_id, dimensions):
        assert (
            type(vehicle_id) == str
        ), f"SUMO expects string ids: {vehicle_id} is a {type(vehicle_id)}"

        self._log.debug("Non SUMO vehicle %s joined simulation", vehicle_id)
        self._non_sumo_vehicle_ids.add(vehicle_id)
        self._traci_conn.vehicle.add(
            vehID=vehicle_id,
            routeID="",  # we don't care which route this vehicle is on
        )

        # TODO: Vehicle Id should not be using prefixes this way
        if vehicle_id.startswith("social-agent"):
            # This is based on ID convention
            vehicle_color = SumoTrafficSimulation._social_agent_vehicle_color()
        else:
            vehicle_color = SumoTrafficSimulation._ego_agent_vehicle_color()

        self._traci_conn.vehicle.setColor(vehicle_id, vehicle_color)

        # Directly below are two of the main factors that affect vehicle secure gap for
        # purposes of determining the safety gaps that SUMO vehicles will abide by. The
        # remaining large factor is vehicle speed.
        # See:
        # http://sumo-user-mailing-list.90755.n8.nabble.com/sumo-user-Questions-on-SUMO-Built-In-Functions-getSecureGap-amp-brakeGap-td3254.html
        # Set the controlled vehicle's time headway in seconds
        self._traci_conn.vehicle.setTau(vehicle_id, 4)
        # Set the controlled vehicle's maximum natural deceleration in m/s
        self._traci_conn.vehicle.setDecel(vehicle_id, 6)

        # setup the vehicle size
        self._traci_conn.vehicle.setLength(vehicle_id, dimensions.length)
        self._traci_conn.vehicle.setWidth(vehicle_id, dimensions.width)
        self._traci_conn.vehicle.setHeight(vehicle_id, dimensions.height)

    def _compute_provider_state(self) -> ProviderState:
        return ProviderState(
            vehicles=self._compute_traffic_vehicles(),
            traffic_light_systems=self._compute_traffic_lights(),
        )

    def _compute_traffic_vehicles(self) -> List[VehicleState]:
        sub_results = self._traci_conn.simulation.getSubscriptionResults()

        if sub_results is None or sub_results == {}:
            return {}

        # New social vehicles that have entered the map
        newly_departed_sumo_traffic = [
            vehicle_id
            for vehicle_id in sub_results[tc.VAR_DEPARTED_VEHICLES_IDS]
            if vehicle_id not in self._non_sumo_vehicle_ids
        ]

        reserved_areas = [position for position in self._reserved_areas.values()]

        # Subscribe to all vehicles to reduce repeated traci calls
        for vehicle_id in newly_departed_sumo_traffic:
            self._traci_conn.vehicle.subscribe(
                vehicle_id,
                [
                    tc.VAR_POSITION,  # Decimal=66,  Hex=0x42
                    tc.VAR_ANGLE,  # Decimal=67,  Hex=0x43
                    tc.VAR_SPEED,  # Decimal=64,  Hex=0x40
                    tc.VAR_VEHICLECLASS,  # Decimal=73,  Hex=0x49
                    tc.VAR_ROUTE_INDEX,  # Decimal=105, Hex=0x69
                    tc.VAR_EDGES,  # Decimal=84,  Hex=0x54
                    tc.VAR_TYPE,  # Decimal=79,  Hex=0x4F
                    tc.VAR_LENGTH,  # Decimal=68,  Hex=0x44
                    tc.VAR_WIDTH,  # Decimal=77,  Hex=0x4d
                ],
            )

        sumo_vehicle_state = self._traci_conn.vehicle.getAllSubscriptionResults()

        for vehicle_id in newly_departed_sumo_traffic:
            other_vehicle_shape = self._shape_of_vehicle(sumo_vehicle_state, vehicle_id)

            violates_reserved_area = False
            for reserved_area in reserved_areas:
                if reserved_area.intersects(other_vehicle_shape):
                    violates_reserved_area = True
                    break

            if violates_reserved_area:
                self._traci_conn.vehicle.remove(vehicle_id)
                sumo_vehicle_state.pop(vehicle_id)
                continue

            self._log.debug("SUMO vehicle %s entered simulation", vehicle_id)

        # Non-sumo vehicles will show up the step after the sync where the non-sumo vehicle is
        # added.
        newly_departed_non_sumo_vehicles = [
            vehicle_id
            for vehicle_id in sub_results[tc.VAR_DEPARTED_VEHICLES_IDS]
            if vehicle_id not in newly_departed_sumo_traffic
        ]

        for vehicle_id in newly_departed_non_sumo_vehicles:
            if vehicle_id in self._reserved_areas:
                del self._reserved_areas[vehicle_id]

        self._sumo_vehicle_ids = (
            set(sumo_vehicle_state.keys()) - self._non_sumo_vehicle_ids
        )
        provider_vehicles = []

        # batched conversion of positions to numpy arrays
        front_bumper_positions = np.array(
            [
                sumo_vehicle[tc.VAR_POSITION]
                for sumo_vehicle in sumo_vehicle_state.values()
            ]
        ).reshape(-1, 2)

        for i, (sumo_id, sumo_vehicle) in enumerate(sumo_vehicle_state.items()):
            # XXX: We can safely rely on iteration order over dictionaries being
            #      stable on py3.7.
            #      See: https://www.python.org/downloads/release/python-370/
            #      "The insertion-order preservation nature of dict objects is now an
            #      official part of the Python language spec."
            front_bumper_pos = front_bumper_positions[i]
            heading = Heading.from_sumo(sumo_vehicle[tc.VAR_ANGLE])
            speed = sumo_vehicle[tc.VAR_SPEED]
            vehicle_type = sumo_vehicle[tc.VAR_VEHICLECLASS]
            dimensions = VEHICLE_CONFIGS[vehicle_type].dimensions
            provider_vehicles.append(
                VehicleState(
                    # XXX: In the case of the SUMO traffic provider, the vehicle ID is
                    #      the sumo ID is the actor ID.
                    vehicle_id=sumo_id,
                    vehicle_type=vehicle_type,
                    pose=Pose.from_front_bumper(
                        front_bumper_pos, heading, dimensions.length
                    ),
                    dimensions=dimensions,
                    speed=speed,
                    source="SUMO",
                )
            )

        return provider_vehicles

    def _teleport_exited_vehicles(self):
        sub_results = self._traci_conn.simulation.getSubscriptionResults()
        if not sub_results:
            return

        exited_sumo_traffic = [
            vehicle_id
            for vehicle_id in sub_results[tc.VAR_ARRIVED_VEHICLES_IDS]
            if vehicle_id not in self._non_sumo_vehicle_ids
        ]
        for v_id in exited_sumo_traffic:
            if v_id in self._to_be_teleported:
                route = self._to_be_teleported[v_id]["route"]
                type_id = self._to_be_teleported[v_id]["type_id"]
                self._teleport_vehicle(v_id, route, 0, type_id)

    def _teleport_vehicle(self, vehicle_id, route, lane_offset, type_id):
        self._log.debug(
            f"Teleporting {vehicle_id} to lane_offset={lane_offset} route={route}"
        )
        spawn_edge = self._scenario.road_network.graph.getEdge(route[0])
        lane_index = random.randint(0, len(spawn_edge.getLanes()) - 1)
        self._emit_vehicle_by_route(vehicle_id, route, lane_index, lane_offset, type_id)

    def _reroute_vehicles(self, vehicle_states):
        for vehicle_id, state in vehicle_states.items():
            if vehicle_id not in self._sumo_vehicle_ids:
                continue

            route_index = state[tc.VAR_ROUTE_INDEX]
            route_edges = state[tc.VAR_EDGES]
            type_id = state[tc.VAR_TYPE]

            if route_index != len(route_edges) - 1:
                # The vehicle is not in the last route edge.
                continue

            # Check if these edges forms a loop.
            from_edge = self._scenario.road_network.graph.getEdge(route_edges[-1])
            to_edge = self._scenario.road_network.graph.getEdge(route_edges[0])
            next_edges = from_edge.getOutgoing().keys()
            if to_edge not in next_edges:
                # Reroute only if it's loop, otherwise, teleport the vehicle.
                self._to_be_teleported[vehicle_id] = {
                    "route": route_edges,
                    "type_id": type_id,
                }
                continue
            # The first edge in the list has to be the one that the vehicle
            # is in at the moment, which is the last edge in current route_edges.
            new_route_edges = route_edges[-1:] + route_edges
            self._traci_conn.vehicle.setRoute(vehicle_id, new_route_edges)

    def _compute_traffic_lights(self) -> List[ProviderTLS]:
        """TraCI will automatically generate TLS programs if none was specified
        according to the net/program. To support this we opt to use TraCI instead
        of the sumolib interface for TLS support.
        """

        sub_results = self._traci_conn.trafficlight.getSubscriptionResults(None)

        tlss = []
        if not sub_results:
            return tlss

        for tls_id in sub_results:
            light_states = sub_results[tls_id][tc.TL_RED_YELLOW_GREEN_STATE]
            links = sub_results[tls_id][tc.TL_CONTROLLED_LINKS]

            traffic_lights = []
            for link, state in zip(links, light_states):
                if not link:
                    continue
                lane_start, lane_end, lane_via = [
                    self._scenario.road_network.lane_by_id(lane) for lane in link[0]
                ]
                traffic_lights.append(
                    ProviderTrafficLight(
                        lane_in=lane_start,
                        lane_via=lane_via,
                        lane_out=lane_end,
                        state=state,
                    )
                )
            tlss.append(ProviderTLS(tls_id, traffic_lights))

        return tlss

    def _unique_id(self):
        route_id = "hiway_id_%s" % self._num_dynamic_ids_used
        self._num_dynamic_ids_used += 1
        return route_id

    def vehicle_route(self, vehicle_id) -> Sequence[str]:
        return self._traci_conn.vehicle.getRoute(vehicle_id)

    def reserve_traffic_location_for_vehicle(
        self, vehicle_id: str, reserved_location: Polygon,
    ):
        """Reserve an area around a location where vehicles cannot spawn until a given vehicle
        is added.

        Args:
            vehicle_id: The vehicle to wait for.
            reserved_location: The space the vehicle takes up.
        """
        self._reserved_areas[vehicle_id] = reserved_location

    def remove_traffic_vehicle(self, vehicle_id: str):
        self._traci_conn.vehicle.remove(vehicle_id)
        self._sumo_vehicle_ids.remove(vehicle_id)

    def _shape_of_vehicle(self, sumo_vehicle_state, vehicle_id):
        p = sumo_vehicle_state[vehicle_id][tc.VAR_POSITION]
        length = sumo_vehicle_state[vehicle_id][tc.VAR_LENGTH]
        width = sumo_vehicle_state[vehicle_id][tc.VAR_WIDTH]
        heading = Heading.from_sumo(sumo_vehicle_state[vehicle_id][tc.VAR_ANGLE])

        poly = shapely_box(p[0] - width * 0.5, p[1] - length, p[0] + width * 0.5, p[1],)
        return shapely_rotate(poly, heading, use_radians=True)

    def _emit_vehicle_by_route(
        self, vehicle_id, route, lane_index, lane_offset, type_id="DEFAULT_VEHTYPE"
    ):
        route_id = f"route-{gen_id()}"
        self._traci_conn.route.add(route_id, route)
        self._traci_conn.vehicle.add(
            vehicle_id,
            route_id,
            typeID=type_id,
            departPos=lane_offset,
            departLane=lane_index,
        )
        return vehicle_id

    def _emit_vehicle_near_position(self, position, vehicle_id=None) -> str:
        wp = self._scenario.waypoints.closest_waypoint(position)
        lane = self._scenario.road_network.lane_by_id(wp.lane_id)
        offset_in_lane = self._scenario.road_network.offset_into_lane(
            lane, tuple(wp.pos)
        )

        if not vehicle_id:
            vehicle_id = self._unique_id()

        # XXX: Do not give this a route or it will crash on `moveTo` calls
        self._traci_conn.vehicle.add(
            vehicle_id, "", departPos=offset_in_lane, departLane=wp.lane_index,
        )

        self._traci_conn.vehicle.moveToXY(
            vehID=vehicle_id,
            edgeID="",  # let sumo choose the edge
            lane=-1,  # let sumo choose the lane
            x=position[0],
            y=position[1],
            # angle=sumo_heading,  # only used for visualizing in sumo-gui
            keepRoute=0b000,  # On lane
        )
        return vehicle_id<|MERGE_RESOLUTION|>--- conflicted
+++ resolved
@@ -89,11 +89,6 @@
         self._to_be_teleported = dict()
         self._reserved_areas = dict()
         self._allow_reload = allow_reload
-<<<<<<< HEAD
-=======
-
-        atexit.register(self._destroy)
->>>>>>> 39676464
 
     def __repr__(self):
         return f"""SumoTrafficSim(
