--- conflicted
+++ resolved
@@ -24,11 +24,7 @@
 import weakref
 from functools import partial
 from pathlib import Path
-<<<<<<< HEAD
-from typing import TYPE_CHECKING, Iterable, List, Optional, Sequence, Tuple
-=======
-from typing import Final, Iterable, List, Optional, Sequence, Tuple
->>>>>>> d1777d59
+from typing import TYPE_CHECKING, Final, Iterable, List, Optional, Sequence, Tuple
 
 import numpy as np
 from shapely.affinity import rotate as shapely_rotate
