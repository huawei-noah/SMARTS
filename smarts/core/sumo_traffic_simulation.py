--- conflicted
+++ resolved
@@ -253,16 +253,10 @@
             "--begin=0",  # start simulation at time=0
             "--end=31536000",  # keep the simulation running for a year
         ]
-<<<<<<< HEAD
+        
         rerouter_file = Path(self._scenario.road_map.source).parent/"traffic"/"rerouter.add.xml"
         if rerouter_file.exists(): 
             load_params.append(f"--additional-files={rerouter_file}")
-=======
-        rerouter_file = (
-            Path(self._scenario.road_map.source).parent / "traffic" / "rerouter.add.xml"
-        )
-        load_params.append(f"--additional-files={rerouter_file}")
->>>>>>> 84f9eaf8
         if self._auto_start:
             load_params.append("--start")
 
