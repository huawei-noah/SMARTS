--- conflicted
+++ resolved
@@ -109,11 +109,7 @@
             road = road_map.road_by_id(road_id)
             assert road, f"cannot add unknown road {road_id} to route"
             route_roads.append(road)
-<<<<<<< HEAD
-        
-=======
-
->>>>>>> 8a0ae5b9
+
         return road_map.Route(road_map=road_map, roads=route_roads)
 
     @cached_property
