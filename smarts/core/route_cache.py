# Copyright (C) 2022. Huawei Technologies Co., Ltd. All rights reserved.
#
# Permission is hereby granted, free of charge, to any person obtaining a copy
# of this software and associated documentation files (the "Software"), to deal
# in the Software without restriction, including without limitation the rights
# to use, copy, modify, merge, publish, distribute, sublicense, and/or sell
# copies of the Software, and to permit persons to whom the Software is
# furnished to do so, subject to the following conditions:
#
# The above copyright notice and this permission notice shall be included in
# all copies or substantial portions of the Software.
#
# THE SOFTWARE IS PROVIDED "AS IS", WITHOUT WARRANTY OF ANY KIND, EXPRESS OR
# IMPLIED, INCLUDING BUT NOT LIMITED TO THE WARRANTIES OF MERCHANTABILITY,
# FITNESS FOR A PARTICULAR PURPOSE AND NONINFRINGEMENT. IN NO EVENT SHALL THE
# AUTHORS OR COPYRIGHT HOLDERS BE LIABLE FOR ANY CLAIM, DAMAGES OR OTHER
# LIABILITY, WHETHER IN AN ACTION OF CONTRACT, TORT OR OTHERWISE, ARISING FROM,
# OUT OF OR IN CONNECTION WITH THE SOFTWARE OR THE USE OR OTHER DEALINGS IN
# THE SOFTWARE.

import logging
import math
from dataclasses import dataclass, field
from functools import cached_property, lru_cache
from typing import Dict, List, Optional, Sequence, Set, Tuple

from .road_map import RoadMap

# cache_keys shouldn't be exposed/used outside of this Route
_RouteKey = int


@dataclass
class _LaneContinuation:
    """Struct containing information about the future of a Lane along a Route."""

    dist_to_end: float = 0.0
    dist_to_junction: float = math.inf
    next_junction: Optional[RoadMap.Lane] = None
    dist_to_road: Dict[RoadMap.Road, float] = field(default_factory=dict)


_route_sub_lengths: Dict[
    _RouteKey, Dict[RoadMap.Route.RouteLane, _LaneContinuation]
] = dict()


class RouteWithCache(RoadMap.Route):
    """A cache for commonly-needed but expensive-to-compute information about RoadMap.Routes."""

    def __init__(
        self,
        road_map: RoadMap,
        start_lane: Optional[RoadMap.Lane] = None,
        end_lane: Optional[RoadMap.Lane] = None,
    ):
        self._map = road_map
        self._logger = logging.getLogger(self.__class__.__name__)
<<<<<<< HEAD
        self._start_lane: Optional[RoadMap.Lane] = None
        self._end_lane: Optional[RoadMap.Lane] = None
=======
        self._start_lane: Optional[RoadMap.Lane] = start_lane
        self._end_lane: Optional[RoadMap.Lane] = end_lane
>>>>>>> 537b2e9c

    def __hash__(self) -> int:
        key: int = self._cache_key  # pytype: disable=annotation-type-mismatch
        return key

    def __eq__(self, other) -> bool:
        return self.__class__ == other.__class__ and hash(self) == hash(other)

    @property
    def start_lane(self) -> Optional[RoadMap.Lane]:
        "Route's start lane."
        return self._start_lane

    @property
    def end_lane(self) -> Optional[RoadMap.Lane]:
        "Route's end lane."
        return self._end_lane

    @property
    def start_lane(self) -> Optional[RoadMap.Lane]:
        "Route's start lane."
        return self._start_lane

    @start_lane.setter
    def start_lane(self,value:RoadMap.Lane):
        "Route's start lane."
        self._start_lane=value

    @property
    def end_lane(self) -> Optional[RoadMap.Lane]:
        "Route's end lane."
        return self._end_lane

    @end_lane.setter
    def end_lane(self,value:RoadMap.Lane):
        "Route's end lane."
        self._end_lane = value

    @cached_property
    def road_ids(self) -> List[str]:
        """Get the road IDs for this route.

        Returns:
            (List[str]): A list of the road IDs for the Roads in this Route.
        """
        return [road.road_id for road in self.roads]

    @staticmethod
    def from_road_ids(
        road_map,
        road_ids: Sequence[str],
        resolve_intermediaries: bool = False,
    ) -> RoadMap.Route:
        """Factory to generate a new RouteWithCache from a sequence of road ids."""

        if len(road_ids) > 0 and resolve_intermediaries:
            via_roads = [road_map.road_by_id(r) for r in road_ids[1:-1]]
            routes = road_map.generate_routes(
                start=road_map.road_by_id(road_ids[0]),
                end=road_map.road_by_id(road_ids[-1]),
                via=via_roads,
                max_to_gen=1,
            )
            if len(routes) > 0:
                return routes[0]

        route_roads = []
        for road_id in road_ids:
            road = road_map.road_by_id(road_id)
            assert road, f"cannot add unknown road {road_id} to route"
            route_roads.append(road)
        
        return road_map.Route(road_map=road_map, roads=route_roads)

    @cached_property
    def _cache_key(self) -> _RouteKey:
        return (
            hash(tuple(road.road_id for road in self.roads))
            ^ hash(self._map)
            ^ hash((self.start_lane, self.end_lane))
        )

    @property
    def is_cached(self) -> bool:
        """Returns True if information about this Route has been cached."""
        return self._cache_key in _route_sub_lengths

    def remove_from_cache(self):
        """Remove information about this Route from the cache."""
        if self.is_cached:
            del _route_sub_lengths[self._cache_key]

    # TAI: could pre-cache curvatures here too (like waypoints) ?
    def add_to_cache(self):
        """Add information about this Route to the cache if not already there."""
        if self.is_cached:
            return

        cache_key = self._cache_key
        _route_sub_lengths[
            cache_key
        ] = dict()  # pytype: disable=container-type-mismatch

        def _backprop_length(
            bplane: RoadMap.Lane,
            length: float,
            rind: int,
            junction: bool,
            final_lane: RoadMap.Lane,
        ):
            assert rind >= 0
            rind -= 1
            for il in bplane.incoming_lanes:
                rl = RoadMap.Route.RouteLane(il, rind)
                il_cont = _route_sub_lengths[cache_key].get(rl)
                if il_cont is not None:
                    if junction:
                        if il.in_junction:
                            junction = False
                        else:
                            il_cont.dist_to_junction = il_cont.dist_to_end
                            il_cont.next_junction = final_lane
                    il_cont.dist_to_road[final_lane.road] = il_cont.dist_to_end
                    il_cont.dist_to_end += length
                    _backprop_length(il, length, rind, junction, final_lane)

        road = None
        for r_ind, road in enumerate(self.roads):
            for lane in road.lanes:
                # r_ind is required to correctly handle routes with sub-cycles
                rl = RoadMap.Route.RouteLane(lane, r_ind)
                assert rl not in _route_sub_lengths[cache_key]
                _backprop_length(lane, lane.length, r_ind, lane.in_junction, lane)
                lc = _LaneContinuation(lane.length)
                if lane.in_junction:
                    lc.next_junction = lane
                    lc.dist_to_junction = 0.0
                _route_sub_lengths[cache_key][rl] = lc

        if not road:
            return

        # give lanes that would form a loop an advantage...
        first_road = self.roads[0]
        for lane in road.lanes:
            rl = RoadMap.Route.RouteLane(lane, r_ind)
            for og in lane.outgoing_lanes:
                if og.road == first_road:
                    _route_sub_lengths[cache_key][rl].dist_to_end += 1

    def _find_along(
        self, rpt: RoadMap.Route.RoutePoint, radius: float = 30.0
    ) -> Optional[RoadMap.Route.RouteLane]:
        for cand_lane, _ in self._map.nearest_lanes(
            rpt.pt, radius, include_junctions=True
        ):
            try:
                rind = self.roads.index(cand_lane.road)
                if rind >= 0 and (rpt.road_index is None or rpt.road_index == rind):
                    return RoadMap.Route.RouteLane(cand_lane, rind)
            except ValueError:
                pass
        self._logger.warning("Unable to find road on route near point %s", rpt)
        return None

    @lru_cache(maxsize=8)
    def distance_between(
        self, start: RoadMap.Route.RoutePoint, end: RoadMap.Route.RoutePoint
    ) -> Optional[float]:
        rt_ln = self._find_along(start)
        if not rt_ln:
            return None
        start_lane = rt_ln.lane
        sind = rt_ln.road_index
        start_road = start_lane.road

        rt_ln = self._find_along(end)
        if not rt_ln:
            return None
        end_lane = rt_ln.lane
        eind = rt_ln.road_index
        end_road = end_lane.road

        d = 0.0
        start_offset = start_lane.offset_along_lane(start.pt)
        end_offset = end_lane.offset_along_lane(end.pt)
        if start_road == end_road and sind == eind:
            return end_offset - start_offset
        negate = False
        if sind > eind:
            start_lane = end_lane
            start_road, end_road = end_road, start_road
            start_offset, end_offset = end_offset, start_offset
            negate = True
        d = end_offset + start_lane.length - start_offset
        for rind, road in enumerate(self.roads):
            if rind >= eind:
                break
            if rind <= sind:
                continue
            d += road.length
        return -d if negate else d

    @lru_cache(maxsize=8)
    def project_along(
        self, start: RoadMap.Route.RoutePoint, distance: float
    ) -> Optional[Set[Tuple[RoadMap.Lane, float]]]:
        rt_ln = self._find_along(start)
        if not rt_ln:
            return None
        start_lane = rt_ln.lane
        sind = rt_ln.road_index

        orig_offset = start_lane.offset_along_lane(start.pt)
        for rind, road in enumerate(self.roads):
            if rind < sind:
                continue
            start_offset = 0 if rind != sind else orig_offset
            if distance > road.length - start_offset:
                distance -= road.length - start_offset
                continue
            return {(lane, distance) for lane in road.lanes}
        return set()

    def distance_from(
        self,
        cur_lane: RoadMap.Route.RouteLane,
        route_road: Optional[RoadMap.Road] = None,
    ) -> Optional[float]:
        self.add_to_cache()
        lc = _route_sub_lengths[self._cache_key].get(cur_lane)
        if not lc:
            return None
        if route_road:
            return lc.dist_to_road.get(route_road)
        return lc.dist_to_end

    def next_junction(
        self, cur_lane: RoadMap.Route.RouteLane, offset: float
    ) -> Tuple[Optional[RoadMap.Lane], float]:
        self.add_to_cache()
        lc = _route_sub_lengths[self._cache_key].get(cur_lane)
        if lc:
            dist = lc.dist_to_junction
            if lc.dist_to_junction > 0:
                dist -= offset
                assert dist >= 0
            return lc.next_junction, dist
        return None, math.inf<|MERGE_RESOLUTION|>--- conflicted
+++ resolved
@@ -56,13 +56,8 @@
     ):
         self._map = road_map
         self._logger = logging.getLogger(self.__class__.__name__)
-<<<<<<< HEAD
-        self._start_lane: Optional[RoadMap.Lane] = None
-        self._end_lane: Optional[RoadMap.Lane] = None
-=======
         self._start_lane: Optional[RoadMap.Lane] = start_lane
         self._end_lane: Optional[RoadMap.Lane] = end_lane
->>>>>>> 537b2e9c
 
     def __hash__(self) -> int:
         key: int = self._cache_key  # pytype: disable=annotation-type-mismatch
