# Copyright (C) 2022. Huawei Technologies Co., Ltd. All rights reserved.
#
# Permission is hereby granted, free of charge, to any person obtaining a copy
# of this software and associated documentation files (the "Software"), to deal
# in the Software without restriction, including without limitation the rights
# to use, copy, modify, merge, publish, distribute, sublicense, and/or sell
# copies of the Software, and to permit persons to whom the Software is
# furnished to do so, subject to the following conditions:
#
# The above copyright notice and this permission notice shall be included in
# all copies or substantial portions of the Software.
#
# THE SOFTWARE IS PROVIDED "AS IS", WITHOUT WARRANTY OF ANY KIND, EXPRESS OR
# IMPLIED, INCLUDING BUT NOT LIMITED TO THE WARRANTIES OF MERCHANTABILITY,
# FITNESS FOR A PARTICULAR PURPOSE AND NONINFRINGEMENT. IN NO EVENT SHALL THE
# AUTHORS OR COPYRIGHT HOLDERS BE LIABLE FOR ANY CLAIM, DAMAGES OR OTHER
# LIABILITY, WHETHER IN AN ACTION OF CONTRACT, TORT OR OTHERWISE, ARISING FROM,
# OUT OF OR IN CONNECTION WITH THE SOFTWARE OR THE USE OR OTHER DEALINGS IN
# THE SOFTWARE.

import logging
import math
from dataclasses import dataclass, field
from functools import cached_property, lru_cache
from typing import Dict, List, Optional, Sequence, Set, Tuple

from .road_map import RoadMap

# cache_keys shouldn't be exposed/used outside of this Route
_RouteKey = int


@dataclass
class _LaneContinuation:
    """Struct containing information about the future of a Lane along a Route."""

    dist_to_end: float = 0.0
    dist_to_junction: float = math.inf
    next_junction: Optional[RoadMap.Lane] = None
    dist_to_road: Dict[RoadMap.Road, float] = field(default_factory=dict)


_route_sub_lengths: Dict[
    _RouteKey, Dict[RoadMap.Route.RouteLane, _LaneContinuation]
] = dict()


class RouteWithCache(RoadMap.Route):
    """A cache for commonly-needed but expensive-to-compute information about RoadMap.Routes."""

    def __init__(
        self,
        road_map: RoadMap,
        start_lane: Optional[RoadMap.Lane] = None,
        end_lane: Optional[RoadMap.Lane] = None,
    ):
        self._map = road_map
        self._logger = logging.getLogger(self.__class__.__name__)
        self._start_lane: Optional[RoadMap.Lane] = start_lane
        self._end_lane: Optional[RoadMap.Lane] = end_lane

    def __hash__(self) -> int:
        key: int = self._cache_key  # pytype: disable=annotation-type-mismatch
        return key

    def __eq__(self, other) -> bool:
        return self.__class__ == other.__class__ and hash(self) == hash(other)

    @property
    def start_lane(self) -> Optional[RoadMap.Lane]:
        "Route's start lane."
        return self._start_lane

    @property
    def end_lane(self) -> Optional[RoadMap.Lane]:
        "Route's end lane."
        return self._end_lane

    @cached_property
    def road_ids(self) -> List[str]:
        """Get the road IDs for this route.
<<<<<<< HEAD
        
        Returns:
            (List[str]): A list of the road IDs for the Roads in this Route.
        """
=======
        Returns:
            (List[str]): A list of the road IDs for the Roads in this Route."""
>>>>>>> d67389fd
        return [road.road_id for road in self.roads]

    @staticmethod
    def from_road_ids(
        road_map,
        road_ids: Sequence[str],
        resolve_intermediaries: bool = False,
    ) -> RoadMap.Route:
        """Factory to generate a new RouteWithCache from a sequence of road ids."""

        if len(road_ids) > 0 and resolve_intermediaries:
            via_roads = [road_map.road_by_id(r) for r in road_ids[1:-1]]
            routes = road_map.generate_routes(
                start=road_map.road_by_id(road_ids[0]),
                end=road_map.road_by_id(road_ids[-1]),
                via=via_roads,
                max_to_gen=1,
            )
            if len(routes) > 0:
                return routes[0]

        route_roads = []
        for road_id in road_ids:
            road = road_map.road_by_id(road_id)
            assert road, f"cannot add unknown road {road_id} to route"
            route_roads.append(road)
        
        return road_map.Route(road_map=road_map, roads=route_roads)

    @cached_property
    def _cache_key(self) -> _RouteKey:
        return (
            hash(tuple(road.road_id for road in self.roads))
            ^ hash(self._map)
            ^ hash((self.start_lane, self.end_lane))
        )

    @property
    def is_cached(self) -> bool:
        """Returns True if information about this Route has been cached."""
        return self._cache_key in _route_sub_lengths

    def remove_from_cache(self):
        """Remove information about this Route from the cache."""
        if self.is_cached:
            del _route_sub_lengths[self._cache_key]

    # TAI: could pre-cache curvatures here too (like waypoints) ?
    def add_to_cache(self):
        """Add information about this Route to the cache if not already there."""
        if self.is_cached:
            return

        cache_key = self._cache_key
        _route_sub_lengths[
            cache_key
        ] = dict()  # pytype: disable=container-type-mismatch

        def _backprop_length(
            bplane: RoadMap.Lane,
            length: float,
            rind: int,
            junction: bool,
            final_lane: RoadMap.Lane,
        ):
            assert rind >= 0
            rind -= 1
            for il in bplane.incoming_lanes:
                rl = RoadMap.Route.RouteLane(il, rind)
                il_cont = _route_sub_lengths[cache_key].get(rl)
                if il_cont is not None:
                    if junction:
                        if il.in_junction:
                            junction = False
                        else:
                            il_cont.dist_to_junction = il_cont.dist_to_end
                            il_cont.next_junction = final_lane
                    il_cont.dist_to_road[final_lane.road] = il_cont.dist_to_end
                    il_cont.dist_to_end += length
                    _backprop_length(il, length, rind, junction, final_lane)

        road = None
        for r_ind, road in enumerate(self.roads):
            for lane in road.lanes:
                # r_ind is required to correctly handle routes with sub-cycles
                rl = RoadMap.Route.RouteLane(lane, r_ind)
                assert rl not in _route_sub_lengths[cache_key]
                _backprop_length(lane, lane.length, r_ind, lane.in_junction, lane)
                lc = _LaneContinuation(lane.length)
                if lane.in_junction:
                    lc.next_junction = lane
                    lc.dist_to_junction = 0.0
                _route_sub_lengths[cache_key][rl] = lc

        if not road:
            return

        # give lanes that would form a loop an advantage...
        first_road = self.roads[0]
        for lane in road.lanes:
            rl = RoadMap.Route.RouteLane(lane, r_ind)
            for og in lane.outgoing_lanes:
                if og.road == first_road:
                    _route_sub_lengths[cache_key][rl].dist_to_end += 1

    def _find_along(
        self, rpt: RoadMap.Route.RoutePoint, radius: float = 30.0
    ) -> Optional[RoadMap.Route.RouteLane]:
        for cand_lane, _ in self._map.nearest_lanes(
            rpt.pt, radius, include_junctions=True
        ):
            try:
                rind = self.roads.index(cand_lane.road)
                if rind >= 0 and (rpt.road_index is None or rpt.road_index == rind):
                    return RoadMap.Route.RouteLane(cand_lane, rind)
            except ValueError:
                pass
        self._logger.warning("Unable to find road on route near point %s", rpt)
        return None

    @lru_cache(maxsize=8)
    def distance_between(
        self, start: RoadMap.Route.RoutePoint, end: RoadMap.Route.RoutePoint
    ) -> Optional[float]:
        rt_ln = self._find_along(start)
        if not rt_ln:
            return None
        start_lane = rt_ln.lane
        sind = rt_ln.road_index
        start_road = start_lane.road

        rt_ln = self._find_along(end)
        if not rt_ln:
            return None
        end_lane = rt_ln.lane
        eind = rt_ln.road_index
        end_road = end_lane.road

        d = 0.0
        start_offset = start_lane.offset_along_lane(start.pt)
        end_offset = end_lane.offset_along_lane(end.pt)
        if start_road == end_road and sind == eind:
            return end_offset - start_offset
        negate = False
        if sind > eind:
            start_lane = end_lane
            start_road, end_road = end_road, start_road
            start_offset, end_offset = end_offset, start_offset
            negate = True
        d = end_offset + start_lane.length - start_offset
        for rind, road in enumerate(self.roads):
            if rind >= eind:
                break
            if rind <= sind:
                continue
            d += road.length
        return -d if negate else d

    @lru_cache(maxsize=8)
    def project_along(
        self, start: RoadMap.Route.RoutePoint, distance: float
    ) -> Optional[Set[Tuple[RoadMap.Lane, float]]]:
        rt_ln = self._find_along(start)
        if not rt_ln:
            return None
        start_lane = rt_ln.lane
        sind = rt_ln.road_index

        orig_offset = start_lane.offset_along_lane(start.pt)
        for rind, road in enumerate(self.roads):
            if rind < sind:
                continue
            start_offset = 0 if rind != sind else orig_offset
            if distance > road.length - start_offset:
                distance -= road.length - start_offset
                continue
            return {(lane, distance) for lane in road.lanes}
        return set()

    def distance_from(
        self,
        cur_lane: RoadMap.Route.RouteLane,
        route_road: Optional[RoadMap.Road] = None,
    ) -> Optional[float]:
        self.add_to_cache()
        lc = _route_sub_lengths[self._cache_key].get(cur_lane)
        if not lc:
            return None
        if route_road:
            return lc.dist_to_road.get(route_road)
        return lc.dist_to_end

    def next_junction(
        self, cur_lane: RoadMap.Route.RouteLane, offset: float
    ) -> Tuple[Optional[RoadMap.Lane], float]:
        self.add_to_cache()
        lc = _route_sub_lengths[self._cache_key].get(cur_lane)
        if lc:
            dist = lc.dist_to_junction
            if lc.dist_to_junction > 0:
                dist -= offset
                assert dist >= 0
            return lc.next_junction, dist
        return None, math.inf<|MERGE_RESOLUTION|>--- conflicted
+++ resolved
@@ -79,15 +79,9 @@
     @cached_property
     def road_ids(self) -> List[str]:
         """Get the road IDs for this route.
-<<<<<<< HEAD
-        
-        Returns:
-            (List[str]): A list of the road IDs for the Roads in this Route.
-        """
-=======
+
         Returns:
             (List[str]): A list of the road IDs for the Roads in this Route."""
->>>>>>> d67389fd
         return [road.road_id for road in self.roads]
 
     @staticmethod
