--- conflicted
+++ resolved
@@ -19,30 +19,23 @@
 # LIABILITY, WHETHER IN AN ACTION OF CONTRACT, TORT OR OTHERWISE, ARISING FROM,
 # OUT OF OR IN CONNECTION WITH THE SOFTWARE OR THE USE OR OTHER DEALINGS IN
 # THE SOFTWARE.
-<<<<<<< HEAD
-
-=======
+
 from __future__ import (
     annotations,
 )  # to allow for typing to refer to class being defined (LinkedWaypoint)
->>>>>>> 6ebb0365
+
+import numpy as np
 import queue
 import random
 import warnings
 from collections import defaultdict
 from dataclasses import dataclass
-<<<<<<< HEAD
-from typing import Sequence, NamedTuple
-=======
-from typing import Sequence, NamedTuple, List
 from functools import lru_cache
->>>>>>> 6ebb0365
-
-import math
-import numpy as np
-
-from .utils.math import inplace_unwrap
+from typing import List, NamedTuple, Sequence 
+
 from smarts.core.utils.file import suppress_pkg_resources
+from smarts.core.utils.math import inplace_unwrap
+
 
 with warnings.catch_warnings():
     warnings.filterwarnings("ignore", "numpy.ufunc size changed")
@@ -95,7 +88,6 @@
         )
 
 
-<<<<<<< HEAD
 class WaypointMethods:
     @staticmethod
     def dist_to(waypoint, p):
@@ -133,17 +125,6 @@
         return Pose.from_center(tuple(waypoint.pos), waypoint.heading)
 
 
-LinkedWaypoint = namedtuple(
-    "LinkedWaypoint",
-    [
-        "wp",  # Waypoint: current waypoint
-        "nexts",  # list of LinkedWaypoint: list of next immediate waypoints
-        # it's a list of waypoints because a path may branch at junctions
-        "is_shape_wp",
-    ],
-    defaults=[None, [], False],
-)
-=======
 class LinkedWaypoint(NamedTuple):
     wp: Waypoint = None  # Waypoint: current waypoint
     is_shape_wp: bool = False
@@ -155,7 +136,6 @@
         ## so the lru_cache on _waypoints_starting_at_waypoint() below
         ## doesn't return the wrong set of waypoints.
         return hash(self.wp) + sum(hash(nwp.wp) for nwp in self.nexts)
->>>>>>> 6ebb0365
 
 
 class Waypoints:
