--- conflicted
+++ resolved
@@ -77,22 +77,14 @@
             )
 
     road_map = None
-<<<<<<< HEAD
-    if map_spec.source.endswith("map.net.xml"):
-=======
     if map_spec.source.endswith(".net.xml"):
->>>>>>> e5b1c2aa
         # Keep this a conditional import so Sumo does not have to be
         # imported if not necessary:
         from smarts.core.sumo_road_network import SumoRoadNetwork
 
         road_map = SumoRoadNetwork.from_spec(map_spec)
 
-<<<<<<< HEAD
-    elif map_spec.source.endswith("map.xodr"):
-=======
     elif map_spec.source.endswith(".xodr"):
->>>>>>> e5b1c2aa
         from smarts.core.opendrive_road_network import OpenDriveRoadNetwork
 
         road_map = OpenDriveRoadNetwork.from_spec(map_spec)
