# Copyright (C) 2021. Huawei Technologies Co., Ltd. All rights reserved.
#
# Permission is hereby granted, free of charge, to any person obtaining a copy
# of this software and associated documentation files (the "Software"), to deal
# in the Software without restriction, including without limitation the rights
# to use, copy, modify, merge, publish, distribute, sublicense, and/or sell
# copies of the Software, and to permit persons to whom the Software is
# furnished to do so, subject to the following conditions:
#
# The above copyright notice and this permission notice shall be included in
# all copies or substantial portions of the Software.
#
# THE SOFTWARE IS PROVIDED "AS IS", WITHOUT WARRANTY OF ANY KIND, EXPRESS OR
# IMPLIED, INCLUDING BUT NOT LIMITED TO THE WARRANTIES OF MERCHANTABILITY,
# FITNESS FOR A PARTICULAR PURPOSE AND NON-INFRINGEMENT. IN NO EVENT SHALL THE
# AUTHORS OR COPYRIGHT HOLDERS BE LIABLE FOR ANY CLAIM, DAMAGES OR OTHER
# LIABILITY, WHETHER IN AN ACTION OF CONTRACT, TORT OR OTHERWISE, ARISING FROM,
# OUT OF OR IN CONNECTION WITH THE SOFTWARE OR THE USE OR OTHER DEALINGS IN
# THE SOFTWARE.

import os
import sys
from typing import NamedTuple, Optional, Tuple

from smarts.core.road_map import RoadMap
from smarts.core.utils.file import file_md5_hash, path2hash

_existing_map = None


def _cache_result(map_spec, road_map, road_map_hash: str):
    global _existing_map
    from smarts.sstudio.types import MapSpec

    class _RoadMapInfo(NamedTuple):
        map_spec: MapSpec
        obj: RoadMap
        map_hash: str

    _existing_map = _RoadMapInfo(map_spec, road_map, road_map_hash)


def _clear_cache():
    global _existing_map
    if _existing_map:
        import gc

        # Try to only keep one map around at a time...
        del _existing_map
        _existing_map = None
        gc.collect()


_UNKNOWN_MAP = 0
_SUMO_MAP = 1
_OPENDRIVE_MAP = 2
_WAYMO_MAP = 3
_ARGOVERSE_MAP = 4


def find_mapfile_in_dir(map_dir: str) -> Tuple[int, str]:
    """Looks in a given directory for a supported map file."""
    map_filename_type = {
        "map.net.xml": _SUMO_MAP,
        "shifted_map-AUTOGEN.net.xml": _SUMO_MAP,
        "map.xodr": _OPENDRIVE_MAP,
    }
    map_type = _UNKNOWN_MAP
    map_path = map_dir
    for f in os.listdir(map_dir):
        cand_map_type = map_filename_type.get(f)
        if cand_map_type is not None:
            return cand_map_type, os.path.join(map_dir, f)
        if f.endswith(".net.xml"):
            map_type = _SUMO_MAP
            map_path = os.path.join(map_dir, f)
        elif f.endswith(".xodr"):
            map_type = _OPENDRIVE_MAP
        elif ".tfrecord" in f:
            map_type = _WAYMO_MAP
            map_path = os.path.join(map_dir, f)
        elif "log_map_archive" in f:
            map_type = _ARGOVERSE_MAP
            map_path = os.path.join(map_dir, f)
    return map_type, map_path


# This function should be re-callable (although caching is up to the implementation).
# The idea here is that anything in SMARTS that needs to use a RoadMap
# can call this builder to get or create one of default type.
#
# Downstream developers who want to extend SMARTS to support other
# map formats (by extending the RoadMap base class) can create their
# own version of this to reference from a MapSpec within their
# scenario folder(s) and shouldn't have to change much else.
def get_road_map(map_spec) -> Tuple[Optional[RoadMap], Optional[str]]:
    """@return a RoadMap object and a hash
    that uniquely identifies it. Changes to the hash
    should signify that the map is different enough
    that map-related caches should be reloaded.
    If possible, the RoadMap object may be cached here
    and re-used.
    """
    assert map_spec, "A road map spec must be specified"
    assert map_spec.source, "A road map source must be specified"

    if os.path.isdir(map_spec.source):
        map_type, map_source = find_mapfile_in_dir(map_spec.source)
    else:
        map_type = _UNKNOWN_MAP
        map_source = map_spec.source
        if map_source.endswith(".net.xml"):
            map_type = _SUMO_MAP
        elif map_source.endswith(".xodr"):
            map_type = _OPENDRIVE_MAP
        elif ".tfrecord" in map_source:
            map_type = _WAYMO_MAP

    if map_type == _SUMO_MAP:
        from smarts.core.sumo_road_network import SumoRoadNetwork

        map_class = SumoRoadNetwork

    elif map_type == _OPENDRIVE_MAP:
        from smarts.core.utils.custom_exceptions import OpenDriveException

        try:
            from smarts.core.opendrive_road_network import OpenDriveRoadNetwork
        except ImportError:
            raise OpenDriveException.required_to("use OpenDRIVE maps")
        map_class = OpenDriveRoadNetwork

    elif map_type == _WAYMO_MAP:
        from smarts.core.waymo_map import WaymoMap

        map_class = WaymoMap
    elif map_type == _ARGOVERSE_MAP:
        try:
            from smarts.core.argoverse_map import (
<<<<<<< HEAD
                ArgoverseMap,
            )  # pytype: disable=import-error
=======
                ArgoverseMap,  # pytype: disable=import-error
            )
>>>>>>> 4b2b5d01
        except (ImportError, ModuleNotFoundError):
            print(sys.exc_info())
            print(
                "You may not have installed the [argoverse] dependencies required to build and use Argoverse scenarios. Install them first using the command `pip install -e .[argoverse]` at the source directory."
            )
            return None, None
        map_class = ArgoverseMap
    else:
        return None, None

    if _existing_map:
        if isinstance(_existing_map.obj, map_class) and _existing_map.obj.is_same_map(
            map_spec
        ):
            return _existing_map.obj, _existing_map.map_hash
        _clear_cache()

    road_map = map_class.from_spec(map_spec)
    if road_map is None:
        return None, None

    if os.path.isfile(road_map.source):
        road_map_hash = file_md5_hash(road_map.source)
    else:
        road_map_hash = path2hash(road_map.source)
    _cache_result(map_spec, road_map, road_map_hash)

    return road_map, road_map_hash<|MERGE_RESOLUTION|>--- conflicted
+++ resolved
@@ -137,13 +137,8 @@
     elif map_type == _ARGOVERSE_MAP:
         try:
             from smarts.core.argoverse_map import (
-<<<<<<< HEAD
-                ArgoverseMap,
-            )  # pytype: disable=import-error
-=======
                 ArgoverseMap,  # pytype: disable=import-error
             )
->>>>>>> 4b2b5d01
         except (ImportError, ModuleNotFoundError):
             print(sys.exc_info())
             print(
