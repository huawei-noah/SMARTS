--- conflicted
+++ resolved
@@ -943,11 +943,7 @@
         next_edges = (
             [starting_road._sumo_edge] if starting_road else self._graph.getEdges(False)
         )
-<<<<<<< HEAD
-        route_roads=[]
-=======
         route_roads = []
->>>>>>> 8a0ae5b9
         cur_edge = None
         while next_edges and len(route_roads) < max_route_len:
             choice = random.choice(next_edges)
