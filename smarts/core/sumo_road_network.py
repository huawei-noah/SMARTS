# Copyright (C) 2020. Huawei Technologies Co., Ltd. All rights reserved.
#
# Permission is hereby granted, free of charge, to any person obtaining a copy
# of this software and associated documentation files (the "Software"), to deal
# in the Software without restriction, including without limitation the rights
# to use, copy, modify, merge, publish, distribute, sublicense, and/or sell
# copies of the Software, and to permit persons to whom the Software is
# furnished to do so, subject to the following conditions:
#
# The above copyright notice and this permission notice shall be included in
# all copies or substantial portions of the Software.
#
# THE SOFTWARE IS PROVIDED "AS IS", WITHOUT WARRANTY OF ANY KIND, EXPRESS OR
# IMPLIED, INCLUDING BUT NOT LIMITED TO THE WARRANTIES OF MERCHANTABILITY,
# FITNESS FOR A PARTICULAR PURPOSE AND NONINFRINGEMENT. IN NO EVENT SHALL THE
# AUTHORS OR COPYRIGHT HOLDERS BE LIABLE FOR ANY CLAIM, DAMAGES OR OTHER
# LIABILITY, WHETHER IN AN ACTION OF CONTRACT, TORT OR OTHERWISE, ARISING FROM,
# OUT OF OR IN CONNECTION WITH THE SOFTWARE OR THE USE OR OTHER DEALINGS IN
# THE SOFTWARE.
import logging
import os
import random
from functools import lru_cache
from typing import List, Optional, Sequence, Set, Tuple

import numpy as np
import trimesh
import trimesh.scene
from cached_property import cached_property
from shapely.geometry import Polygon
from shapely.ops import snap, nearest_points
from trimesh.exchange import gltf
from shapely.geometry import Point as shPoint
from subprocess import check_output


from smarts.sstudio.types import MapSpec

from .coordinates import BoundingBox, Heading, Point, Pose, RefLinePoint
<<<<<<< HEAD
from .road_map import RoadMap, Waypoint, WaypointsCache
=======
from .road_map import RoadMap, Waypoint
>>>>>>> e5b1c2aa
from .lanepoints import LinkedLanePoint, LanePoints
from .utils.geometry import buffered_shape, generate_mesh_from_polygons
from .utils.math import inplace_unwrap, radians_to_vec, vec_2d

from smarts.core.utils.sumo import sumolib  # isort:skip
from sumolib.net.edge import Edge  # isort:skip


def _convert_camera(camera):
    result = {
        "name": camera.name,
        "type": "perspective",
        "perspective": {
            "aspectRatio": camera.fov[0] / camera.fov[1],
            "yfov": np.radians(camera.fov[1]),
            "znear": float(camera.z_near),
            # HACK: The trimesh gltf export doesn't include a zfar which Panda3D GLB
            #       loader expects. Here we override to make loading possible.
            "zfar": float(camera.z_near + 100),
        },
    }
    return result


gltf._convert_camera = _convert_camera


class _GLBData:
    def __init__(self, bytes_):
        self._bytes = bytes_

    def write_glb(self, output_path):
        with open(output_path, "wb") as f:
            f.write(self._bytes)


class SumoRoadNetwork(RoadMap):
    # 3.2 is the default Sumo road network lane width if it's not specified
    # explicitly in Sumo's NetEdit or the map.net.xml file.
    # This corresponds on a 1:1 scale to lanes 3.2m wide, which is typical
    # in North America (although US highway lanes are wider at ~3.7m).
    DEFAULT_LANE_WIDTH = 3.2

    def __init__(self, graph, net_file: str, map_spec: MapSpec):
        self._log = logging.getLogger(self.__class__.__name__)
        self._graph = graph
        self._net_file = net_file
        self._map_spec = map_spec
        self._default_lane_width = SumoRoadNetwork._spec_lane_width(map_spec)
        self._surfaces = {}
        self._lanes = {}
        self._roads = {}
        self._waypoints_cache = WaypointsCache()
        self._lanepoints = None
        if map_spec.lanepoint_spacing is not None:
            assert map_spec.lanepoint_spacing > 0
            # XXX: this should be last here since LanePoints() calls road_network methods immediately
            self._lanepoints = LanePoints.from_sumo(
                self, spacing=map_spec.lanepoint_spacing
            )

    @staticmethod
    def _check_net_origin(bbox):
        assert len(bbox) == 4
        return bbox[0] <= 0.0 and bbox[1] <= 0.0 and bbox[2] >= 0.0 and bbox[3] >= 0.0

    shifted_net_file_name = "shifted_map-AUTOGEN.net.xml"

    @classmethod
    def shifted_net_file_path(cls, net_file_path):
        net_file_folder = os.path.dirname(net_file_path)
        return os.path.join(net_file_folder, cls.shifted_net_file_name)

    @classmethod
    @lru_cache(maxsize=1)
    def _shift_coordinates(cls, net_file_path, shifted_path):
        assert shifted_path != net_file_path
        logger = logging.getLogger(cls.__name__)
        logger.info(f"normalizing net coordinates into {shifted_path}...")
        ## Translate the map's origin to remove huge (imprecise) offsets.
        ## See https://sumo.dlr.de/docs/netconvert.html#usage_description
        ## for netconvert options description.
        try:
            stdout = check_output(
                [
                    "netconvert",
                    "--offset.disable-normalization=FALSE",
                    "-s",
                    net_file_path,
                    "-o",
                    shifted_path,
                ]
            )
            logger.debug(f"netconvert output: {stdout}")
            return True
        except Exception as e:
            logger.warning(
                f"unable to use netconvert tool to normalize coordinates: {e}"
            )
        return False

    @classmethod
    def from_spec(cls, map_spec: MapSpec, shift_to_origin: bool = False):
        net_file = SumoRoadNetwork._map_path(map_spec)

        # Connections to internal lanes are implicit. If `withInternal=True` is
        # set internal junctions and the connections from internal lanes are
        # loaded into the network graph.
        G = sumolib.net.readNet(net_file, withInternal=True)

        if not cls._check_net_origin(G.getBoundary()):
            shifted_net_file = cls.shifted_net_file_path(net_file)
            if os.path.isfile(shifted_net_file) or (
                shift_to_origin and cls._shift_coordinates(net_file, shifted_net_file)
            ):
                G = sumolib.net.readNet(shifted_net_file, withInternal=True)
                assert cls._check_net_origin(G.getBoundary())
                net_file = shifted_net_file
                # keep track of having shifted the graph by
                # injecting state into the network graph.
                # this is needed because some maps have been pre-shifted,
                # and will already have a locationOffset, but for those
                # the offset should not be used (because all their other
                # coordinates are relative to the origin).
                G._shifted_by_smarts = True

        return cls(G, net_file, map_spec)

    @property
    def source(self) -> str:
        """This is the net.xml file that corresponds with our possibly-offset coordinates."""
        return self._net_file

    @staticmethod
    def _spec_lane_width(map_spec: MapSpec) -> float:
        return (
            map_spec.default_lane_width
            if map_spec.default_lane_width is not None
            else SumoRoadNetwork.DEFAULT_LANE_WIDTH
        )

    @staticmethod
    def _map_path(map_spec: MapSpec) -> str:
        if os.path.isdir(map_spec.source):
            # map.net.xml is the default Sumo map name; try that:
            return os.path.join(map_spec.source, "map.net.xml")
        return map_spec.source

    def is_same_map(self, map_spec: MapSpec) -> bool:
        return (
            (
                map_spec.source == self._map_spec.source
                or SumoRoadNetwork._map_path(map_spec)
                == SumoRoadNetwork._map_path(self._map_spec)
            )
            and map_spec.lanepoint_spacing == self._map_spec.lanepoint_spacing
            and (
                map_spec.default_lane_width == self._map_spec.default_lane_width
                or SumoRoadNetwork._spec_lane_width(map_spec)
                == SumoRoadNetwork._spec_lane_width(self._map_spec)
            )
        )

    @cached_property
    def bounding_box(self) -> BoundingBox:
        # maps are assumed to start at the origin
        bb = self._graph.getBoundary()  # 2D bbox in format (xmin, ymin, xmax, ymax)
        return BoundingBox(
            min_pt=Point(x=bb[0], y=bb[1]), max_pt=Point(x=bb[2], y=bb[3])
        )

    @property
    def scale_factor(self) -> float:
        # map units per meter
        return self._default_lane_width / SumoRoadNetwork.DEFAULT_LANE_WIDTH

    def to_glb(self, at_path):
        """build a glb file for camera rendering and envision"""
        polys = self._compute_road_polygons()
        glb = self._make_glb_from_polys(polys)
        glb.write_glb(at_path)

    class Surface(RoadMap.Surface):
        def __init__(self, surface_id: str, road_map):
            self._surface_id = surface_id
            self._map = road_map

        @property
        def surface_id(self) -> str:
            return self._surface_id

        @property
        def is_drivable(self) -> bool:
            # all surfaces on Sumo road networks are drivable
            return True

    def surface_by_id(self, surface_id: str) -> RoadMap.Surface:
        return self._surfaces.get(surface_id)

    class Lane(RoadMap.Lane, Surface):
        def __init__(self, lane_id: str, sumo_lane, road_map):
            super().__init__(lane_id, road_map)
            self._lane_id = lane_id
            self._sumo_lane = sumo_lane
            self._road = road_map.road_by_id(sumo_lane.getEdge().getID())
            assert self._road

        @property
        def lane_id(self) -> str:
            return self._lane_id

        @property
        def road(self) -> RoadMap.Road:
            return self._road

        @cached_property
        def speed_limit(self) -> float:
            return self._sumo_lane.getSpeed()

        @cached_property
        def length(self) -> float:
            return self._sumo_lane.getLength()

        @cached_property
        def _width(self) -> float:
            return self._sumo_lane.getWidth()

        @property
        def in_junction(self) -> bool:
            return self._road.is_junction

        @cached_property
        def index(self) -> int:
            return self._sumo_lane.getIndex()

        @cached_property
        def lanes_in_same_direction(self) -> List[RoadMap.Lane]:
            if not self.in_junction:
                # When not in an intersection, all SUMO Lanes for an Edge go in the same direction.
                return [l for l in self.road.lanes if l != self]
            result = []
            in_roads = set(il.road for il in self.incoming_lanes)
            out_roads = set(il.road for il in self.outgoing_lanes)
            for lane in self.road.lanes:
                if self == lane:
                    continue
                other_in_roads = set(il.road for il in lane.incoming_lanes)
                if in_roads & other_in_roads:
                    other_out_roads = set(il.road for il in self.outgoing_lanes)
                    if out_roads & other_out_roads:
                        result.append(lane)
            return result

        @cached_property
        def lane_to_left(self) -> Tuple[RoadMap.Lane, bool]:
            result = None
            for other in self.lanes_in_same_direction:
                if other.index > self.index and (
                    not result or other.index < result.index
                ):
                    result = other
            return result, True

        @cached_property
        def lane_to_right(self) -> Tuple[RoadMap.Lane, bool]:
            result = None
            for other in self.lanes_in_same_direction:
                if other.index < self.index and (
                    not result or other.index > result.index
                ):
                    result = other
            return result, True

        @cached_property
        def incoming_lanes(self) -> List[RoadMap.Lane]:
            return [
                self._map.lane_by_id(incoming.getID())
                for incoming in self._sumo_lane.getIncoming()
            ]

        @cached_property
        def outgoing_lanes(self) -> List[RoadMap.Lane]:
            return [
                self._map.lane_by_id(
                    outgoing.getViaLaneID() or outgoing.getToLane().getID()
                )
                for outgoing in self._sumo_lane.getOutgoing()
            ]

        @cached_property
        def entry_surfaces(self) -> List[RoadMap.Surface]:
            return self.incoming_lanes

        @cached_property
        def exit_surfaces(self) -> List[RoadMap.Surface]:
            return self.outgoing_lanes

        @lru_cache(maxsize=16)
        def oncoming_lanes_at_offset(self, offset: float) -> List[RoadMap.Lane]:
            result = []
            radius = 1.1 * self.width_at_offset(offset)
            pt = self.from_lane_coord(RefLinePoint(offset))
            nearby_lanes = self._map.nearest_lanes(pt, radius=radius)
            if not nearby_lanes:
                return result
            my_vect = self.vector_at_offset(offset)
            my_norm = np.linalg.norm(my_vect)
            if my_norm == 0:
                return result
            threshold = -0.995562  # cos(175*pi/180)
            for lane, _ in nearby_lanes:
                if lane == self:
                    continue
                lane_refline_pt = lane.to_lane_coord(pt)
                lv = lane.vector_at_offset(lane_refline_pt.s)
                lv_norm = np.linalg.norm(lv)
                if lv_norm == 0:
                    continue
                lane_angle = np.dot(my_vect, lv) / (my_norm * lv_norm)
                if lane_angle < threshold:
                    result.append(lane)
            return result

        @cached_property
        def foes(self) -> List[RoadMap.Lane]:
            # TODO:  we might do better here since Sumo/Traci determines right-of-way for their connections/links.  See:
            #        https://sumo.dlr.de/pydoc/traci._lane.html#LaneDomain-getFoes
            result = [
                incoming
                for outgoing in self.outgoing_lanes
                for incoming in outgoing.incoming_lanes
                if incoming != self
            ]
            if self.in_junction:
                in_roads = set(il.road for il in self.incoming_lanes)
                for foe in self.road.lanes:
                    foe_in_roads = set(il.road for il in foe.incoming_lanes)
                    if not bool(in_roads & foe_in_roads):
                        result.append(foe)
            return list(set(result))

        def waypoint_paths_for_pose(
            self, pose: Pose, lookahead: int, route: RoadMap.Route = None
        ) -> List[List[Waypoint]]:
            road_ids = [road.road_id for road in route.roads] if route else None
            return self._waypoint_paths_at(pose.position, lookahead, road_ids)

        def waypoint_paths_at_offset(
            self, offset: float, lookahead: int = 30, route: RoadMap.Route = None
        ) -> List[List[Waypoint]]:
            wp_start = self.from_lane_coord(RefLinePoint(offset))
            road_ids = [road.road_id for road in route.roads] if route else None
            return self._waypoint_paths_at(wp_start, lookahead, road_ids)

        def _waypoint_paths_at(
            self,
            point: Sequence,
            lookahead: int,
            filter_road_ids: Optional[Sequence[str]] = None,
        ) -> List[List[Waypoint]]:
            closest_linked_lp = (
                self._map._lanepoints.closest_linked_lanepoint_on_lane_to_point(
                    point, self._lane_id
                )
            )
            return self._map._waypoints_starting_at_lanepoint(
                closest_linked_lp,
                lookahead,
                tuple(filter_road_ids) if filter_road_ids else (),
                tuple(point),
            )

        @lru_cache(maxsize=4)
        def shape(self, width: float = 0.0, buffer_width: float = 0.0) -> Polygon:
            new_width = width + buffer_width
            assert new_width >= 0.0
            if new_width > 0:
                return buffered_shape(self._sumo_lane.getShape(), new_width)
            line = self._sumo_lane.getShape()
            bline = buffered_shape(line, 0.0)
            return line if bline.is_empty else bline

        @lru_cache(maxsize=8)
        def contains_point(self, point: Point) -> bool:
            # TAI:  could use (cached) self._sumo_lane.getBoundingBox(...) as a quick first-pass check...
            lane_point = self.to_lane_coord(point)
            return (
                abs(lane_point.t) <= self._width / 2 and 0 <= lane_point.s < self.length
            )

        @lru_cache(maxsize=8)
        def offset_along_lane(self, world_point: Point) -> float:
            shape = self._sumo_lane.getShape(False)
            point = world_point[:2]
            if point not in shape:
                return sumolib.geomhelper.polygonOffsetWithMinimumDistanceToPoint(
                    point, shape, perpendicular=False
                )
            # SUMO geomhelper.polygonOffset asserts when the point is part of the shape.
            # We get around the assertion with a check if the point is part of the shape.
            offset = 0
            for i in range(len(shape) - 1):
                if shape[i] == point:
                    break
                offset += sumolib.geomhelper.distance(shape[i], shape[i + 1])
            return offset

        def width_at_offset(self, offset: float) -> float:
            return self._width

        @lru_cache(maxsize=8)
        def project_along(
            self, start_offset: float, distance: float
        ) -> Set[Tuple[RoadMap.Lane, float]]:
            return super().project_along(start_offset, distance)

        @lru_cache(maxsize=8)
        def from_lane_coord(self, lane_point: RefLinePoint) -> Point:
            shape = self._sumo_lane.getShape(False)
            x, y = sumolib.geomhelper.positionAtShapeOffset(shape, lane_point.s)
            return Point(x=x, y=y)

        @lru_cache(maxsize=8)
        def to_lane_coord(self, world_point: Point) -> RefLinePoint:
            return super().to_lane_coord(world_point)

        @lru_cache(maxsize=8)
        def center_at_point(self, point: Point) -> Point:
            return super().center_at_point(point)

        @lru_cache(8)
        def edges_at_point(self, point: Point) -> Tuple[Point, Point]:
            return super().edges_at_point(point)

        @lru_cache(8)
        def vector_at_offset(self, start_offset: float) -> np.ndarray:
            return super().vector_at_offset(start_offset)

        @lru_cache(maxsize=8)
        def center_pose_at_point(self, point: Point) -> Pose:
            return super().center_pose_at_point(point)

        @lru_cache(maxsize=8)
        def curvature_radius_at_offset(
            self, offset: float, lookahead: int = 5
        ) -> float:
            return super().curvature_radius_at_offset(offset, lookahead)

    def lane_by_id(self, lane_id: str) -> RoadMap.Lane:
        lane = self._lanes.get(lane_id)
        if lane:
            return lane
        sumo_lane = self._graph.getLane(lane_id)
        if not sumo_lane:
            self._log.warning(
                f"SumoRoadNetwork got request for unknown lane_id '{lane_id}'"
            )
            return None
        lane = SumoRoadNetwork.Lane(lane_id, sumo_lane, self)
        self._lanes[lane_id] = lane
        assert lane_id not in self._surfaces
        self._surfaces[lane_id] = lane
        return lane

    class Road(RoadMap.Road, Surface):
        def __init__(self, road_id: str, sumo_edge: Edge, road_map):
            super().__init__(road_id, road_map)
            self._road_id = road_id
            self._sumo_edge = sumo_edge

        @cached_property
        def is_junction(self) -> bool:
            return self._sumo_edge.isSpecial()

        @cached_property
        def length(self) -> float:
            return self._sumo_edge.getLength()

        @property
        def road_id(self) -> str:
            return self._road_id

        @cached_property
        def incoming_roads(self) -> List[RoadMap.Road]:
            return [
                self._map.road_by_id(edge.getID())
                for edge in self._sumo_edge.getIncoming().keys()
            ]

        @cached_property
        def outgoing_roads(self) -> List[RoadMap.Road]:
            return [
                self._map.road_by_id(edge.getID())
                for edge in self._sumo_edge.getOutgoing().keys()
            ]

        @cached_property
        def entry_surfaces(self) -> List[RoadMap.Surface]:
            # TAI:  also include lanes here?
            return self.incoming_roads

        @cached_property
        def exit_surfaces(self) -> List[RoadMap.Surface]:
            # TAI:  also include lanes here?
            return self.outgoing_roads

        @lru_cache(maxsize=16)
        def oncoming_roads_at_point(self, point: Point) -> List[RoadMap.Road]:
<<<<<<< HEAD
            return super().oncoming_roads_at_point(point)
=======
            result = []
            for lane in self.lanes:
                offset = lane.to_lane_coord(point).s
                result += [
                    ol.road
                    for ol in lane.oncoming_lanes_at_offset(offset)
                    if ol.road != self
                ]
            return result
>>>>>>> e5b1c2aa

        @cached_property
        def parallel_roads(self) -> List[RoadMap.Road]:
            from_node, to_node = (
                self._sumo_edge.getFromNode(),
                self._sumo_edge.getToNode(),
            )
            return [
                self._map.road_by_id(edge.getID())
                for edge in from_node.getOutgoing()
                if self.road_id != edge.getID()
                and edge.getToNode().getID() == to_node.getID()
            ]

        @cached_property
        def lanes(self) -> List[RoadMap.Lane]:
            return [
                self._map.lane_by_id(sumo_lane.getID())
                for sumo_lane in self._sumo_edge.getLanes()
            ]

        def lane_at_index(self, index: int) -> RoadMap.Lane:
            return self.lanes[index]

        @lru_cache(maxsize=8)
        def contains_point(self, point: Point) -> bool:
            # TAI:  could use (cached) self._sumo_edge.getBoundingBox(...) as a quick first-pass check...
            for lane in self.lanes:
                if lane.contains_point(point):
                    return True
            return False

        @lru_cache(maxsize=8)
        def edges_at_point(self, point: Point) -> Tuple[Point, Point]:
            lanes = self.lanes
            _, right_edge = lanes[0].edges_at_point(point)
            left_edge, _ = lanes[-1].edges_at_point(point)
            return left_edge, right_edge

        @lru_cache(maxsize=4)
        def shape(self, width: float = 0.0, buffer_width: float = 0.0) -> Polygon:
            new_width = width + buffer_width
            assert new_width >= 0.0
            if new_width > 0:
                return buffered_shape(self._sumo_edge.getShape(), new_width)
            line = self._sumo_edge.getShape()
            bline = buffered_shape(line, 0.0)
            return line if bline.is_empty else bline

    def road_by_id(self, road_id: str) -> RoadMap.Road:
        road = self._roads.get(road_id)
        if road:
            return road
        sumo_edge = self._graph.getEdge(road_id)
        if not sumo_edge:
            self._log.warning(
                f"SumoRoadNetwork got request for unknown road_id '{road_id}'"
            )
            return None
        road = SumoRoadNetwork.Road(road_id, sumo_edge, self)
        self._roads[road_id] = road
        assert road_id not in self._surfaces
        self._surfaces[road_id] = road
        return road

    @lru_cache(maxsize=16)
    def nearest_lanes(
        self, point: Point, radius: Optional[float] = None, include_junctions=True
    ) -> List[Tuple[RoadMap.Lane, float]]:
        if radius is None:
            radius = max(10, 2 * self._default_lane_width)
        # XXX: note that this getNeighboringLanes() call is fairly heavy/expensive (as revealed by profiling)
        # The includeJunctions parameter is the opposite of include_junctions because
        # what it does in the Sumo query is attach the "node" that is the junction (node)
        # shape to the shape of the non-special lanes that connect to it.  So if
        # includeJunctions is True, we are more likely to hit "normal" lanes
        # even when in an intersection where we want to hit "special"
        # lanes when we specify include_junctions=True.  Note that "special"
        # lanes are always candidates to be returned, no matter what.
        candidate_lanes = self._graph.getNeighboringLanes(
            point[0],
            point[1],
            r=radius,
            includeJunctions=not include_junctions,
            allowFallback=False,
        )
        if not include_junctions:
            candidate_lanes = [
                lane for lane in candidate_lanes if not lane[0].getEdge().isSpecial()
            ]
        candidate_lanes.sort(key=lambda lane_dist_tup: lane_dist_tup[1])
        return [(self.lane_by_id(lane.getID()), dist) for lane, dist in candidate_lanes]

    @lru_cache(maxsize=16)
    def road_with_point(self, point: Point) -> RoadMap.Road:
        radius = max(5, 2 * self._default_lane_width)
        for nl, dist in self.nearest_lanes(point, radius):
            if dist < 0.5 * nl._width + 1e-1:
                return nl.road
        return None

    def generate_routes(
        self,
        start_road: RoadMap.Road,
        end_road: RoadMap.Road,
        via: Optional[Sequence[RoadMap.Road]] = None,
        max_to_gen: int = 1,
    ) -> List[RoadMap.Route]:
        assert max_to_gen == 1, "multiple route generation not yet supported for Sumo"
        newroute = SumoRoadNetwork.Route(self)
        result = [newroute]

        roads = [start_road]
        if via:
            roads += via
        if end_road != start_road:
            roads.append(end_road)

        edges = []
        for cur_road, next_road in zip(roads, roads[1:] + [None]):
            if not next_road:
                edges.append(cur_road._sumo_edge)
                break
            sub_route = (
                self._graph.getShortestPath(cur_road._sumo_edge, next_road._sumo_edge)[
                    0
                ]
                or []
            )
            if len(sub_route) < 2:
                self._log.warning(
                    f"Unable to find valid path between {(cur_road.road_id, next_road.road_id)}."
                )
                return result
            # The sub route includes the boundary roads (cur_road, next_road).
            # We clip the latter to prevent duplicates
            edges.extend(sub_route[:-1])

        if len(edges) == 1:
            # route is within a single road
            newroute.add_road(self.road_by_id(edges[0].getID()))
            return result

        used_edges = []
        edge_ids = []
        adjacent_edge_pairs = zip(edges, edges[1:])
        for cur_edge, next_edge in adjacent_edge_pairs:
            internal_routes = self._internal_routes_between(cur_edge, next_edge)
            for internal_route in internal_routes:
                used_edges.extend(internal_route)
                edge_ids.extend([edge.getID() for edge in internal_route])
        _, indices = np.unique(edge_ids, return_index=True)
        for idx in sorted(indices):
            newroute.add_road(self.road_by_id(used_edges[idx].getID()))

        return result

    def _internal_routes_between(
        self, start_edge: Edge, end_edge: Edge
    ) -> List[List[Edge]]:
        routes = []
        outgoing = start_edge.getOutgoing()
        assert end_edge in outgoing, (
            f"{end_edge.getID()} not in {[e.getID() for e in outgoing.keys()]}. "
            "Perhaps you're using a LapMission on a route that is not a closed loop?"
        )
        connections = outgoing[end_edge]
        for connection in connections:
            conn_route = [start_edge]
            # This connection may have some intermediate 'via' lanes.
            # we need to follow these to eventually leave the junction.
            via_lane_id = connection.getViaLaneID()
            while via_lane_id:
                via_lane = self.lane_by_id(via_lane_id)
                via_road = via_lane.road
                via_edge = via_road._sumo_edge

                conn_route.append(via_edge)

                # Sometimes we get the same via lane id multiple times.
                # We convert to a set to remove duplicates.
                next_via_lane_ids = set(
                    conn.getViaLaneID() for conn in via_edge.getOutgoing()[end_edge]
                )
                assert (
                    len(next_via_lane_ids) == 1
                ), f"Expected exactly one next via lane id at {via_lane_id}, got: {next_via_lane_ids}"
                via_lane_id = list(next_via_lane_ids)[0]

            conn_route.append(end_edge)
            routes.append(conn_route)
        return routes

    def random_route(self, max_route_len: int = 10) -> RoadMap.Route:
        route = SumoRoadNetwork.Route(self)
        next_edges = self._graph.getEdges(False)
        while next_edges and len(route.roads) < max_route_len:
            cur_edge = random.choice(next_edges)
            route.add_road(self.road_by_id(cur_edge.getID()))
            next_edges = list(cur_edge.getOutgoing().keys())
        return route

    def empty_route(self) -> RoadMap.Route:
        return SumoRoadNetwork.Route(self)

    def waypoint_paths(
        self,
        pose: Pose,
        lookahead: int,
        within_radius: float = 5,
        route: RoadMap.Route = None,
    ) -> List[List[Waypoint]]:
        if route:
            if route.roads:
                road_ids = [road.road_id for road in route.roads]
            else:
                road_ids = self._resolve_in_junction(pose)
            if road_ids:
                return self._waypoint_paths_along_route(
                    pose.position, lookahead, road_ids
                )
        closest_lps = self._lanepoints.closest_lanepoints(
            [pose], within_radius=within_radius
        )
        closest_lane = closest_lps[0].lane
        # TAI: the above lines could be replaced by:
        # closest_lane = self.nearest_lane(pose.position, radius=within_radius)
        waypoint_paths = []
        for lane in closest_lane.road.lanes:
            waypoint_paths += lane._waypoint_paths_at(pose.position, lookahead)
        return sorted(waypoint_paths, key=lambda p: p[0].lane_index)

    def _resolve_in_junction(self, pose: Pose) -> List[str]:
        # This is so that the waypoints don't jump between connections
        # when we don't know which lane we're on in a junction.
        # We take the 10 closest lanepoints then filter down to that which has
        # the closest heading. This way we get the lanepoint on our lane instead of
        # a potentially closer lane that is on a different junction connection.
        closest_lps = self._lanepoints.closest_lanepoints([pose], within_radius=None)
        closest_lps.sort(key=lambda lp: abs(pose.heading - lp.pose.heading))
        lane = closest_lps[0].lane
        if not lane.in_junction:
            return []
        road_ids = [lane.road.road_id]
        next_roads = lane.road.outgoing_roads
        assert (
            len(next_roads) <= 1
        ), "A junction is expected to have <= 1 outgoing roads"
        if next_roads:
            road_ids.append(next_roads[0].road_id)
        return road_ids

    def _waypoint_paths_along_route(
        self, point, lookahead: int, route: Sequence[str]
    ) -> List[List[Waypoint]]:
        """finds the closest lane to vehicle's position that is on its route,
        then gets waypoint paths from all lanes in its edge there."""
        assert len(route) > 0, f"Expected at least 1 road in the route, got: {route}"
        closest_llp_on_each_route_road = [
            self._lanepoints.closest_linked_lanepoint_on_road(point, road)
            for road in route
        ]
        closest_linked_lp = min(
            closest_llp_on_each_route_road,
            key=lambda l_lp: np.linalg.norm(
                vec_2d(l_lp.lp.pose.position) - vec_2d(point)
            ),
        )
        closest_lane = closest_linked_lp.lp.lane
        waypoint_paths = []
        for lane in closest_lane.road.lanes:
            waypoint_paths += lane._waypoint_paths_at(point, lookahead, route)
        return sorted(waypoint_paths, key=lambda p: p[0].lane_index)

    class Route(RoadMap.Route):
        def __init__(self, road_map):
            self._roads = []
            self._length = 0
            self._map = road_map

        @property
        def roads(self) -> List[RoadMap.Road]:
            return self._roads

        @property
        def road_length(self) -> float:
            return self._length

        def add_road(self, road: RoadMap.Road):
            self._length += road.length
            self._roads.append(road)

        @cached_property
        def geometry(self) -> Sequence[Sequence[Tuple[float, float]]]:
            return [
                list(
                    road.shape(
                        sum([lane._width for lane in road.lanes]), 0.0
                    ).exterior.coords
                )
                for road in self.roads
            ]

        @lru_cache(maxsize=8)
        def distance_between(self, start: Point, end: Point) -> float:
            for cand_start_lane, _ in self._map.nearest_lanes(start, 30.0, False):
                try:
                    sind = self._roads.index(cand_start_lane.road)
                    break
                except ValueError:
                    pass
            else:
                logging.warning("unable to find road on route near start point")
                return None
            start_road = cand_start_lane.road
            for cand_end_lane, _ in self._map.nearest_lanes(end, 30.0, False):
                try:
                    eind = self._roads.index(cand_end_lane.road)
                    break
                except ValueError:
                    pass
            else:
                logging.warning("unable to find road on route near end point")
                return None
            end_road = cand_end_lane.road
            d = 0
            start_offset = cand_start_lane.offset_along_lane(start)
            end_offset = cand_end_lane.offset_along_lane(end)
            if start_road == end_road:
                return end_offset - start_offset
            negate = False
            if sind > eind:
                cand_start_lane = cand_end_lane
                start_road, end_road = end_road, start_road
                start_offset, end_offset = end_offset, start_offset
                negate = True
            for road in self._roads:
                if d == 0 and road == start_road:
                    d += cand_start_lane.length - start_offset
                elif road == end_road:
                    d += end_offset
                    break
                elif d > 0:
                    d += road.length
            return -d if negate else d

        @lru_cache(maxsize=8)
        def project_along(
            self, start: Point, distance: float
        ) -> Optional[Set[Tuple[RoadMap.Lane, float]]]:
            route_roads = set(self._roads)
            for cand_start_lane, _ in self._map.nearest_lanes(start, 30.0, False):
                if cand_start_lane.road in route_roads:
                    break
            else:
                logging.warning("unable to find road on route near start point")
                return None
            started = False
            for road in self._roads:
                if not started:
                    if road != cand_start_lane.road:
                        continue
                    started = True
                    lane_pt = cand_start_lane.to_lane_coord(start)
                    start_offset = lane_pt.s
                else:
                    start_offset = 0
                if distance > road.length - start_offset:
                    distance -= road.length - start_offset
                    continue
                return {(lane, distance) for lane in road.lanes}
            return set()

    def _compute_road_polygons(self):
        lane_to_poly = {}
        for edge in self._graph.getEdges():
            for lane in edge.getLanes():
                shape = buffered_shape(lane.getShape(), lane.getWidth())
                # Check if "shape" is just a point.
                if len(set(shape.exterior.coords)) == 1:
                    logging.debug(
                        f"Lane:{lane.getID()} has provided non-shape values {lane.getShape()}"
                    )
                    continue

                lane_to_poly[lane.getID()] = shape

        # Remove holes created at tight junctions due to crude map geometry
        self._snap_internal_holes(lane_to_poly)
        self._snap_external_holes(lane_to_poly)

        # Remove break in visible lane connections created when lane enters an intersection
        self._snap_internal_edges(lane_to_poly)

        polys = list(lane_to_poly.values())

        for node in self._graph.getNodes():
            line = node.getShape()
            if len(line) <= 2 or len(set(line)) == 1:
                self._log.debug(
                    "Skipping {}-type node with <= 2 vertices".format(node.getType())
                )
                continue

            polys.append(Polygon(line))

        return polys

    def _snap_internal_edges(self, lane_to_poly, snap_threshold=2):
        # HACK: Internal edges that have tight curves, when buffered their ends do not
        #       create a tight seam with the connected lanes. This procedure attempts
        #       to remedy that with snapping.
        for lane_id in lane_to_poly:
            lane = self._graph.getLane(lane_id)

            # Only do snapping for internal edge lanes
            if not lane.getEdge().isSpecial():
                continue

            lane_shape = lane_to_poly[lane_id]
            incoming = self._graph.getLane(lane_id).getIncoming()[0]
            incoming_shape = lane_to_poly.get(incoming.getID())
            if incoming_shape:
                lane_shape = Polygon(snap(lane_shape, incoming_shape, snap_threshold))
                lane_to_poly[lane_id] = lane_shape

            outgoing = self._graph.getLane(lane_id).getOutgoing()[0].getToLane()
            outgoing_shape = lane_to_poly.get(outgoing.getID())
            if outgoing_shape:
                lane_shape = Polygon(snap(lane_shape, outgoing_shape, snap_threshold))
                lane_to_poly[lane_id] = lane_shape

    def _snap_internal_holes(self, lane_to_poly, snap_threshold=2):
        for lane_id in lane_to_poly:
            lane = self._graph.getLane(lane_id)

            # Only do snapping for internal edge lane holes
            if not lane.getEdge().isSpecial():
                continue
            lane_shape = lane_to_poly[lane_id]
            new_coords = []
            last_added = None
            for x, y in lane_shape.exterior.coords:
                p = shPoint(x, y)
                snapped_to = set()
                moved = True
                thresh = snap_threshold
                while moved:
                    moved = False
                    for nl, dist in self.nearest_lanes(
                        Point(p.x, p.y),
                        include_junctions=False,
                    ):
                        if not nl or nl.lane_id == lane_id or nl in snapped_to:
                            continue
                        nl_shape = lane_to_poly.get(nl.lane_id)
                        if nl_shape:
                            _, np = nearest_points(p, nl_shape)
                            if p.distance(np) < thresh:
                                p = np  # !!!! :)
                                # allow vertices to snap to more than one thing, but
                                # try to avoid infinite loops and making things worse instead of better here...
                                # (so reduce snap dist threshold by an arbitrary amount each pass.)
                                moved = True
                                snapped_to.add(nl)
                                thresh *= 0.75
                if p != last_added:
                    new_coords.append(p)
                    last_added = p
            if new_coords:
                lane_to_poly[lane_id] = Polygon(new_coords)

    def _snap_external_holes(self, lane_to_poly, snap_threshold=2):
        for lane_id in lane_to_poly:
            lane = self._graph.getLane(lane_id)

            # Only do snapping for external edge lane holes
            if lane.getEdge().isSpecial():
                continue

            incoming = lane.getIncoming()
            if incoming and incoming[0].getEdge().isSpecial():
                continue

            outgoing = lane.getOutgoing()
            if outgoing:
                outgoing_lane = outgoing[0].getToLane()
                if outgoing_lane.getEdge().isSpecial():
                    continue

            lane_shape = lane_to_poly[lane_id]
            new_coords = []
            last_added = None
            for x, y in lane_shape.exterior.coords:
                p = shPoint(x, y)
                snapped_to = set()
                moved = True
                thresh = snap_threshold
                while moved:
                    moved = False
                    for nl, dist in self.nearest_lanes(
                        Point(p.x, p.y),
                        include_junctions=False,
                    ):
                        if (
                            not nl
                            or nl.in_junction
                            or nl.lane_id == lane_id
                            or nl in snapped_to
                        ):
                            continue
                        nl_shape = lane_to_poly.get(nl.lane_id)
                        if nl_shape:
                            _, np = nearest_points(p, nl_shape)
                            if p.distance(np) < thresh:
                                p = np  # !!!! :)
                                # allow vertices to snap to more than one thing, but
                                # try to avoid infinite loops and making things worse instead of better here...
                                # (so reduce snap dist threshold by an arbitrary amount each pass.)
                                moved = True
                                snapped_to.add(nl)
                                thresh *= 0.75
                if p != last_added:
                    new_coords.append(p)
                    last_added = p
            if new_coords:
                lane_to_poly[lane_id] = Polygon(new_coords)

    def _make_glb_from_polys(self, polygons):
        scene = trimesh.Scene()
        mesh = generate_mesh_from_polygons(polygons)
        # Attach additional information for rendering as metadata in the map glb
        metadata = {}

        # <2D-BOUNDING_BOX>: four floats separated by ',' (<FLOAT>,<FLOAT>,<FLOAT>,<FLOAT>),
        # which describe x-minimum, y-minimum, x-maximum, and y-maximum
        metadata["bounding_box"] = self._graph.getBoundary()

        # lane markings information
        lane_dividers, edge_dividers = self._compute_traffic_dividers()
        metadata["lane_dividers"] = lane_dividers
        metadata["edge_dividers"] = edge_dividers

        mesh.visual = trimesh.visual.TextureVisuals(
            material=trimesh.visual.material.PBRMaterial()
        )

        scene.add_geometry(mesh)
        return _GLBData(gltf.export_glb(scene, extras=metadata, include_normals=True))

    def _compute_traffic_dividers(self, threshold=1):
        lane_dividers = []  # divider between lanes with same traffic direction
        edge_dividers = []  # divider between lanes with opposite traffic direction
        edge_borders = []
        for edge in self._graph.getEdges():
            # Omit intersection for now
            if edge.getFunction() == "internal":
                continue

            lanes = edge.getLanes()
            for i in range(len(lanes)):
                shape = lanes[i].getShape()
                left_side = sumolib.geomhelper.move2side(
                    shape, -lanes[i].getWidth() / 2
                )
                right_side = sumolib.geomhelper.move2side(
                    shape, lanes[i].getWidth() / 2
                )

                if i == 0:
                    edge_borders.append(right_side)

                if i == len(lanes) - 1:
                    edge_borders.append(left_side)
                else:
                    lane_dividers.append(left_side)

        # The edge borders that overlapped in positions form an edge divider
        for i in range(len(edge_borders) - 1):
            for j in range(i + 1, len(edge_borders)):
                edge_border_i = np.array(
                    [edge_borders[i][0], edge_borders[i][-1]]
                )  # start and end position
                edge_border_j = np.array(
                    [edge_borders[j][-1], edge_borders[j][0]]
                )  # start and end position with reverse traffic direction

                # The edge borders of two lanes do not always overlap perfectly, thus relax the tolerance threshold to 1
                if np.linalg.norm(edge_border_i - edge_border_j) < threshold:
                    edge_dividers.append(edge_borders[i])

        return lane_dividers, edge_dividers

    # specific to SUMO road networks
    def get_edge_in_junction(
        self, start_edge_id, start_lane_index, end_edge_id, end_lane_index
    ) -> str:
        start_edge = self._graph.getEdge(start_edge_id)
        start_lane = start_edge.getLane(start_lane_index)
        end_edge = self._graph.getEdge(end_edge_id)
        end_lane = end_edge.getLane(end_lane_index)
        connection = start_lane.getConnection(end_lane)

        # If there is no connection beween try and do the best
        if connection is None:
            # The first id is good enough since we just need to determine the junction edge id
            connection = start_edge.getConnections(end_edge)[0]

        connection_lane_id = connection.getViaLaneID()
        connection_lane = self._graph.getLane(connection_lane_id)

        return connection_lane.getEdge().getID()

<<<<<<< HEAD
=======
    class _WaypointsCache:
        def __init__(self):
            self.lookahead = 0
            self.point = (0, 0, 0)
            self.filter_road_ids = ()
            self._starts = {}

        # XXX:  all vehicles share this cache now (as opposed to before
        # when it was in Plan.py and each vehicle had its own cache).
        # TODO: probably need to add vehicle_id to the key somehow (or just make it bigger)
        def _match(self, lookahead, point, filter_road_ids) -> bool:
            return (
                lookahead <= self.lookahead
                and point[0] == self.point[0]
                and point[1] == self.point[1]
                and filter_road_ids == self.filter_road_ids
            )

        def update(
            self,
            lookahead: int,
            point: Tuple[float, float, float],
            filter_road_ids: tuple,
            llp,
            paths: List[List[Waypoint]],
        ):
            if not self._match(lookahead, point, filter_road_ids):
                self.lookahead = lookahead
                self.point = point
                self.filter_road_ids = filter_road_ids
                self._starts = {}
            self._starts[llp.lp.lane.index] = paths

        def query(
            self,
            lookahead: int,
            point: Tuple[float, float, float],
            filter_road_ids: tuple,
            llp,
        ) -> List[List[Waypoint]]:
            if self._match(lookahead, point, filter_road_ids):
                hit = self._starts.get(llp.lp.lane.index, None)
                if hit:
                    # consider just returning all of them (not slicing)?
                    return [path[: (lookahead + 1)] for path in hit]
                return None

>>>>>>> e5b1c2aa
    def _waypoints_starting_at_lanepoint(
        self,
        lanepoint: LinkedLanePoint,
        lookahead: int,
        filter_road_ids: tuple,
        point: Tuple[float, float, float],
    ) -> List[List[Waypoint]]:
        """computes equally-spaced Waypoints for all lane paths starting at lanepoint
        up to lookahead waypoints ahead, constrained to filter_road_ids if specified."""

        # The following acts sort of like lru_cache(1), but it allows
        # for lookahead to be <= to the cached value...
        cache_paths = self._waypoints_cache.query(
            lookahead, point, filter_road_ids, lanepoint
        )
        if cache_paths:
            return cache_paths

        lanepoint_paths = self._lanepoints.paths_starting_at_lanepoint(
            lanepoint, lookahead, filter_road_ids
        )
        result = [
            SumoRoadNetwork._equally_spaced_path(path, point, self._lanepoints.spacing)
            for path in lanepoint_paths
        ]

        self._waypoints_cache.update(
            lookahead, point, filter_road_ids, lanepoint, result
        )

        return result

    @staticmethod
    def _equally_spaced_path(
        path: Sequence[LinkedLanePoint],
        point: Tuple[float, float, float],
        lp_spacing: float,
    ) -> List[Waypoint]:
        """given a list of LanePoints starting near point, that may not be evenly spaced,
        returns the same number of Waypoints that are evenly spaced and start at point."""

        continuous_variables = [
            "positions_x",
            "positions_y",
            "headings",
            "lane_width",
            "speed_limit",
        ]
        discrete_variables = ["lane_id", "lane_index"]

        ref_lanepoints_coordinates = {
            parameter: [] for parameter in (continuous_variables + discrete_variables)
        }
        for idx, lanepoint in enumerate(path):
            if lanepoint.is_inferred and 0 < idx < len(path) - 1:
                continue
            ref_lanepoints_coordinates["positions_x"].append(
                lanepoint.lp.pose.position[0]
            )
            ref_lanepoints_coordinates["positions_y"].append(
                lanepoint.lp.pose.position[1]
            )
            ref_lanepoints_coordinates["headings"].append(
                lanepoint.lp.pose.heading.as_bullet
            )
            ref_lanepoints_coordinates["lane_id"].append(lanepoint.lp.lane.lane_id)
            ref_lanepoints_coordinates["lane_index"].append(lanepoint.lp.lane.index)
            ref_lanepoints_coordinates["lane_width"].append(lanepoint.lp.lane._width)
            ref_lanepoints_coordinates["speed_limit"].append(
                lanepoint.lp.lane.speed_limit
            )

        ref_lanepoints_coordinates["headings"] = inplace_unwrap(
            ref_lanepoints_coordinates["headings"]
        )
        first_lp_heading = ref_lanepoints_coordinates["headings"][0]
        lp_position = path[0].lp.pose.position[:2]
        vehicle_pos = np.array(point[:2])
        heading_vec = np.array(radians_to_vec(first_lp_heading))
        projected_distant_lp_vehicle = np.inner(
            (vehicle_pos - lp_position), heading_vec
        )

        ref_lanepoints_coordinates["positions_x"][0] = (
            lp_position[0] + projected_distant_lp_vehicle * heading_vec[0]
        )
        ref_lanepoints_coordinates["positions_y"][0] = (
            lp_position[1] + projected_distant_lp_vehicle * heading_vec[1]
        )
        # To ensure that the distance between waypoints are equal, we used
        # interpolation approach inspired by:
        # https://stackoverflow.com/a/51515357
        cumulative_path_dist = np.cumsum(
            np.sqrt(
                np.ediff1d(ref_lanepoints_coordinates["positions_x"], to_begin=0) ** 2
                + np.ediff1d(ref_lanepoints_coordinates["positions_y"], to_begin=0) ** 2
            )
        )

        if len(cumulative_path_dist) <= lp_spacing:
            lp = path[0].lp
            return [
                Waypoint(
                    pos=lp.pose.position,
                    heading=lp.pose.heading,
                    lane_width=lp.lane._width,
                    speed_limit=lp.lane.speed_limit,
                    lane_id=lp.lane.lane_id,
                    lane_index=lp.lane.index,
                )
            ]

        evenly_spaced_cumulative_path_dist = np.linspace(
            0, cumulative_path_dist[-1], len(path)
        )

        evenly_spaced_coordinates = {}
        for variable in continuous_variables:
            evenly_spaced_coordinates[variable] = np.interp(
                evenly_spaced_cumulative_path_dist,
                cumulative_path_dist,
                ref_lanepoints_coordinates[variable],
            )

        for variable in discrete_variables:
            ref_coordinates = ref_lanepoints_coordinates[variable]
            evenly_spaced_coordinates[variable] = []
            jdx = 0
            for idx in range(len(path)):
                while (
                    jdx + 1 < len(cumulative_path_dist)
                    and evenly_spaced_cumulative_path_dist[idx]
                    > cumulative_path_dist[jdx + 1]
                ):
                    jdx += 1

                evenly_spaced_coordinates[variable].append(ref_coordinates[jdx])
            evenly_spaced_coordinates[variable].append(ref_coordinates[-1])

        equally_spaced_path = []
        for idx in range(len(path)):
            equally_spaced_path.append(
                Waypoint(
                    pos=np.array(
                        [
                            evenly_spaced_coordinates["positions_x"][idx],
                            evenly_spaced_coordinates["positions_y"][idx],
                        ]
                    ),
                    heading=Heading(evenly_spaced_coordinates["headings"][idx]),
                    lane_width=evenly_spaced_coordinates["lane_width"][idx],
                    speed_limit=evenly_spaced_coordinates["speed_limit"][idx],
                    lane_id=evenly_spaced_coordinates["lane_id"][idx],
                    lane_index=evenly_spaced_coordinates["lane_index"][idx],
                )
            )

        return equally_spaced_path<|MERGE_RESOLUTION|>--- conflicted
+++ resolved
@@ -37,11 +37,7 @@
 from smarts.sstudio.types import MapSpec
 
 from .coordinates import BoundingBox, Heading, Point, Pose, RefLinePoint
-<<<<<<< HEAD
-from .road_map import RoadMap, Waypoint, WaypointsCache
-=======
 from .road_map import RoadMap, Waypoint
->>>>>>> e5b1c2aa
 from .lanepoints import LinkedLanePoint, LanePoints
 from .utils.geometry import buffered_shape, generate_mesh_from_polygons
 from .utils.math import inplace_unwrap, radians_to_vec, vec_2d
@@ -94,7 +90,7 @@
         self._surfaces = {}
         self._lanes = {}
         self._roads = {}
-        self._waypoints_cache = WaypointsCache()
+        self._waypoints_cache = SumoRoadNetwork._WaypointsCache()
         self._lanepoints = None
         if map_spec.lanepoint_spacing is not None:
             assert map_spec.lanepoint_spacing > 0
@@ -550,9 +546,6 @@
 
         @lru_cache(maxsize=16)
         def oncoming_roads_at_point(self, point: Point) -> List[RoadMap.Road]:
-<<<<<<< HEAD
-            return super().oncoming_roads_at_point(point)
-=======
             result = []
             for lane in self.lanes:
                 offset = lane.to_lane_coord(point).s
@@ -562,7 +555,6 @@
                     if ol.road != self
                 ]
             return result
->>>>>>> e5b1c2aa
 
         @cached_property
         def parallel_roads(self) -> List[RoadMap.Road]:
@@ -1176,8 +1168,6 @@
 
         return connection_lane.getEdge().getID()
 
-<<<<<<< HEAD
-=======
     class _WaypointsCache:
         def __init__(self):
             self.lookahead = 0
@@ -1225,7 +1215,6 @@
                     return [path[: (lookahead + 1)] for path in hit]
                 return None
 
->>>>>>> e5b1c2aa
     def _waypoints_starting_at_lanepoint(
         self,
         lanepoint: LinkedLanePoint,
