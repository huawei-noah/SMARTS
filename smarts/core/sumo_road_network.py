--- conflicted
+++ resolved
@@ -954,14 +954,6 @@
         )
 
         waypoint_paths = []
-<<<<<<< HEAD
-        junction_paths = self._resolve_in_junction(pose)
-        if junction_paths:
-            for lanes in junction_paths:
-                lane = lanes[0]
-                road_ids = [lane.road.road_id for lane in lanes]
-                new_paths = lane._waypoint_paths_at(pose.point, lookahead, road_ids)
-=======
         junction_paths = self._resolve_in_junction(pose, closest_lps)
         if junction_paths:
             for lanes in junction_paths:
@@ -970,7 +962,6 @@
                 new_paths = start_lane._waypoint_paths_at(
                     pose.point, lookahead, road_ids
                 )
->>>>>>> f8d9795d
                 for path in new_paths:
 
                     def _angle_between(pose, wp):
@@ -983,28 +974,16 @@
                         return angle
 
                     # Filter out any waypoints that are behind the vehicle
-<<<<<<< HEAD
-                    wps = [wp for wp in path if _angle_between(pose, wp) < np.pi / 2]
-                    if len(wps) < 1:
-=======
                     path = [wp for wp in path if _angle_between(pose, wp) < np.pi / 2]
                     if len(path) < 1:
->>>>>>> f8d9795d
                         continue
 
                     # Only include paths that start in the junction, or are close to the vehicle
                     if (
-<<<<<<< HEAD
-                        self.lane_by_id(wps[0].lane_id).in_junction
-                        or np.linalg.norm(wps[0].pos - pose.position[:2]) < 5.0
-                    ):
-                        waypoint_paths.append(wps)
-=======
                         self.lane_by_id(path[0].lane_id).in_junction
                         or np.linalg.norm(path[0].pos - pose.position[:2]) < 5.0
                     ):
                         waypoint_paths.append(path)
->>>>>>> f8d9795d
         else:
             # TAI: the above lines could be replaced by:
             # closest_lane = self.nearest_lane(pose.position, radius=within_radius)
@@ -1013,13 +992,9 @@
                 waypoint_paths += lane._waypoint_paths_at(pose.point, lookahead)
         return sorted(waypoint_paths, key=lambda p: p[0].lane_id)
 
-<<<<<<< HEAD
-    def _resolve_in_junction(self, pose: Pose) -> List[List[Lane]]:
-=======
     def _resolve_in_junction(
         self, pose: Pose, closest_lps: List[LanePoint]
     ) -> List[List[Lane]]:
->>>>>>> f8d9795d
         # This is so that the waypoints don't jump between connections
         # when we don't know which lane we're on in a junction.
         # We take the 10 closest lanepoints then filter down to that which has
