# Copyright (C) 2020. Huawei Technologies Co., Ltd. All rights reserved.
#
# Permission is hereby granted, free of charge, to any person obtaining a copy
# of this software and associated documentation files (the "Software"), to deal
# in the Software without restriction, including without limitation the rights
# to use, copy, modify, merge, publish, distribute, sublicense, and/or sell
# copies of the Software, and to permit persons to whom the Software is
# furnished to do so, subject to the following conditions:
#
# The above copyright notice and this permission notice shall be included in
# all copies or substantial portions of the Software.
#
# THE SOFTWARE IS PROVIDED "AS IS", WITHOUT WARRANTY OF ANY KIND, EXPRESS OR
# IMPLIED, INCLUDING BUT NOT LIMITED TO THE WARRANTIES OF MERCHANTABILITY,
# FITNESS FOR A PARTICULAR PURPOSE AND NONINFRINGEMENT. IN NO EVENT SHALL THE
# AUTHORS OR COPYRIGHT HOLDERS BE LIABLE FOR ANY CLAIM, DAMAGES OR OTHER
# LIABILITY, WHETHER IN AN ACTION OF CONTRACT, TORT OR OTHERWISE, ARISING FROM,
# OUT OF OR IN CONNECTION WITH THE SOFTWARE OR THE USE OR OTHER DEALINGS IN
# THE SOFTWARE.
import logging
import math
import numpy as np
import os
import random
<<<<<<< HEAD
import re
from functools import lru_cache
from subprocess import check_output
from tempfile import NamedTemporaryFile
from typing import List, NamedTuple, Sequence, Tuple, Union

import numpy as np
import trimesh
import trimesh.scene
from cached_property import cached_property
from shapely import ops
=======
import trimesh
import trimesh.scene
from cached_property import cached_property
from functools import lru_cache
>>>>>>> 555b1de8
from shapely.geometry import Polygon
from shapely.ops import snap, triangulate
from subprocess import check_output
from trimesh.exchange import gltf
<<<<<<< HEAD
=======
from typing import List, Sequence, Tuple
>>>>>>> 555b1de8

from .coordinates import BoundingBox, Heading, Point, Pose, RefLinePoint
from .road_map import RoadMap, Waypoint
from .sumo_lanepoints import LinkedLanePoint, SumoLanePoints
from .utils.geometry import buffered_shape
from .utils.math import (
    inplace_unwrap,
    radians_to_vec,
    vec_2d,
)

from smarts.core.utils.sumo import sumolib  # isort:skip
from sumolib.net.edge import Edge  # isort:skip


def _convert_camera(camera):
    result = {
        "name": camera.name,
        "type": "perspective",
        "perspective": {
            "aspectRatio": camera.fov[0] / camera.fov[1],
            "yfov": np.radians(camera.fov[1]),
            "znear": float(camera.z_near),
            # HACK: The trimesh gltf export doesn't include a zfar which Panda3D GLB
            #       loader expects. Here we override to make loading possible.
            "zfar": float(camera.z_near + 100),
        },
    }
    return result


gltf._convert_camera = _convert_camera


class _GLBData:
    def __init__(self, bytes_):
        self._bytes = bytes_

    def write_glb(self, output_path):
        with open(output_path, "wb") as f:
            f.write(self._bytes)


class SumoRoadNetwork(RoadMap):
    # 3.2 is the default Sumo road network lane width if it's not specified
    # explicitly in Sumo's NetEdit or the map.net.xml file.
    # This corresponds on a 1:1 scale to lanes 3.2m wide, which is typical
    # in North America (although US highway lanes are wider at ~3.7m).
    DEFAULT_LANE_WIDTH = 3.2

    def __init__(
        self, graph, net_file, default_lane_width=None, lanepoint_spacing=None
    ):
        self._log = logging.getLogger(self.__class__.__name__)
        self._graph = graph
        self._net_file = net_file
        self._default_lane_width = (
            default_lane_width
            if default_lane_width is not None
            else SumoRoadNetwork.DEFAULT_LANE_WIDTH
        )
        self._lanes = {}
        self._roads = {}
        self._waypoints_cache = SumoRoadNetwork._WaypointsCache()
        self._lanepoints = None
        if lanepoint_spacing is not None:
            assert lanepoint_spacing > 0
            # XXX: this should be last here since SumoLanePoints() calls road_network methods immediately
            self._lanepoints = SumoLanePoints(self, spacing=lanepoint_spacing)

    @staticmethod
    def _check_net_origin(bbox):
        assert len(bbox) == 4
        return bbox[0] <= 0.0 and bbox[1] <= 0.0 and bbox[2] >= 0.0 and bbox[3] >= 0.0

    shifted_net_file_name = "shifted_map-AUTOGEN.net.xml"

    @classmethod
    def shifted_net_file_path(cls, net_file_path):
        net_file_folder = os.path.dirname(net_file_path)
        return os.path.join(net_file_folder, cls.shifted_net_file_name)

    @classmethod
    @lru_cache(maxsize=1)
    def _shift_coordinates(cls, net_file_path, shifted_path):
        assert shifted_path != net_file_path
        logger = logging.getLogger(cls.__name__)
        logger.info(f"normalizing net coordinates into {shifted_path}...")
        ## Translate the map's origin to remove huge (imprecise) offsets.
        ## See https://sumo.dlr.de/docs/netconvert.html#usage_description
        ## for netconvert options description.
        try:
            stdout = check_output(
                [
                    "netconvert",
                    "--offset.disable-normalization=FALSE",
                    "-s",
                    net_file_path,
                    "-o",
                    shifted_path,
                ]
            )
            logger.debug(f"netconvert output: {stdout}")
            return True
        except Exception as e:
            logger.warning(
                f"unable to use netconvert tool to normalize coordinates: {e}"
            )
        return False

    @classmethod
    def from_file(
        cls,
        net_file,
        shift_to_origin=False,
        default_lane_width=None,
        lanepoint_spacing=None,
    ):
        # Connections to internal lanes are implicit. If `withInternal=True` is
        # set internal junctions and the connections from internal lanes are
        # loaded into the network graph.
        G = sumolib.net.readNet(net_file, withInternal=True)

        if not cls._check_net_origin(G.getBoundary()):
            shifted_net_file = cls.shifted_net_file_path(net_file)
            if os.path.isfile(shifted_net_file) or (
                shift_to_origin and cls._shift_coordinates(net_file, shifted_net_file)
            ):
                G = sumolib.net.readNet(shifted_net_file, withInternal=True)
                assert cls._check_net_origin(G.getBoundary())
                net_file = shifted_net_file
                # keep track of having shifted the graph by
                # injecting state into the network graph.
                # this is needed because some maps have been pre-shifted,
                # and will already have a locationOffset, but for those
                # the offset should not be used (because all their other
                # coordinates are relative to the origin).
                G._shifted_by_smarts = True

        return cls(
            G,
            net_file,
            default_lane_width=default_lane_width,
            lanepoint_spacing=lanepoint_spacing,
        )

<<<<<<< HEAD
    # TODO:  get rid of this, fix traffic_history_provider
    @cached_property
    def xy_offset(self):
        """ This is our offset from what's in the original net file. """
        return (
            self._graph.getLocationOffset()
            if self._graph and getattr(self._graph, "_shifted_by_smarts", False)
            else [0, 0]
        )

    @property
    def source(self) -> str:
        """ This is the net.xml file that corresponds with our possibly-offset coordinates. """
        return self._net_file

    @cached_property
    def bounding_box(self) -> BoundingBox:
        # maps are assumed to start at the origin
        bb = self._graph.getBoundary()  # 2D bbox in format (xmin, ymin, xmax, ymax)
        return BoundingBox(
            min_pt=Point(x=bb[0], y=bb[1]), max_pt=Point(x=bb[2], y=bb[3])
        )

    @property
    def scale_factor(self) -> float:
        # map units per meter
        return self._default_lane_width / SumoRoadNetwork.DEFAULT_LANE_WIDTH

    def to_glb(self, at_path):
        """ build a glb file for camera rendering and envision """
        polys = self._compute_road_polygons()
        glb = self._make_glb_from_polys(polys)
        glb.write_glb(at_path)

    class Lane(RoadMap.Lane):
        def __init__(self, lane_id: str, sumo_lane, road_map):
            self._lane_id = lane_id
            self._sumo_lane = sumo_lane
            self._map = road_map
            self._road = road_map.road_by_id(sumo_lane.getEdge().getID())
            assert self._road

        @property
        def lane_id(self) -> str:
            return self._lane_id

        @property
        def road(self) -> RoadMap.Road:
            return self._road

        @cached_property
        def speed_limit(self) -> float:
            return self._sumo_lane.getSpeed()

        @cached_property
        def length(self) -> float:
            return self._sumo_lane.getLength()

        @cached_property
        def _width(self) -> float:
            return self._sumo_lane.getWidth()

        @property
        def in_junction(self) -> bool:
            return self._road.is_junction

        @cached_property
        def index(self) -> int:
            return self._sumo_lane.getIndex()

        @cached_property
        def lanes_in_same_direction(self) -> List[RoadMap.Lane]:
            if not self.in_junction:
                # When not in an intersection, all SUMO Lanes for an Edge go in the same direction.
                return [l for l in self.road.lanes if l != self]
            result = []
            in_roads = set(il.road for il in self.incoming_lanes)
            out_roads = set(il.road for il in self.outgoing_lanes)
            for lane in self.road.lanes:
                if self == lane:
                    continue
                other_in_roads = set(il.road for il in lane.incoming_lanes)
                if in_roads & other_in_roads:
                    other_out_roads = set(il.road for il in self.outgoing_lanes)
                    if out_roads & other_out_roads:
                        result.append(lane)
            return result

        @cached_property
        def lane_to_left(self) -> Tuple[RoadMap.Lane, bool]:
            result = None
            for other in self.lanes_in_same_direction:
                if other.index > self.index and (
                    not result or other.index < result.index
                ):
                    result = other
            return result, True

        @cached_property
        def lane_to_right(self) -> Tuple[RoadMap.Lane, bool]:
            result = None
            for other in self.lanes_in_same_direction:
                if other.index < self.index and (
                    not result or other.index > result.index
                ):
                    result = other
            return result, True

        @cached_property
        def incoming_lanes(self) -> List[RoadMap.Lane]:
            return [
                self._map.lane_by_id(incoming.getID())
                for incoming in self._sumo_lane.getIncoming()
            ]

        @cached_property
        def outgoing_lanes(self) -> List[RoadMap.Lane]:
            return [
                self._map.lane_by_id(outgoing.getToLane().getID())
                for outgoing in self._sumo_lane.getOutgoing()
            ]

=======
    @property
    def source(self) -> str:
        """ This is the net.xml file that corresponds with our possibly-offset coordinates. """
        return self._net_file

    @cached_property
    def bounding_box(self) -> BoundingBox:
        # maps are assumed to start at the origin
        bb = self._graph.getBoundary()  # 2D bbox in format (xmin, ymin, xmax, ymax)
        return BoundingBox(
            min_pt=Point(x=bb[0], y=bb[1]), max_pt=Point(x=bb[2], y=bb[3])
        )

    @property
    def scale_factor(self) -> float:
        # map units per meter
        return self._default_lane_width / SumoRoadNetwork.DEFAULT_LANE_WIDTH

    def to_glb(self, at_path):
        """ build a glb file for camera rendering and envision """
        polys = self._compute_road_polygons()
        glb = self._make_glb_from_polys(polys)
        glb.write_glb(at_path)

    class Lane(RoadMap.Lane):
        def __init__(self, lane_id: str, sumo_lane, road_map):
            self._lane_id = lane_id
            self._sumo_lane = sumo_lane
            self._map = road_map
            self._road = road_map.road_by_id(sumo_lane.getEdge().getID())
            assert self._road

        @property
        def lane_id(self) -> str:
            return self._lane_id

        @property
        def road(self) -> RoadMap.Road:
            return self._road

        @cached_property
        def speed_limit(self) -> float:
            return self._sumo_lane.getSpeed()

        @cached_property
        def length(self) -> float:
            return self._sumo_lane.getLength()

        @cached_property
        def _width(self) -> float:
            return self._sumo_lane.getWidth()

        @property
        def in_junction(self) -> bool:
            return self._road.is_junction

        @cached_property
        def index(self) -> int:
            return self._sumo_lane.getIndex()

        @cached_property
        def lanes_in_same_direction(self) -> List[RoadMap.Lane]:
            if not self.in_junction:
                # When not in an intersection, all SUMO Lanes for an Edge go in the same direction.
                return [l for l in self.road.lanes if l != self]
            result = []
            in_roads = set(il.road for il in self.incoming_lanes)
            out_roads = set(il.road for il in self.outgoing_lanes)
            for lane in self.road.lanes:
                if self == lane:
                    continue
                other_in_roads = set(il.road for il in lane.incoming_lanes)
                if in_roads & other_in_roads:
                    other_out_roads = set(il.road for il in self.outgoing_lanes)
                    if out_roads & other_out_roads:
                        result.append(lane)
            return result

        @cached_property
        def lane_to_left(self) -> Tuple[RoadMap.Lane, bool]:
            result = None
            for other in self.lanes_in_same_direction:
                if other.index > self.index and (
                    not result or other.index < result.index
                ):
                    result = other
            return result, True

        @cached_property
        def lane_to_right(self) -> Tuple[RoadMap.Lane, bool]:
            result = None
            for other in self.lanes_in_same_direction:
                if other.index < self.index and (
                    not result or other.index > result.index
                ):
                    result = other
            return result, True

        @cached_property
        def incoming_lanes(self) -> List[RoadMap.Lane]:
            return [
                self._map.lane_by_id(incoming.getID())
                for incoming in self._sumo_lane.getIncoming()
            ]

        @cached_property
        def outgoing_lanes(self) -> List[RoadMap.Lane]:
            return [
                self._map.lane_by_id(outgoing.getToLane().getID())
                for outgoing in self._sumo_lane.getOutgoing()
            ]

>>>>>>> 555b1de8
        @lru_cache(maxsize=16)
        def oncoming_lanes_at_offset(self, offset: float) -> List[RoadMap.Lane]:
            result = []
            radius = 1.1 * self.width_at_offset(offset)
            pt = self.from_lane_coord(RefLinePoint(offset))
            nearby_lanes = self._map.nearest_lanes(pt, radius=radius)
            if not nearby_lanes:
                return result
            my_vect = self.vector_at_offset(offset)
            my_norm = np.linalg.norm(my_vect)
            threshold = -0.995562  # cos(175*pi/180)
            for lane, _ in nearby_lanes:
                lv = lane.vector_at_offset(offset)
                lane_angle = np.dot(my_vect, lv) / (my_norm * np.linalg.norm(lv))
                if lane_angle < threshold:
                    result.append(lane)
            return result

        @cached_property
        def foes(self) -> List[RoadMap.Lane]:
            # TODO:  we might do better here since Sumo/Traci determines right-of-way for their connections/links.  See:
            #        https://sumo.dlr.de/pydoc/traci._lane.html#LaneDomain-getFoes
            result = [
                incoming
                for outgoing in self.outgoing_lanes
                for incoming in outgoing.incoming_lanes
                if incoming != self
            ]
            if self.in_junction:
                in_roads = set(il.road for il in self.incoming_lanes)
                for foe in self.road.lanes:
                    foe_in_roads = set(il.road for il in foe.incoming_lanes)
                    if not bool(in_roads & foe_in_roads):
                        result.append(foe)
            return list(set(result))

        def waypoint_paths_for_pose(
            self, pose: Pose, lookahead: int, route: RoadMap.Route = None
        ) -> List[List[Waypoint]]:
            road_ids = [road.road_id for road in route.roads] if route else None
            return self._waypoint_paths_at(pose.position, lookahead, road_ids)

        def waypoint_paths_at_offset(
            self, offset: float, lookahead: int = 30, route: RoadMap.Route = None
        ) -> List[List[Waypoint]]:
            wp_start = self.from_lane_coord(RefLinePoint(offset))
            road_ids = [road.road_id for road in route.roads] if route else None
            return self._waypoint_paths_at(wp_start, lookahead, road_ids)

        def _waypoint_paths_at(
            self,
            point: Sequence,
            lookahead: int,
            filter_road_ids: Sequence[str] = None,
        ) -> List[List[Waypoint]]:
            closest_linked_lp = (
                self._map._lanepoints.closest_linked_lanepoint_on_lane_to_point(
                    point, self._lane_id
                )
            )
            return self._map._waypoints_starting_at_lanepoint(
                closest_linked_lp,
                lookahead,
                tuple(filter_road_ids) if filter_road_ids else (),
                tuple(point),
            )

        def buffered_shape(self, width: float = 1.0) -> Polygon:
            return buffered_shape(self._sumo_lane.getShape(), width)

        @lru_cache(maxsize=8)
        def point_in_lane(self, point: Point) -> bool:
            # TAI:  could use (cached) self._sumo_lane.getBoundingBox(...) as a quick first-pass check...
            lane_point = self.to_lane_coord(point)
            return (
                abs(lane_point.t) <= self._width / 2 and 0 <= lane_point.s < self.length
            )

        @lru_cache(maxsize=8)
        def offset_along_lane(self, world_point: Point) -> float:
            shape = self._sumo_lane.getShape(False)
            point = world_point[:2]
            if point not in shape:
                return sumolib.geomhelper.polygonOffsetWithMinimumDistanceToPoint(
                    point, shape, perpendicular=False
                )
            # SUMO geomhelper.polygonOffset asserts when the point is part of the shape.
            # We get around the assertion with a check if the point is part of the shape.
            offset = 0
            for i in range(len(shape) - 1):
                if shape[i] == point:
                    break
                offset += sumolib.geomhelper.distance(shape[i], shape[i + 1])
            return offset

        def width_at_offset(self, offset: float) -> float:
            return self._width

        @lru_cache(maxsize=8)
        def from_lane_coord(self, lane_point: RefLinePoint) -> Point:
            shape = self._sumo_lane.getShape(False)
            x, y = sumolib.geomhelper.positionAtShapeOffset(shape, lane_point.s)
            return Point(x=x, y=y)

        @lru_cache(maxsize=8)
        def to_lane_coord(self, world_point: Point) -> RefLinePoint:
            return super().to_lane_coord(world_point)

        @lru_cache(maxsize=8)
        def center_at_point(self, point: Point) -> Point:
            return super().center_at_point(point)

        @lru_cache(8)
        def edges_at_point(self, point: Point) -> Tuple[Point, Point]:
            return super().edges_at_point(point)

        @lru_cache(8)
        def vector_at_offset(self, start_offset: float) -> np.ndarray:
            return super().vector_at_offset(start_offset)

        @lru_cache(maxsize=8)
        def center_pose_at_point(self, point: Point) -> Pose:
            return super().center_pose_at_point(point)

        @lru_cache(maxsize=8)
        def curvature_radius_at_offset(
            self, offset: float, lookahead: int = 5
        ) -> float:
            return super().curvature_radius_at_offset(offset, lookahead)

    def lane_by_id(self, lane_id: str) -> RoadMap.Lane:
        lane = self._lanes.get(lane_id)
        if lane:
            return lane
        sumo_lane = self._graph.getLane(lane_id)
        if not sumo_lane:
            self._log.warning(
                f"SumoRoadNetwork got request for unknown lane_id '{lane_id}'"
            )
            return None
        lane = SumoRoadNetwork.Lane(lane_id, sumo_lane, self)
        self._lanes[lane_id] = lane
        return lane

    class Road(RoadMap.Road):
        def __init__(self, road_id: str, sumo_edge: Edge, road_map):
            self._road_id = road_id
            self._sumo_edge = sumo_edge
            self._map = road_map

        @cached_property
        def is_junction(self) -> bool:
            return self._sumo_edge.isSpecial()

        @cached_property
        def length(self) -> float:
            return self._sumo_edge.getLength()

        @property
        def road_id(self) -> str:
            return self._road_id

        @cached_property
        def incoming_roads(self) -> List[RoadMap.Road]:
            return [
                self._map.road_by_id(edge.getID())
                for edge in self._sumo_edge.getIncoming().keys()
            ]

        @cached_property
        def outgoing_roads(self) -> List[RoadMap.Road]:
            return [
                self._map.road_by_id(edge.getID())
                for edge in self._sumo_edge.getOutgoing().keys()
            ]

        @lru_cache(maxsize=16)
        def oncoming_roads_at_point(self, point: Point) -> List[RoadMap.Road]:
            result = []
            for lane in self.lanes:
                offset = lane.to_lane_coord(point).s
                result += [ol.road for ol in lane.oncoming_lanes_at_offset(offset)]
            return result

        @cached_property
        def parallel_roads(self) -> List[RoadMap.Road]:
            from_node, to_node = (
                self._sumo_edge.getFromNode(),
                self._sumo_edge.getToNode(),
            )
            return [
                self._map.road_by_id(edge.getID())
                for edge in from_node.getOutgoing()
                if self.road_id != edge.getID()
                and edge.getToNode().getID() == to_node.getID()
            ]

        @cached_property
        def lanes(self) -> List[RoadMap.Lane]:
            return [
                self._map.lane_by_id(sumo_lane.getID())
                for sumo_lane in self._sumo_edge.getLanes()
            ]

        def lane_at_index(self, index: int) -> RoadMap.Lane:
            return self.lanes[index]

        @lru_cache(maxsize=8)
        def point_on_road(self, point: Point) -> bool:
            # TAI:  could use (cached) self._sumo_edge.getBoundingBox(...) as a quick first-pass check...
            for lane in self.lanes:
                if lane.point_in_lane(point):
                    return True
            return False

        @lru_cache(maxsize=8)
        def edges_at_point(self, point: Point) -> Tuple[Point, Point]:
            lanes = self.lanes
            _, right_edge = lanes[0].edges_at_point(point)
            left_edge, _ = lanes[-1].edges_at_point(point)
            return left_edge, right_edge

        def buffered_shape(self, width: float = 1.0) -> Polygon:
            return buffered_shape(self._sumo_edge.getShape(), width)

    def road_by_id(self, road_id: str) -> RoadMap.Road:
        road = self._roads.get(road_id)
        if road:
            return road
        sumo_edge = self._graph.getEdge(road_id)
        if not sumo_edge:
            self._log.warning(
                f"SumoRoadNetwork got request for unknown road_id '{road_id}'"
            )
            return None
        road = SumoRoadNetwork.Road(road_id, sumo_edge, self)
        self._roads[road_id] = road
        return road

    @lru_cache(maxsize=16)
    def nearest_lanes(
        self, point: Point, radius: float = None, include_junctions=True
    ) -> List[Tuple[RoadMap.Lane, float]]:
        if radius is None:
            radius = max(10, 2 * self._default_lane_width)
        # XXX: note that this getNeighboringLanes() call is fairly heavy/expensive (as revealed by profiling)
        # The includeJunctions parameter is the opposite of include_junctions because
        # what it does in the Sumo query is attach the "node" that is the junction (node)
        # shape to the shape of the non-special lanes that connect to it.  So if
        # includeJunctions is True, we are more likely to hit "normal" lanes
        # even when in an intersection where we want to hit "special"
        # lanes when we specify include_junctions=True.  Note that "special"
        # lanes are always candidates to be returned, no matter what.
        candidate_lanes = self._graph.getNeighboringLanes(
            point[0],
            point[1],
            r=radius,
            includeJunctions=not include_junctions,
            allowFallback=False,
        )
        if not include_junctions:
            candidate_lanes = [
                lane for lane in candidate_lanes if not lane[0].getEdge().isSpecial()
            ]
        candidate_lanes.sort(key=lambda lane_dist_tup: lane_dist_tup[1])
        return [(self.lane_by_id(lane.getID()), dist) for lane, dist in candidate_lanes]

    @lru_cache(maxsize=16)
    def road_with_point(self, point: Point) -> RoadMap.Road:
        radius = max(5, 2 * self._default_lane_width)
        for nl, dist in self.nearest_lanes(point, radius):
            if dist < 0.5 * nl._width + 1e-1:
                return nl.road
        return None

    def generate_routes(
        self,
        start_road: RoadMap.Road,
        end_road: RoadMap.Road,
        via: Sequence[RoadMap.Road] = None,
        max_to_gen: int = 1,
    ) -> List[RoadMap.Route]:
        assert max_to_gen == 1, "multiple route generation not yet supported for Sumo"
        newroute = SumoRoadNetwork.Route(self)
        result = [newroute]

        roads = [start_road]
        if via:
            roads += via
        if end_road != start_road:
            roads.append(end_road)

        edges = []
        for cur_road, next_road in zip(roads, roads[1:] + [None]):
            if not next_road:
                edges.append(cur_road._sumo_edge)
                break
            sub_route = (
                self._graph.getShortestPath(cur_road._sumo_edge, next_road._sumo_edge)[
                    0
                ]
                or []
            )
            if len(sub_route) < 2:
                self._log.warning(
                    f"Unable to find valid path between {(cur_road.road_id, next_road.road_id)}."
                )
                return result
            # The sub route includes the boundary roads (cur_road, next_road).
            # We clip the latter to prevent duplicates
            edges.extend(sub_route[:-1])

        if len(edges) == 1:
            # route is within a single road
            newroute.add_road(self.road_by_id(edges[0].getID()))
            return result

        used_edges = []
        edge_ids = []
        adjacent_edge_pairs = zip(edges, edges[1:])
        for cur_edge, next_edge in adjacent_edge_pairs:
            internal_routes = self._internal_routes_between(cur_edge, next_edge)
            for internal_route in internal_routes:
                used_edges.extend(internal_route)
                edge_ids.extend([edge.getID() for edge in internal_route])
        _, indices = np.unique(edge_ids, return_index=True)
        for idx in sorted(indices):
            newroute.add_road(self.road_by_id(used_edges[idx].getID()))

        return result

    def _internal_routes_between(
        self, start_edge: Edge, end_edge: Edge
    ) -> List[List[Edge]]:
        routes = []
        outgoing = start_edge.getOutgoing()
        assert end_edge in outgoing, (
            f"{end_edge.getID()} not in {[e.getID() for e in outgoing.keys()]}. "
            "Perhaps you're using a LapMission on a route that is not a closed loop?"
        )
        connections = outgoing[end_edge]
        for connection in connections:
            conn_route = [start_edge]
            # This connection may have some intermediate 'via' lanes.
            # we need to follow these to eventually leave the junction.
            via_lane_id = connection.getViaLaneID()
            while via_lane_id:
                via_lane = self.lane_by_id(via_lane_id)
                via_road = via_lane.road
                via_edge = via_road._sumo_edge

                conn_route.append(via_edge)

                # Sometimes we get the same via lane id multiple times.
                # We convert to a set to remove duplicates.
                next_via_lane_ids = set(
                    conn.getViaLaneID() for conn in via_edge.getOutgoing()[end_edge]
                )
                assert (
                    len(next_via_lane_ids) == 1
                ), f"Expected exactly one next via lane id at {via_lane_id}, got: {next_via_lane_ids}"
                via_lane_id = list(next_via_lane_ids)[0]

            conn_route.append(end_edge)
            routes.append(conn_route)
        return routes

    def random_route(self, max_route_len: int = 10) -> RoadMap.Route:
        route = SumoRoadNetwork.Route(self)
        next_edges = self._graph.getEdges(False)
        while next_edges and len(route.roads) < max_route_len:
            cur_edge = random.choice(next_edges)
            route.add_road(self.road_by_id(cur_edge.getID()))
            next_edges = list(cur_edge.getOutgoing().keys())
        return route

    def empty_route(self) -> RoadMap.Route:
        return SumoRoadNetwork.Route(self)

    def waypoint_paths(
        self,
        pose: Pose,
        lookahead: int,
        within_radius: float = 5,
        route: RoadMap.Route = None,
    ) -> List[List[Waypoint]]:
        if route:
            if route.roads:
                road_ids = [road.road_id for road in route.roads]
            else:
                road_ids = self._resolve_in_junction(pose)
            if road_ids:
                return self._waypoint_paths_along_route(
                    pose.position, lookahead, road_ids
                )
        closest_lps = self._lanepoints.closest_lanepoints(
            [pose], within_radius=within_radius
        )
        closest_lane = closest_lps[0].lane
        # TAI: the above lines could be replaced by:
        # closest_lane = self.nearest_lane(pose.position, radius=within_radius)
        waypoint_paths = []
        for lane in closest_lane.road.lanes:
            waypoint_paths += lane._waypoint_paths_at(pose.position, lookahead)
        return sorted(waypoint_paths, key=lambda p: p[0].lane_index)

    def _resolve_in_junction(self, pose: Pose) -> List[str]:
        # This is so that the waypoints don't jump between connections
        # when we don't know which lane we're on in a junction.
        # We take the 10 closest lanepoints then filter down to that which has
        # the closest heading. This way we get the lanepoint on our lane instead of
        # a potentially closer lane that is on a different junction connection.
        closest_lps = self._lanepoints.closest_lanepoints([pose], within_radius=None)
        closest_lps.sort(key=lambda lp: abs(pose.heading - lp.pose.heading))
        lane = closest_lps[0].lane
        if not lane.in_junction:
            return []
        road_ids = [lane.road.road_id]
        next_roads = lane.road.outgoing_roads
        assert (
            len(next_roads) <= 1
        ), "A junction is expected to have <= 1 outgoing roads"
        if next_roads:
            road_ids.append(next_roads[0].road_id)
        return road_ids

    def _waypoint_paths_along_route(
        self, point, lookahead: int, route: Sequence[str]
    ) -> List[List[Waypoint]]:
        """finds the closest lane to vehicle's position that is on its route,
        then gets waypoint paths from all lanes in its edge there."""
        assert len(route) > 0, f"Expected at least 1 road in the route, got: {route}"
        closest_llp_on_each_route_road = [
            self._lanepoints.closest_linked_lanepoint_on_road(point, road)
            for road in route
        ]
        closest_linked_lp = min(
            closest_llp_on_each_route_road,
            key=lambda l_lp: np.linalg.norm(
                vec_2d(l_lp.lp.pose.position) - vec_2d(point)
            ),
        )
        closest_lane = closest_linked_lp.lp.lane
        waypoint_paths = []
        for lane in closest_lane.road.lanes:
            waypoint_paths += lane._waypoint_paths_at(point, lookahead, route)
        return sorted(waypoint_paths, key=lambda p: p[0].lane_index)

    class Route(RoadMap.Route):
        def __init__(self, road_map):
            self._roads = []
            self._length = 0
            self._map = road_map

        @property
        def roads(self) -> List[RoadMap.Road]:
            return self._roads

        @property
        def road_length(self) -> float:
            return self._length

        def add_road(self, road: RoadMap.Road):
            self._length += road.length
            self._roads.append(road)

        @cached_property
        def geometry(self) -> Sequence[Sequence[Tuple[float, float]]]:
            return [
<<<<<<< HEAD
                road.buffered_shape(sum([lane._width for lane in road.lanes]))
=======
                list(
                    road.buffered_shape(
                        sum([lane._width for lane in road.lanes])
                    ).exterior.coords
                )
>>>>>>> 555b1de8
                for road in self.roads
            ]

        @lru_cache(maxsize=8)
        def distance_between(self, start: Point, end: Point) -> float:
            route_roads = set(self._roads)
            for cand_start_lane, _ in self._map.nearest_lanes(start, 30.0, False):
                if cand_start_lane.road in route_roads:
                    break
            else:
                logging.warning("unable to find road on route near start point")
                return None
            start_road = cand_start_lane.road
            for cand_end_lane, _ in self._map.nearest_lanes(end, 30.0, False):
                if cand_end_lane.road in route_roads:
                    break
            else:
                logging.warning("unable to find road on route near end point")
                return None
            end_road = cand_end_lane.road
            d = 0
            for road in self._roads:
                if d == 0 and road == start_road:
                    start_offset = cand_start_lane.offset_along_lane(start)
                    d += cand_start_lane.length - start_offset
                elif road == end_road:
                    d += cand_end_lane.offset_along_lane(end)
                elif d > 0:
                    d += road.length
            return d

    def _compute_road_polygons(self):
        lane_to_poly = {}
        for edge in self._graph.getEdges():
            for lane in edge.getLanes():
                shape = buffered_shape(lane.getShape(), lane.getWidth())
                # Check if "shape" is just a point.
                if len(set(shape.exterior.coords)) == 1:
                    logging.debug(
                        f"Lane:{lane.getID()} has provided non-shape values {lane.getShape()}"
                    )
                    continue

                lane_to_poly[lane.getID()] = shape

        # Remove holes created at tight junctions due to crude map geometry
        self._snap_internal_holes(lane_to_poly)
        self._snap_external_holes(lane_to_poly)
        # Remove break in visible lane connections created when lane enters an intersection
        self._snap_internal_edges(lane_to_poly)

        polys = list(lane_to_poly.values())

        for node in self._graph.getNodes():
            line = node.getShape()
            if len(line) <= 2 or len(set(line)) == 1:
                self._log.debug(
                    "Skipping {}-type node with <= 2 vertices".format(node.getType())
                )
                continue

            polys.append(Polygon(line))

        return polys

    def _snap_internal_edges(self, lane_to_poly, snap_threshold=2):
        # HACK: Internal edges that have tight curves, when buffered their ends do not
        #       create a tight seam with the connected lanes. This procedure attempts
        #       to remedy that with snapping.
        for lane_id in lane_to_poly:
            lane = self._graph.getLane(lane_id)

            # Only do snapping for internal edge lanes
            if not lane.getEdge().isSpecial():
                continue

            lane_shape = lane_to_poly[lane_id]
            incoming = self._graph.getLane(lane_id).getIncoming()[0]
            incoming_shape = lane_to_poly.get(incoming.getID())
            if incoming_shape:
                lane_shape = Polygon(snap(lane_shape, incoming_shape, snap_threshold))
                lane_to_poly[lane_id] = lane_shape

            outgoing = self._graph.getLane(lane_id).getOutgoing()[0].getToLane()
            outgoing_shape = lane_to_poly.get(outgoing.getID())
            if outgoing_shape:
                lane_shape = Polygon(snap(lane_shape, outgoing_shape, snap_threshold))
                lane_to_poly[lane_id] = lane_shape

    def _snap_internal_holes(self, lane_to_poly, snap_threshold=2):
        for lane_id in lane_to_poly:
            lane = self._graph.getLane(lane_id)

            # Only do snapping for internal edge lane holes
            if not lane.getEdge().isSpecial():
                continue
            lane_shape = lane_to_poly[lane_id]
            for x, y in lane_shape.exterior.coords:
                for nl, dist in self.nearest_lanes(
                    Point(x, y),
                    include_junctions=False,
                ):
                    if not nl:
                        continue
                    nl_shape = lane_to_poly.get(nl.lane_id)
                    if nl_shape:
                        lane_shape = Polygon(snap(lane_shape, nl_shape, snap_threshold))
            lane_to_poly[lane_id] = lane_shape

    def _snap_external_holes(self, lane_to_poly, snap_threshold=2):
        for lane_id in lane_to_poly:
            lane = self._graph.getLane(lane_id)

            # Only do snapping for external edge lane holes
            if lane.getEdge().isSpecial():
                continue

            incoming = self._graph.getLane(lane_id).getIncoming()
            if incoming and incoming[0].getEdge().isSpecial():
                continue

            outgoing = self._graph.getLane(lane_id).getOutgoing()
            if outgoing:
                outgoing_lane = outgoing[0].getToLane()
                if outgoing_lane.getEdge().isSpecial():
                    continue

            lane_shape = lane_to_poly[lane_id]
            for x, y in lane_shape.exterior.coords:
                for nl, dist in self.nearest_lanes(
                    Point(x, y),
                    include_junctions=False,
                ):
                    if (not nl) or (nl and nl.in_junction):
                        continue
                    nl_shape = lane_to_poly.get(nl.lane_id)
                    if nl_shape:
                        lane_shape = Polygon(snap(lane_shape, nl_shape, snap_threshold))
            lane_to_poly[lane_id] = lane_shape

    @staticmethod
    def _triangulate(polygon):
        return [
            tri_face
            for tri_face in triangulate(polygon)
            if tri_face.centroid.within(polygon)
        ]

    def _make_glb_from_polys(self, polygons):
        scene = trimesh.Scene()
        vertices, faces = [], []
        point_dict = dict()
        current_point_index = 0

        # Trimesh's API require a list of vertices and a list of faces, where each
        # face contains three indexes into the vertices list. Ideally, the vertices
        # are all unique and the faces list references the same indexes as needed.
        # TODO: Batch the polygon processing.
        for poly in polygons:
            # Collect all the points on the shape to reduce checks by 3 times
            for x, y in poly.exterior.coords:
                p = (x, y, 0)
                if p not in point_dict:
                    vertices.append(p)
                    point_dict[p] = current_point_index
                    current_point_index += 1
            triangles = SumoRoadNetwork._triangulate(poly)
            for triangle in triangles:
                face = np.array(
                    [point_dict.get((x, y, 0), -1) for x, y in triangle.exterior.coords]
                )
                # Add face if not invalid
                if -1 not in face:
                    faces.append(face)

        mesh = trimesh.Trimesh(vertices=vertices, faces=faces)

        # Trimesh doesn't support a coordinate-system="z-up" configuration, so we
        # have to apply the transformation manually.
        mesh.apply_transform(
            trimesh.transformations.rotation_matrix(math.pi / 2, [-1, 0, 0])
        )

        # Attach additional information for rendering as metadata in the map glb
        metadata = {}

        # <2D-BOUNDING_BOX>: four floats separated by ',' (<FLOAT>,<FLOAT>,<FLOAT>,<FLOAT>),
        # which describe x-minimum, y-minimum, x-maximum, and y-maximum
        metadata["bounding_box"] = self._graph.getBoundary()

        # lane markings information
        lane_dividers, edge_dividers = self._compute_traffic_dividers()
        metadata["lane_dividers"] = lane_dividers
        metadata["edge_dividers"] = edge_dividers

        mesh.visual = trimesh.visual.TextureVisuals(
            material=trimesh.visual.material.PBRMaterial()
        )

        scene.add_geometry(mesh)
        return _GLBData(gltf.export_glb(scene, extras=metadata, include_normals=True))

    def _compute_traffic_dividers(self, threshold=1):
        lane_dividers = []  # divider between lanes with same traffic direction
        edge_dividers = []  # divider between lanes with opposite traffic direction
        edge_borders = []
        for edge in self._graph.getEdges():
            # Omit intersection for now
            if edge.getFunction() == "internal":
                continue

            lanes = edge.getLanes()
            for i in range(len(lanes)):
                shape = lanes[i].getShape()
                left_side = sumolib.geomhelper.move2side(
                    shape, -lanes[i].getWidth() / 2
                )
                right_side = sumolib.geomhelper.move2side(
                    shape, lanes[i].getWidth() / 2
                )

                if i == 0:
                    edge_borders.append(right_side)

                if i == len(lanes) - 1:
                    edge_borders.append(left_side)
                else:
                    lane_dividers.append(left_side)

        # The edge borders that overlapped in positions form an edge divider
        for i in range(len(edge_borders) - 1):
            for j in range(i + 1, len(edge_borders)):
                edge_border_i = np.array(
                    [edge_borders[i][0], edge_borders[i][-1]]
                )  # start and end position
                edge_border_j = np.array(
                    [edge_borders[j][-1], edge_borders[j][0]]
                )  # start and end position with reverse traffic direction

                # The edge borders of two lanes do not always overlap perfectly, thus relax the tolerance threshold to 1
                if np.linalg.norm(edge_border_i - edge_border_j) < threshold:
                    edge_dividers.append(edge_borders[i])

        return lane_dividers, edge_dividers

    # specific to SUMO road networks
    def get_edge_in_junction(
        self, start_edge_id, start_lane_index, end_edge_id, end_lane_index
    ) -> str:
        start_edge = self._graph.getEdge(start_edge_id)
        start_lane = start_edge.getLane(start_lane_index)
        end_edge = self._graph.getEdge(end_edge_id)
        end_lane = end_edge.getLane(end_lane_index)
        connection = start_lane.getConnection(end_lane)

        # If there is no connection beween try and do the best
        if connection is None:
            # The first id is good enough since we just need to determine the junction edge id
            connection = start_edge.getConnections(end_edge)[0]

        connection_lane_id = connection.getViaLaneID()
        connection_lane = self._graph.getLane(connection_lane_id)

        return connection_lane.getEdge().getID()

    class _WaypointsCache:
        def __init__(self):
            self.lookahead = 0
            self.point = (0, 0, 0)
            self.filter_road_ids = ()
            self._starts = {}

        # XXX:  all vehicles share this cache now (as opposed to before
        # when it was in Plan.py and each vehicle had its own cache).
        # TODO: probably need to add vehicle_id to the key somehow (or just make it bigger)
        def _match(self, lookahead, point, filter_road_ids) -> bool:
            return (
                lookahead <= self.lookahead
                and point[0] == self.point[0]
                and point[1] == self.point[1]
                and filter_road_ids == self.filter_road_ids
            )

        def update(
            self,
            lookahead: int,
            point: Tuple[float, float, float],
            filter_road_ids: tuple,
            llp: LinkedLanePoint,
            paths: List[List[Waypoint]],
        ):
            if not self._match(lookahead, point, filter_road_ids):
                self.lookahead = lookahead
                self.point = point
                self.filter_road_ids = filter_road_ids
                self._starts = {}
            self._starts[llp.lp.lane.index] = paths

        def query(
            self,
            lookahead: int,
            point: Tuple[float, float, float],
            filter_road_ids: tuple,
            llp: LinkedLanePoint,
        ) -> List[List[Waypoint]]:
            if self._match(lookahead, point, filter_road_ids):
                hit = self._starts.get(llp.lp.lane.index, None)
                if hit:
                    # consider just returning all of them (not slicing)?
                    return [path[: (lookahead + 1)] for path in hit]
            return None

    def _waypoints_starting_at_lanepoint(
        self,
        lanepoint: LinkedLanePoint,
        lookahead: int,
        filter_road_ids: tuple,
        point: Tuple[float, float, float],
    ) -> List[List[Waypoint]]:
        """computes equally-spaced Waypoints for all lane paths starting at lanepoint
        up to lookahead waypoints ahead, constrained to filter_road_ids if specified."""

        # The following acts sort of like lru_cache(1), but it allows
        # for lookahead to be <= to the cached value...
        cache_paths = self._waypoints_cache.query(
            lookahead, point, filter_road_ids, lanepoint
        )
        if cache_paths:
            return cache_paths

        lanepoint_paths = self._lanepoints.paths_starting_at_lanepoint(
            lanepoint, lookahead, filter_road_ids
        )
        result = [
            SumoRoadNetwork._equally_spaced_path(path, point, self._lanepoints.spacing)
            for path in lanepoint_paths
        ]

        self._waypoints_cache.update(
            lookahead, point, filter_road_ids, lanepoint, result
        )

        return result

    @staticmethod
    def _equally_spaced_path(
        path: Sequence[LinkedLanePoint],
        point: Tuple[float, float, float],
        lp_spacing: float,
    ) -> List[Waypoint]:
        """given a list of LanePoints starting near point, that may not be evenly spaced,
        returns the same number of Waypoints that are evenly spaced and start at point."""

        continuous_variables = [
            "positions_x",
            "positions_y",
            "headings",
            "lane_width",
            "speed_limit",
        ]
        discrete_variables = ["lane_id", "lane_index"]

        ref_lanepoints_coordinates = {
            parameter: [] for parameter in (continuous_variables + discrete_variables)
        }
        for idx, lanepoint in enumerate(path):
            if lanepoint.is_inferred and 0 < idx < len(path) - 1:
                continue
            ref_lanepoints_coordinates["positions_x"].append(
                lanepoint.lp.pose.position[0]
            )
            ref_lanepoints_coordinates["positions_y"].append(
                lanepoint.lp.pose.position[1]
            )
            ref_lanepoints_coordinates["headings"].append(
                lanepoint.lp.pose.heading.as_bullet
            )
            ref_lanepoints_coordinates["lane_id"].append(lanepoint.lp.lane.lane_id)
            ref_lanepoints_coordinates["lane_index"].append(lanepoint.lp.lane.index)
            ref_lanepoints_coordinates["lane_width"].append(lanepoint.lp.lane._width)
            ref_lanepoints_coordinates["speed_limit"].append(
                lanepoint.lp.lane.speed_limit
            )

        ref_lanepoints_coordinates["headings"] = inplace_unwrap(
            ref_lanepoints_coordinates["headings"]
        )
        first_lp_heading = ref_lanepoints_coordinates["headings"][0]
        lp_position = path[0].lp.pose.position[:2]
        vehicle_pos = np.array(point[:2])
        heading_vec = np.array(radians_to_vec(first_lp_heading))
        projected_distant_lp_vehicle = np.inner(
            (vehicle_pos - lp_position), heading_vec
        )

        ref_lanepoints_coordinates["positions_x"][0] = (
            lp_position[0] + projected_distant_lp_vehicle * heading_vec[0]
        )
        ref_lanepoints_coordinates["positions_y"][0] = (
            lp_position[1] + projected_distant_lp_vehicle * heading_vec[1]
        )
        # To ensure that the distance between waypoints are equal, we used
        # interpolation approach inspired by:
        # https://stackoverflow.com/a/51515357
        cumulative_path_dist = np.cumsum(
            np.sqrt(
                np.ediff1d(ref_lanepoints_coordinates["positions_x"], to_begin=0) ** 2
                + np.ediff1d(ref_lanepoints_coordinates["positions_y"], to_begin=0) ** 2
            )
        )

        if len(cumulative_path_dist) <= lp_spacing:
            lp = path[0].lp
            return [
                Waypoint(
                    pos=lp.pose.position,
                    heading=lp.pose.heading,
                    lane_width=lp.lane._width,
                    speed_limit=lp.lane.speed_limit,
                    lane_id=lp.lane.lane_id,
                    lane_index=lp.lane.index,
                )
            ]

        evenly_spaced_cumulative_path_dist = np.linspace(
            0, cumulative_path_dist[-1], len(path)
        )

        evenly_spaced_coordinates = {}
        for variable in continuous_variables:
            evenly_spaced_coordinates[variable] = np.interp(
                evenly_spaced_cumulative_path_dist,
                cumulative_path_dist,
                ref_lanepoints_coordinates[variable],
            )

        for variable in discrete_variables:
            ref_coordinates = ref_lanepoints_coordinates[variable]
            evenly_spaced_coordinates[variable] = []
            jdx = 0
            for idx in range(len(path)):
                while (
                    jdx + 1 < len(cumulative_path_dist)
                    and evenly_spaced_cumulative_path_dist[idx]
                    > cumulative_path_dist[jdx + 1]
                ):
                    jdx += 1

                evenly_spaced_coordinates[variable].append(ref_coordinates[jdx])
            evenly_spaced_coordinates[variable].append(ref_coordinates[-1])

        equally_spaced_path = []
        for idx in range(len(path)):
            equally_spaced_path.append(
                Waypoint(
                    pos=np.array(
                        [
                            evenly_spaced_coordinates["positions_x"][idx],
                            evenly_spaced_coordinates["positions_y"][idx],
                        ]
                    ),
                    heading=Heading(evenly_spaced_coordinates["headings"][idx]),
                    lane_width=evenly_spaced_coordinates["lane_width"][idx],
                    speed_limit=evenly_spaced_coordinates["speed_limit"][idx],
                    lane_id=evenly_spaced_coordinates["lane_id"][idx],
                    lane_index=evenly_spaced_coordinates["lane_index"][idx],
                )
            )

        return equally_spaced_path<|MERGE_RESOLUTION|>--- conflicted
+++ resolved
@@ -22,32 +22,15 @@
 import numpy as np
 import os
 import random
-<<<<<<< HEAD
-import re
-from functools import lru_cache
-from subprocess import check_output
-from tempfile import NamedTemporaryFile
-from typing import List, NamedTuple, Sequence, Tuple, Union
-
-import numpy as np
-import trimesh
-import trimesh.scene
-from cached_property import cached_property
-from shapely import ops
-=======
 import trimesh
 import trimesh.scene
 from cached_property import cached_property
 from functools import lru_cache
->>>>>>> 555b1de8
 from shapely.geometry import Polygon
 from shapely.ops import snap, triangulate
 from subprocess import check_output
 from trimesh.exchange import gltf
-<<<<<<< HEAD
-=======
 from typing import List, Sequence, Tuple
->>>>>>> 555b1de8
 
 from .coordinates import BoundingBox, Heading, Point, Pose, RefLinePoint
 from .road_map import RoadMap, Waypoint
@@ -194,17 +177,6 @@
             lanepoint_spacing=lanepoint_spacing,
         )
 
-<<<<<<< HEAD
-    # TODO:  get rid of this, fix traffic_history_provider
-    @cached_property
-    def xy_offset(self):
-        """ This is our offset from what's in the original net file. """
-        return (
-            self._graph.getLocationOffset()
-            if self._graph and getattr(self._graph, "_shifted_by_smarts", False)
-            else [0, 0]
-        )
-
     @property
     def source(self) -> str:
         """ This is the net.xml file that corresponds with our possibly-offset coordinates. """
@@ -317,120 +289,6 @@
                 for outgoing in self._sumo_lane.getOutgoing()
             ]
 
-=======
-    @property
-    def source(self) -> str:
-        """ This is the net.xml file that corresponds with our possibly-offset coordinates. """
-        return self._net_file
-
-    @cached_property
-    def bounding_box(self) -> BoundingBox:
-        # maps are assumed to start at the origin
-        bb = self._graph.getBoundary()  # 2D bbox in format (xmin, ymin, xmax, ymax)
-        return BoundingBox(
-            min_pt=Point(x=bb[0], y=bb[1]), max_pt=Point(x=bb[2], y=bb[3])
-        )
-
-    @property
-    def scale_factor(self) -> float:
-        # map units per meter
-        return self._default_lane_width / SumoRoadNetwork.DEFAULT_LANE_WIDTH
-
-    def to_glb(self, at_path):
-        """ build a glb file for camera rendering and envision """
-        polys = self._compute_road_polygons()
-        glb = self._make_glb_from_polys(polys)
-        glb.write_glb(at_path)
-
-    class Lane(RoadMap.Lane):
-        def __init__(self, lane_id: str, sumo_lane, road_map):
-            self._lane_id = lane_id
-            self._sumo_lane = sumo_lane
-            self._map = road_map
-            self._road = road_map.road_by_id(sumo_lane.getEdge().getID())
-            assert self._road
-
-        @property
-        def lane_id(self) -> str:
-            return self._lane_id
-
-        @property
-        def road(self) -> RoadMap.Road:
-            return self._road
-
-        @cached_property
-        def speed_limit(self) -> float:
-            return self._sumo_lane.getSpeed()
-
-        @cached_property
-        def length(self) -> float:
-            return self._sumo_lane.getLength()
-
-        @cached_property
-        def _width(self) -> float:
-            return self._sumo_lane.getWidth()
-
-        @property
-        def in_junction(self) -> bool:
-            return self._road.is_junction
-
-        @cached_property
-        def index(self) -> int:
-            return self._sumo_lane.getIndex()
-
-        @cached_property
-        def lanes_in_same_direction(self) -> List[RoadMap.Lane]:
-            if not self.in_junction:
-                # When not in an intersection, all SUMO Lanes for an Edge go in the same direction.
-                return [l for l in self.road.lanes if l != self]
-            result = []
-            in_roads = set(il.road for il in self.incoming_lanes)
-            out_roads = set(il.road for il in self.outgoing_lanes)
-            for lane in self.road.lanes:
-                if self == lane:
-                    continue
-                other_in_roads = set(il.road for il in lane.incoming_lanes)
-                if in_roads & other_in_roads:
-                    other_out_roads = set(il.road for il in self.outgoing_lanes)
-                    if out_roads & other_out_roads:
-                        result.append(lane)
-            return result
-
-        @cached_property
-        def lane_to_left(self) -> Tuple[RoadMap.Lane, bool]:
-            result = None
-            for other in self.lanes_in_same_direction:
-                if other.index > self.index and (
-                    not result or other.index < result.index
-                ):
-                    result = other
-            return result, True
-
-        @cached_property
-        def lane_to_right(self) -> Tuple[RoadMap.Lane, bool]:
-            result = None
-            for other in self.lanes_in_same_direction:
-                if other.index < self.index and (
-                    not result or other.index > result.index
-                ):
-                    result = other
-            return result, True
-
-        @cached_property
-        def incoming_lanes(self) -> List[RoadMap.Lane]:
-            return [
-                self._map.lane_by_id(incoming.getID())
-                for incoming in self._sumo_lane.getIncoming()
-            ]
-
-        @cached_property
-        def outgoing_lanes(self) -> List[RoadMap.Lane]:
-            return [
-                self._map.lane_by_id(outgoing.getToLane().getID())
-                for outgoing in self._sumo_lane.getOutgoing()
-            ]
-
->>>>>>> 555b1de8
         @lru_cache(maxsize=16)
         def oncoming_lanes_at_offset(self, offset: float) -> List[RoadMap.Lane]:
             result = []
@@ -900,15 +758,11 @@
         @cached_property
         def geometry(self) -> Sequence[Sequence[Tuple[float, float]]]:
             return [
-<<<<<<< HEAD
-                road.buffered_shape(sum([lane._width for lane in road.lanes]))
-=======
                 list(
                     road.buffered_shape(
                         sum([lane._width for lane in road.lanes])
                     ).exterior.coords
                 )
->>>>>>> 555b1de8
                 for road in self.roads
             ]
 
