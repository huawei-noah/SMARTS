--- conflicted
+++ resolved
@@ -909,13 +909,7 @@
             else:
                 road_ids = self._resolve_in_junction(pose)
             if road_ids:
-<<<<<<< HEAD
-                return self._waypoint_paths_along_route(
-                    pose.point, lookahead, road_ids
-                )
-=======
                 return self._waypoint_paths_along_route(pose.point, lookahead, road_ids)
->>>>>>> 4bdd996f
         closest_lps = self._lanepoints.closest_lanepoints(
             [pose], within_radius=within_radius
         )
