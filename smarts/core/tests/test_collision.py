# MIT License
#
# Copyright (C) 2021. Huawei Technologies Co., Ltd. All rights reserved.
#
# Permission is hereby granted, free of charge, to any person obtaining a copy
# of this software and associated documentation files (the "Software"), to deal
# in the Software without restriction, including without limitation the rights
# to use, copy, modify, merge, publish, distribute, sublicense, and/or sell
# copies of the Software, and to permit persons to whom the Software is
# furnished to do so, subject to the following conditions:
#
# The above copyright notice and this permission notice shall be included in
# all copies or substantial portions of the Software.
#
# THE SOFTWARE IS PROVIDED "AS IS", WITHOUT WARRANTY OF ANY KIND, EXPRESS OR
# IMPLIED, INCLUDING BUT NOT LIMITED TO THE WARRANTIES OF MERCHANTABILITY,
# FITNESS FOR A PARTICULAR PURPOSE AND NONINFRINGEMENT. IN NO EVENT SHALL THE
# AUTHORS OR COPYRIGHT HOLDERS BE LIABLE FOR ANY CLAIM, DAMAGES OR OTHER
# LIABILITY, WHETHER IN AN ACTION OF CONTRACT, TORT OR OTHERWISE, ARISING FROM,
# OUT OF OR IN CONNECTION WITH THE SOFTWARE OR THE USE OR OTHER DEALINGS IN
# THE SOFTWARE.
import importlib.resources as pkg_resources
import math
import time
from pathlib import Path

import pytest
from helpers.scenario import temp_scenario

from smarts.core import models
from smarts.core.agent_interface import ActionSpaceType, AgentInterface
from smarts.core.chassis import AckermannChassis, BoxChassis
from smarts.core.coordinates import Heading, Pose
from smarts.core.scenario import Scenario
from smarts.core.smarts import SMARTS
from smarts.core.sumo_traffic_simulation import SumoTrafficSimulation
from smarts.core.utils import pybullet
from smarts.core.utils.pybullet import bullet_client as bc
from smarts.core.vehicle import VEHICLE_CONFIGS
from smarts.sstudio import gen_scenario
from smarts.sstudio import types as t


@pytest.fixture
def bullet_client():
    client = bc.BulletClient(pybullet.DIRECT)
    client.setGravity(0, 0, -9.8)

    path = Path(__file__).parent / "../smarts/core/models/plane.urdf"
    with pkg_resources.path(models, "plane.urdf") as path:
        plane_path = str(path.absolute())
    # create the ground plane to be big enough that the vehicles can potentially contact the ground too
    client.loadURDF(
        plane_path,
        useFixedBase=True,
        basePosition=(0, 0, 0),
        globalScaling=1000.0 / 1e6,
    )

    yield client
    client.disconnect()


def step_with_vehicle_commands(
    bv: AckermannChassis, steps, throttle=0, brake=0, steering=0
):
    collisions = []
    for _ in range(steps):
        bv.control(throttle, brake, steering)
        bv._client.stepSimulation()
        collisions.extend(bv.contact_points)
    return collisions


def test_collision(bullet_client: bc.BulletClient):
    """Spawn overlap to check for the most basic collision"""

    chassis = AckermannChassis(
        Pose.from_center([0, 0, 0], Heading(-math.pi * 0.5)), bullet_client
    )

    b_chassis = BoxChassis(
        Pose.from_center([0, 0, 0], Heading(0)),
        speed=0,
        dimensions=VEHICLE_CONFIGS["passenger"].dimensions,
        bullet_client=chassis._client,
    )

    collisions = step_with_vehicle_commands(chassis, steps=2)
    assert len(collisions) > 0
    collided_bullet_ids = set([c.bullet_id for c in collisions])
    GROUND_ID = 0
    assert b_chassis.bullet_id in collided_bullet_ids
    assert chassis.bullet_id not in collided_bullet_ids
    assert GROUND_ID not in collided_bullet_ids


def test_non_collision(bullet_client: bc.BulletClient):
    """Spawn without overlap to check for the most basic collision"""

    chassis = AckermannChassis(
        Pose.from_center([0, 0, 0], Heading(-math.pi * 0.5)), bullet_client
    )

    b_chassis = BoxChassis(
        Pose.from_center([0, 10, 0], Heading(0)),
        speed=0,
        dimensions=VEHICLE_CONFIGS["passenger"].dimensions,
        bullet_client=chassis._client,
    )

    collisions = step_with_vehicle_commands(chassis, steps=1)
    collided_bullet_ids = set([c.bullet_id for c in collisions])
    assert b_chassis.bullet_id not in collided_bullet_ids
<<<<<<< HEAD
    assert (
        len(collisions) == 0
        or len(set(collided_bullet_ids)) == 1
        and GROUND_ID in set(collided_bullet_ids)
    )
=======
    assert len(collisions) == 0
>>>>>>> e84edba9


def test_collision_collide_with_standing_vehicle(bullet_client: bc.BulletClient):
    """Run a vehicle at a standing vehicle as fast as possible."""
    chassis = AckermannChassis(
        Pose.from_center([10, 0, 0], Heading(math.pi * 0.5)), bullet_client
    )

    b_chassis = BoxChassis(
        Pose.from_center([0, 0, 0], Heading(0)),
        speed=0,
        dimensions=VEHICLE_CONFIGS["passenger"].dimensions,
        bullet_client=chassis._client,
    )
    collisions = step_with_vehicle_commands(chassis, steps=1000, throttle=1, steering=0)
    collided_bullet_ids = set([c.bullet_id for c in collisions])
    GROUND_ID = 0
    assert len(collisions) > 0
    assert b_chassis.bullet_id in collided_bullet_ids
    assert chassis.bullet_id not in collided_bullet_ids
    assert GROUND_ID not in collided_bullet_ids


def _joust(wkc: AckermannChassis, bkc: AckermannChassis, steps, throttle=1):
    collisions = ([], [])
    for _ in range(steps):
        wkc.control(throttle)
        bkc.control(throttle)
        bkc._client.stepSimulation()
        collisions[0].extend(wkc.contact_points)
        collisions[1].extend(bkc.contact_points)
    return collisions


def test_collision_joust(bullet_client: bc.BulletClient):
    """ Run two agents at each other to test for clipping. """
    white_knight_chassis = AckermannChassis(
        Pose.from_center([10, 0, 0], Heading(math.pi * 0.5)), bullet_client
    )
    black_knight_chassis = AckermannChassis(
        Pose.from_center([-10, 0, 0], Heading(-math.pi * 0.5)), bullet_client
    )

    wkc_collisions, bkc_collisions = _joust(
        white_knight_chassis, black_knight_chassis, steps=10000
    )

    assert len(wkc_collisions) > 0
    assert len(bkc_collisions) > 0

    assert white_knight_chassis.bullet_id in [c.bullet_id for c in bkc_collisions]
    assert black_knight_chassis.bullet_id in [c.bullet_id for c in wkc_collisions]


def test_ackerman_chassis_size_unchanged(bullet_client: bc.BulletClient):
    """Test that the ackerman chassis size has not changed accidentally by packing it around itself
    with no forces and then check for collisions after a few steps."""
    bullet_client.setGravity(0, 0, 0)
    separation_for_collision_error = 0.0501
    original_vehicle_dimensions = VEHICLE_CONFIGS["passenger"].dimensions

    shared_heading = Heading(0)
    chassis = AckermannChassis(
        Pose.from_center([0, 0, 0], shared_heading), bullet_client
    )
    chassis_n = BoxChassis(
        Pose.from_center(
            [
                0,
                (original_vehicle_dimensions.length + separation_for_collision_error),
                0,
            ],
            shared_heading,
        ),
        speed=0,
        dimensions=VEHICLE_CONFIGS["passenger"].dimensions,
        bullet_client=bullet_client,
    )
    chassis_e = BoxChassis(
        Pose.from_center(
            [
                (original_vehicle_dimensions.width + separation_for_collision_error),
                0,
                0,
            ],
            shared_heading,
        ),
        speed=0,
        dimensions=VEHICLE_CONFIGS["passenger"].dimensions,
        bullet_client=bullet_client,
    )
    chassis_s = BoxChassis(
        Pose.from_center(
            [
                0,
                -(original_vehicle_dimensions.length + separation_for_collision_error),
                0,
            ],
            shared_heading,
        ),
        speed=0,
        dimensions=VEHICLE_CONFIGS["passenger"].dimensions,
        bullet_client=bullet_client,
    )
    chassis_w = BoxChassis(
        Pose.from_center(
            [
                -(original_vehicle_dimensions.width + separation_for_collision_error),
                0,
                0,
            ],
            shared_heading,
        ),
        speed=0,
        dimensions=VEHICLE_CONFIGS["passenger"].dimensions,
        bullet_client=bullet_client,
    )
    collisions = step_with_vehicle_commands(chassis, steps=10)
<<<<<<< HEAD
    GROUND_ID = 0
    collided_bullet_ids = [c.bullet_id for c in collisions]
    assert (
        len(collisions) < 1
        or len(set(collided_bullet_ids)) == 1
        and GROUND_ID in set(collided_bullet_ids)
    )
=======
    assert len(collisions) == 0
>>>>>>> e84edba9


AGENT_1 = "Agent_007"
AGENT_2 = "Agent_008"


@pytest.fixture
def scenarios():
    with temp_scenario(name="straight", map="maps/straight.net.xml") as scenario_root:
        ego_missions = [
            # missions of laner and buddha
            t.Mission(
                t.Route(
                    begin=("west", 0, 30),
                    end=("east", 0, "max"),
                )
            ),
            t.Mission(
                t.Route(
                    begin=("west", 0, 40),
                    end=("east", 0, "max"),
                )
            ),
        ]
        gen_scenario(
            t.Scenario(ego_missions=ego_missions),
            output_dir=scenario_root,
        )

        yield Scenario.variations_for_all_scenario_roots(
            [str(scenario_root)], [AGENT_1, AGENT_2]
        )


@pytest.fixture
def smarts():
    laner = AgentInterface(
        max_episode_steps=1000,
        action=ActionSpaceType.Lane,
    )
    buddha = AgentInterface(
        max_episode_steps=1000,
        action=ActionSpaceType.Lane,
    )
    agents = {AGENT_1: laner, AGENT_2: buddha}
    smarts = SMARTS(
        agents,
        traffic_sim=SumoTrafficSimulation(headless=True),
        envision=None,
    )

    yield smarts
    smarts.destroy()


def test_sim_level_collision(smarts, scenarios):
    scenario = next(scenarios)
    smarts.reset(scenario)

    collisions = []
    agent_dones = []

    for _ in range(30):
        observations, _, dones, _ = smarts.step({AGENT_1: "keep_lane"})
        if AGENT_1 in observations:
            collisions.extend(observations[AGENT_1].events.collisions)
            agent_dones.append(dones[AGENT_1])

    assert len(collisions) > 0
    assert any(agent_dones)<|MERGE_RESOLUTION|>--- conflicted
+++ resolved
@@ -112,15 +112,7 @@
     collisions = step_with_vehicle_commands(chassis, steps=1)
     collided_bullet_ids = set([c.bullet_id for c in collisions])
     assert b_chassis.bullet_id not in collided_bullet_ids
-<<<<<<< HEAD
-    assert (
-        len(collisions) == 0
-        or len(set(collided_bullet_ids)) == 1
-        and GROUND_ID in set(collided_bullet_ids)
-    )
-=======
     assert len(collisions) == 0
->>>>>>> e84edba9
 
 
 def test_collision_collide_with_standing_vehicle(bullet_client: bc.BulletClient):
@@ -239,17 +231,7 @@
         bullet_client=bullet_client,
     )
     collisions = step_with_vehicle_commands(chassis, steps=10)
-<<<<<<< HEAD
-    GROUND_ID = 0
-    collided_bullet_ids = [c.bullet_id for c in collisions]
-    assert (
-        len(collisions) < 1
-        or len(set(collided_bullet_ids)) == 1
-        and GROUND_ID in set(collided_bullet_ids)
-    )
-=======
     assert len(collisions) == 0
->>>>>>> e84edba9
 
 
 AGENT_1 = "Agent_007"
