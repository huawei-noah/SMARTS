--- conflicted
+++ resolved
@@ -177,13 +177,8 @@
     assert l2_in_lanes[1].lane_id == "7_0_-1"
     assert l2_in_lanes[2].lane_id == "9_0_-1"
 
-<<<<<<< HEAD
-    # l2_out_lanes = l2.outgoing_lanes
-    # assert not l2_out_lanes
-=======
     l2_out_lanes = l2.outgoing_lanes
     assert not l2_out_lanes
->>>>>>> 943a050f
 
     # l3 = road_map.lane_by_id("9_0_-1")
     # foes = l3.foes
