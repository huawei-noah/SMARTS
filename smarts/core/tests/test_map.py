# MIT License
#
# Copyright (C) 2021. Huawei Technologies Co., Ltd. All rights reserved.
#
# Permission is hereby granted, free of charge, to any person obtaining a copy
# of this software and associated documentation files (the "Software"), to deal
# in the Software without restriction, including without limitation the rights
# to use, copy, modify, merge, publish, distribute, sublicense, and/or sell
# copies of the Software, and to permit persons to whom the Software is
# furnished to do so, subject to the following conditions:
#
# The above copyright notice and this permission notice shall be included in
# all copies or substantial portions of the Software.
#
# THE SOFTWARE IS PROVIDED "AS IS", WITHOUT WARRANTY OF ANY KIND, EXPRESS OR
# IMPLIED, INCLUDING BUT NOT LIMITED TO THE WARRANTIES OF MERCHANTABILITY,
# FITNESS FOR A PARTICULAR PURPOSE AND NONINFRINGEMENT. IN NO EVENT SHALL THE
# AUTHORS OR COPYRIGHT HOLDERS BE LIABLE FOR ANY CLAIM, DAMAGES OR OTHER
# LIABILITY, WHETHER IN AN ACTION OF CONTRACT, TORT OR OTHERWISE, ARISING FROM,
# OUT OF OR IN CONNECTION WITH THE SOFTWARE OR THE USE OR OTHER DEALINGS IN
# THE SOFTWARE.
import math
from os import path
from pathlib import Path

import pytest
from smarts.core.opendrive_road_network import OpenDriveRoadNetwork
from smarts.core.scenario import Scenario
from smarts.core.sumo_road_network import SumoRoadNetwork


@pytest.fixture
def sumo_scenario():
    return Scenario(scenario_root="scenarios/intersections/4lane")


@pytest.fixture
def opendrive_scenario():
    return Scenario(scenario_root="scenarios/opendrive")


def test_sumo_map(sumo_scenario):
    road_map = sumo_scenario.road_map
    assert isinstance(road_map, SumoRoadNetwork)

    point = (125.20, 139.0, 0)
    lane = road_map.nearest_lane(point)
    assert lane.lane_id == "edge-north-NS_0"
    assert lane.road.road_id == "edge-north-NS"
    assert lane.index == 0
    assert lane.road.contains_point(point)
    assert lane.is_drivable
    assert len(lane.shape()) >= 2

    right_lane, direction = lane.lane_to_right
    assert not right_lane

    left_lane, direction = lane.lane_to_left
    assert left_lane
    assert direction
    assert left_lane.lane_id == "edge-north-NS_1"
    assert left_lane.index == 1

    lefter_lane, direction = left_lane.lane_to_left
    assert not lefter_lane

    on_roads = lane.road.oncoming_roads_at_point(point)
    assert on_roads
    assert len(on_roads) == 1
    assert on_roads[0].road_id == "edge-north-SN"

    reflinept = lane.to_lane_coord(point)
    assert reflinept.s == 1.0
    assert reflinept.t == 0.0

    offset = reflinept.s
    assert lane.width_at_offset(offset) == 3.2
    assert lane.curvature_radius_at_offset(offset) == math.inf

    on_lanes = lane.oncoming_lanes_at_offset(offset)
    assert not on_lanes
    on_lanes = left_lane.oncoming_lanes_at_offset(offset)
    assert len(on_lanes) == 1
    assert on_lanes[0].lane_id == "edge-north-SN_1"

    in_lanes = lane.incoming_lanes
    assert not in_lanes

    out_lanes = lane.outgoing_lanes
    assert out_lanes
    assert len(out_lanes) == 2
    assert out_lanes[0].lane_id == ":junction-intersection_0_0"
    assert out_lanes[1].lane_id == ":junction-intersection_1_0"

    foes = out_lanes[0].foes
    assert foes
    assert len(foes) == 3
    foe_set = set(f.lane_id for f in foes)
    assert "edge-east-EW_0" in foe_set  # engering from east
    assert "edge-north-NS_0" in foe_set  # entering from north
    assert ":junction-intersection_5_0" in foe_set  # crossing from east-to-west

    r1 = road_map.road_by_id("edge-north-NS")
    assert r1
    assert r1.is_drivable
    assert len(r1.shape()) >= 2
    r2 = road_map.road_by_id("edge-east-WE")
    assert r2
    assert r2.is_drivable
    assert len(r2.shape()) >= 2

    routes = road_map.generate_routes(r1, r2)
    assert routes
    assert len(routes[0].roads) == 4

    route = routes[0]
    db = route.distance_between(point, (198, 65.20, 0))
    assert db == 134.01

<<<<<<< HEAD

def test_od_map_junction():
    root = path.join(Path(__file__).parent.absolute(), "maps")
    road_map = OpenDriveRoadNetwork.from_file(
        path.join(root, "UC_Simple-X-Junction.xodr")
    )
    assert isinstance(road_map, OpenDriveRoadNetwork)

    # Expected properties for all roads and lanes
    for road_id, road in road_map._roads.items():
        assert type(road_id) == str
        assert road.is_junction is not None
        assert road.length is not None
        assert road.length >= 0
        assert road.parallel_roads == []
        for lane in road.lanes:
            assert lane.in_junction is not None
            assert lane.length is not None
            assert lane.length >= 0

    # Road tests
    r0 = road_map.road_by_id("0_0")
    assert r0
    assert not r0.is_junction
    assert r0.length == 103
    assert len(r0.lanes) == 8
    assert r0.lane_at_index(0) is None
    assert r0.lane_at_index(1).road.road_id == "0_0"
    r0_in_road_ids = set([r.road_id for r in r0.incoming_roads])
    r0_out_road_ids = set([r.road_id for r in r0.outgoing_roads])
    assert r0_in_road_ids == {"5_0", "7_0", "9_0"}
    assert r0_out_road_ids == {"3_0", "8_0", "15_0"}

    r13 = road_map.road_by_id("13_0")
    assert r13
    assert not r13.is_junction
    assert r13.length == 103
    assert len(r13.lanes) == 8
    assert r13.lane_at_index(0) is None
    assert r13.lane_at_index(1).road.road_id == "13_0"
    r13_in_road_ids = set([r.road_id for r in r13.incoming_roads])
    r13_out_road_ids = set([r.road_id for r in r13.outgoing_roads])
    assert r13_in_road_ids == {"10_0", "12_0", "15_0"}
    assert r13_out_road_ids == {"9_0", "11_0", "14_0"}

    # Lane tests
    l1 = road_map.lane_by_id("0_0_1")
    assert l1
    assert l1.road.road_id == "0_0"
    assert l1.index == 1
    assert len(l1.lanes_in_same_direction) == 3
    assert l1.length == 103

    right_lane, direction = l1.lane_to_right
    assert right_lane
    assert direction
    assert right_lane.lane_id == "0_0_2"
    assert right_lane.index == 2

    left_lane, direction = l1.lane_to_left
    assert not left_lane

    further_right_lane, direction = right_lane.lane_to_right
    assert further_right_lane
    assert direction
    assert further_right_lane.lane_id == "0_0_3"
    assert further_right_lane.index == 3

    l1_in_lanes = l1.incoming_lanes
    assert not l1_in_lanes

    l1_out_lanes = l1.outgoing_lanes
    assert l1_out_lanes
    assert len(l1_out_lanes) == 3
    assert l1_out_lanes[0].lane_id == "3_0_-1"
    assert l1_out_lanes[1].lane_id == "8_0_-1"
    assert l1_out_lanes[2].lane_id == "15_0_-1"

    point = (118.0, 170.0, 0)
    refline_pt = l1.to_lane_coord(point)
    assert round(refline_pt.s, 2) == 33.0
    assert round(refline_pt.t, 2) == 2.0

    offset = refline_pt.s
    assert l1.width_at_offset(offset) == 3.75
    assert l1.curvature_radius_at_offset(offset) == math.inf
    assert l1.point_in_lane(point)
    assert l1.road.point_on_road(point)

    l2 = road_map.lane_by_id("0_0_-1")
    assert l2
    assert l2.road.road_id == "0_0"
    assert l2.index == -1
    l2_in_lanes = l2.incoming_lanes
    assert l2_in_lanes
    assert len(l2_in_lanes) == 3
    assert l2_in_lanes[0].lane_id == "5_0_-1"
    assert l2_in_lanes[1].lane_id == "7_0_-1"
    assert l2_in_lanes[2].lane_id == "9_0_-1"

    l2_out_lanes = l2.outgoing_lanes
    assert not l2_out_lanes

    l3 = road_map.lane_by_id("9_0_-1")
    assert l3
    assert l3.road.road_id == "9_0"
    assert l3.index == -1
    foes = l3.foes
    assert foes
    assert len(foes) == 2
    foe_set = set(f.lane_id for f in foes)
    assert "7_0_-1" in foe_set
    assert "5_0_-1" in foe_set


def test_od_map_figure_eight():
    root = path.join(Path(__file__).parent.absolute(), "maps")
    road_map = OpenDriveRoadNetwork.from_file(path.join(root, "Figure-Eight.xodr"))
    assert isinstance(road_map, OpenDriveRoadNetwork)

    # Expected properties for all roads and lanes
    for road_id, road in road_map._roads.items():
        assert type(road_id) == str
        assert road.is_junction is not None
        assert road.length is not None
        assert road.length >= 0
        assert road.parallel_roads == []
        for lane in road.lanes:
            assert lane.in_junction is not None
            assert lane.length is not None
            assert lane.length >= 0

    # Road tests
    r0 = road_map.road_by_id("508_0")
    assert r0
    assert not r0.is_junction
    assert len(r0.lanes) == 8
    r0_in_road_ids = set([r.road_id for r in r0.incoming_roads])
    r0_out_road_ids = set([r.road_id for r in r0.outgoing_roads])
    assert r0_in_road_ids == {"516_0"}
    assert r0_out_road_ids == {"501_0"}

    # Lane tests
    l1 = road_map.lane_by_id("508_0_-1")
    assert l1
    assert l1.road.road_id == "508_0"
    assert l1.index == -1
    assert len(l1.lanes_in_same_direction) == 3
    assert round(l1.length, 2) == 541.50

    l1_out_lanes = l1.outgoing_lanes
    assert l1_out_lanes
    assert len(l1_out_lanes) == 1
    assert l1_out_lanes[0].lane_id == "501_0_1"

    l1_in_lanes = l1.incoming_lanes
    assert l1_in_lanes
    assert len(l1_in_lanes) == 1
    assert l1_in_lanes[0].lane_id == "516_0_-1"

    # point on straight part of the lane
    point = (13.0, -17.0, 0)
    refline_pt = l1.to_lane_coord(point)
    assert round(refline_pt.s, 2) == 7.21
    assert round(refline_pt.t, 2) == -2.83

    offset = refline_pt.s
    assert l1.width_at_offset(offset) == 3.75
    assert l1.curvature_radius_at_offset(offset) == math.inf
    assert l1.point_in_lane(point)
    assert l1.road.point_on_road(point)

    # point on curved part of the lane
    point = (163.56, 75.84, 0)
    refline_pt = l1.to_lane_coord(point)
    assert round(refline_pt.s, 2) == 358.08
    assert round(refline_pt.t, 2) == -1.75

    offset = refline_pt.s
    assert l1.width_at_offset(offset) == 3.75
    assert round(l1.curvature_radius_at_offset(offset), 2) == 100.0
    assert l1.point_in_lane(point)
    assert l1.road.point_on_road(point)

    # point not on lane but on road
    point = (163.48, 71.80, 0)
    refline_pt = l1.to_lane_coord(point)
    assert round(refline_pt.s, 2) == 355.95
    assert round(refline_pt.t, 2) == 1.68

    assert not l1.point_in_lane(point)
    assert l1.road.point_on_road(point)

    # point not on lane, not on road
    l2 = road_map.lane_by_id("508_0_-4")
    point = (12.0, -28.0, 0)
    refline_pt = l2.to_lane_coord(point)
    offset = refline_pt.s
    assert round(l2.width_at_offset(offset), 2) == 4.7
    assert round(refline_pt.s, 2) == 14.28
    assert round(refline_pt.t, 2) == -5.71

    assert not l2.point_in_lane(point)
    assert not l2.road.point_on_road(point)


def test_od_map_lane_offset():
    root = path.join(Path(__file__).parent.absolute(), "maps")
    road_map = OpenDriveRoadNetwork.from_file(
        path.join(root, "Ex_Simple-LaneOffset.xodr")
    )
    assert isinstance(road_map, OpenDriveRoadNetwork)

    # Expected properties for all roads and lanes
    for road_id, road in road_map._roads.items():
        assert type(road_id) == str
        assert road.is_junction is not None
        assert road.length is not None
        assert road.length >= 0
        assert road.parallel_roads == []
        for lane in road.lanes:
            assert lane.in_junction is not None
            assert lane.length is not None
            assert lane.length >= 0

    # Road tests
    r0 = road_map.road_by_id("1_1")
    assert r0
    assert len(r0.lanes) == 6
    assert not r0.is_junction

    r0_in_road_ids = set([r.road_id for r in r0.incoming_roads])
    r0_out_road_ids = set([r.road_id for r in r0.outgoing_roads])

    assert r0_in_road_ids == {"1_0"}
    assert r0_out_road_ids == {"1_2"}

    r1 = road_map.road_by_id("1_0")
    assert r1
    assert len(r1.lanes) == 5
    assert not r1.is_junction

    r1_in_road_ids = set([r.road_id for r in r1.incoming_roads])
    r1_out_road_ids = set([r.road_id for r in r1.outgoing_roads])
    assert len(r1_in_road_ids) == 0
    assert r1_out_road_ids == {"1_1"}

    r2 = road_map.road_by_id("1_2")
    assert r2
    assert len(r2.lanes) == 5
    assert not r2.is_junction

    r2_in_road_ids = set([r.road_id for r in r2.incoming_roads])
    r2_out_road_ids = set([r.road_id for r in r2.outgoing_roads])
    assert r2_in_road_ids == {"1_1"}
    assert len(r2_out_road_ids) == 0

    # Lane tests
    l0 = road_map.lane_by_id("1_1_1")
    assert l0
    assert l0.road.road_id == "1_1"
    assert l0.index == 1
    assert set([lane.lane_id for lane in l0.incoming_lanes]) == {"1_0_1"}
    assert set([lane.lane_id for lane in l0.outgoing_lanes]) == set()

    right_lane, direction = l0.lane_to_right
    assert right_lane
    assert direction
    assert right_lane.lane_id == "1_1_2"
    assert right_lane.index == 2

    left_lane, direction = l0.lane_to_left
    assert not left_lane

    further_right_lane, direction = right_lane.lane_to_right
    assert further_right_lane
    assert direction
    assert further_right_lane.lane_id == "1_1_3"
    assert further_right_lane.index == 3

    l1 = road_map.lane_by_id("1_1_-2")
    assert l1
    assert l1.road.road_id == "1_1"
    assert l1.index == -2
    assert set([lane.lane_id for lane in l1.incoming_lanes]) == set()
    assert set([lane.lane_id for lane in l1.outgoing_lanes]) == {"1_2_-2"}

    right_lane, direction = l1.lane_to_right
    assert right_lane
    assert direction
    assert right_lane.lane_id == "1_1_-3"
    assert right_lane.index == -3

    left_lane, direction = l1.lane_to_left
    assert left_lane
    assert direction
    assert left_lane.lane_id == "1_1_-1"
    assert left_lane.index == -1

    further_left_lane, direction = left_lane.lane_to_left
    assert not further_left_lane
=======
    cands = route.project_along(point, 134.01)
    for r2lane in r2.lanes:
        assert (r2lane, 53.6) in cands

    cands = left_lane.project_along(offset, 134.01)
    assert len(cands) == 6
    for r2lane in r2.lanes:
        if r2lane.index == 1:
            assert any(
                r2lane == cand[0] and math.isclose(cand[1], 53.6) for cand in cands
            )
>>>>>>> 55c4a6d0
<|MERGE_RESOLUTION|>--- conflicted
+++ resolved
@@ -26,6 +26,7 @@
 import pytest
 from smarts.core.opendrive_road_network import OpenDriveRoadNetwork
 from smarts.core.scenario import Scenario
+from smarts.core.default_map_factory import create_road_map
 from smarts.core.sumo_road_network import SumoRoadNetwork
 
 
@@ -117,7 +118,18 @@
     db = route.distance_between(point, (198, 65.20, 0))
     assert db == 134.01
 
-<<<<<<< HEAD
+    cands = route.project_along(point, 134.01)
+    for r2lane in r2.lanes:
+        assert (r2lane, 53.6) in cands
+
+    cands = left_lane.project_along(offset, 134.01)
+    assert len(cands) == 6
+    for r2lane in r2.lanes:
+        if r2lane.index == 1:
+            assert any(
+                r2lane == cand[0] and math.isclose(cand[1], 53.6) for cand in cands
+            )
+
 
 def test_od_map_junction():
     root = path.join(Path(__file__).parent.absolute(), "maps")
@@ -418,17 +430,4 @@
     assert left_lane.index == -1
 
     further_left_lane, direction = left_lane.lane_to_left
-    assert not further_left_lane
-=======
-    cands = route.project_along(point, 134.01)
-    for r2lane in r2.lanes:
-        assert (r2lane, 53.6) in cands
-
-    cands = left_lane.project_along(offset, 134.01)
-    assert len(cands) == 6
-    for r2lane in r2.lanes:
-        if r2lane.index == 1:
-            assert any(
-                r2lane == cand[0] and math.isclose(cand[1], 53.6) for cand in cands
-            )
->>>>>>> 55c4a6d0
+    assert not further_left_lane