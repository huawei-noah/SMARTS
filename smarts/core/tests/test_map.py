# MIT License
#
# Copyright (C) 2021. Huawei Technologies Co., Ltd. All rights reserved.
#
# Permission is hereby granted, free of charge, to any person obtaining a copy
# of this software and associated documentation files (the "Software"), to deal
# in the Software without restriction, including without limitation the rights
# to use, copy, modify, merge, publish, distribute, sublicense, and/or sell
# copies of the Software, and to permit persons to whom the Software is
# furnished to do so, subject to the following conditions:
#
# The above copyright notice and this permission notice shall be included in
# all copies or substantial portions of the Software.
#
# THE SOFTWARE IS PROVIDED "AS IS", WITHOUT WARRANTY OF ANY KIND, EXPRESS OR
# IMPLIED, INCLUDING BUT NOT LIMITED TO THE WARRANTIES OF MERCHANTABILITY,
# FITNESS FOR A PARTICULAR PURPOSE AND NONINFRINGEMENT. IN NO EVENT SHALL THE
# AUTHORS OR COPYRIGHT HOLDERS BE LIABLE FOR ANY CLAIM, DAMAGES OR OTHER
# LIABILITY, WHETHER IN AN ACTION OF CONTRACT, TORT OR OTHERWISE, ARISING FROM,
# OUT OF OR IN CONNECTION WITH THE SOFTWARE OR THE USE OR OTHER DEALINGS IN
# THE SOFTWARE.
import math
from os import path
from pathlib import Path

import pytest
from smarts.core.opendrive_road_network import OpenDriveRoadNetwork
from smarts.core.scenario import Scenario
from smarts.core.sumo_road_network import SumoRoadNetwork


@pytest.fixture
def sumo_scenario():
    return Scenario(scenario_root="scenarios/intersections/4lane")


@pytest.fixture
def opendrive_scenario():
    return Scenario(scenario_root="scenarios/opendrive")


def test_sumo_map(sumo_scenario):
    road_map = sumo_scenario.road_map
    assert isinstance(road_map, SumoRoadNetwork)

    point = (125.20, 139.0, 0)
    lane = road_map.nearest_lane(point)
    assert lane.lane_id == "edge-north-NS_0"
    assert lane.road.road_id == "edge-north-NS"
    assert lane.index == 0
    assert lane.road.point_on_road(point)

    right_lane, direction = lane.lane_to_right
    assert not right_lane

    left_lane, direction = lane.lane_to_left
    assert left_lane
    assert direction
    assert left_lane.lane_id == "edge-north-NS_1"
    assert left_lane.index == 1

    lefter_lane, direction = left_lane.lane_to_left
    assert not lefter_lane

    on_roads = lane.road.oncoming_roads_at_point(point)
    assert on_roads
    assert len(on_roads) == 1
    assert on_roads[0].road_id == "edge-north-SN"

    reflinept = lane.to_lane_coord(point)
    assert reflinept.s == 1.0
    assert reflinept.t == 0.0

    offset = reflinept.s
    assert lane.width_at_offset(offset) == 3.2
    assert lane.curvature_radius_at_offset(offset) == math.inf

    on_lanes = lane.oncoming_lanes_at_offset(offset)
    assert not on_lanes
    on_lanes = left_lane.oncoming_lanes_at_offset(offset)
    assert len(on_lanes) == 1
    assert on_lanes[0].lane_id == "edge-north-SN_1"

    in_lanes = lane.incoming_lanes
    assert not in_lanes

    out_lanes = lane.outgoing_lanes
    assert out_lanes
    assert len(out_lanes) == 2
    assert out_lanes[0].lane_id == "edge-west-EW_0"
    assert out_lanes[1].lane_id == "edge-south-NS_0"

    foes = lane.foes
    assert foes
    assert len(foes) == 6
    foe_set = set(f.lane_id for f in foes)
    assert "edge-west-WE_0" in foe_set
    assert "edge-east-EW_0" in foe_set
    assert ":junction-intersection_0_0" in foe_set
    assert ":junction-intersection_1_0" in foe_set
    assert ":junction-intersection_5_0" in foe_set
    assert ":junction-intersection_12_0" in foe_set

    r1 = road_map.road_by_id("edge-north-NS")
    assert r1
    r2 = road_map.road_by_id("edge-east-WE")
    assert r2

    routes = road_map.generate_routes(r1, r2)
    assert routes
    assert len(routes[0].roads) == 4

    route = routes[0]
    db = route.distance_between(point, (198, 65.20, 0))
    assert db == 134.01


def test_od_map_junction():
    root = path.join(Path(__file__).parent.absolute(), "maps")
    road_map = OpenDriveRoadNetwork.from_file(
        path.join(root, "UC_Simple-X-Junction.xodr")
    )
    assert isinstance(road_map, OpenDriveRoadNetwork)

    # Expected properties for all roads and lanes
    for road_id, road in road_map._roads.items():
        assert type(road_id) == str
        assert road.is_junction is not None
        assert road.length is not None
        assert road.length >= 0
        assert road.parallel_roads == []
        for lane in road.lanes:
            assert lane.in_junction is not None
            assert lane.length is not None
            assert lane.length >= 0

    # Road tests
    r0 = road_map.road_by_id("0_0")
    assert r0
    assert not r0.is_junction
    assert r0.length == 103
    assert len(r0.lanes) == 8
    assert r0.lane_at_index(0) is None
    assert r0.lane_at_index(1).road.road_id == "0_0"
    # r0_in_road_ids = set([r.road_id for r in r0.incoming_roads])
    # r0_out_road_ids = set([r.road_id for r in r0.outgoing_roads])
    # assert r0_in_road_ids == {"5", "7", "9"}
    # assert r0_out_road_ids == {"3", "8", "15"}

    r13 = road_map.road_by_id("13_0")
    assert r13
    assert not r13.is_junction
    assert r13.length == 103
    assert len(r13.lanes) == 8
    assert r13.lane_at_index(0) is None
    assert r13.lane_at_index(1).road.road_id == "13_0"
    # r13_in_road_ids = set([r.road_id for r in r13.incoming_roads])
    # r13_out_road_ids = set([r.road_id for r in r13.outgoing_roads])
    # assert r13_in_road_ids == {"10", "12", "15"}
    # assert r13_out_road_ids == {"9", "11", "14"}

    # Lane tests
<<<<<<< HEAD
    # l1 = road_map.lane_by_id("0_0_1")
    # assert l1
    # assert l1.road.road_id == "0"
    # assert l1.index == 1
    # assert len(l1.lanes_in_same_direction) == 3
    #
    # right_lane, direction = l1.lane_to_right
    # assert right_lane
    # assert direction
    # assert right_lane.lane_id == "0_0_2"
    # assert right_lane.index == 2
    #
    # left_lane, direction = l1.lane_to_left
    # assert not left_lane
    #
    # further_right_lane, direction = right_lane.lane_to_right
    # assert further_right_lane
    # assert direction
    # assert further_right_lane.lane_id == "0_0_3"
    # assert further_right_lane.index == 3
    #
    # l1_in_lanes = l1.incoming_lanes
    # assert not l1_in_lanes
    #
    # l1_out_lanes = l1.outgoing_lanes
    # assert l1_out_lanes
    # assert len(l1_out_lanes) == 3
    # assert l1_out_lanes[0].lane_id == "3_0_-1"
    # assert l1_out_lanes[1].lane_id == "8_0_-1"
    # assert l1_out_lanes[2].lane_id == "15_0_-1"
    #
    # l2 = road_map.lane_by_id("0_0_-1")
    # assert l2
    # assert l2.road.road_id == "0"
    # assert l2.index == -1
    # l2_in_lanes = l2.incoming_lanes
    # assert l2_in_lanes
    # assert len(l2_in_lanes) == 3
    # assert l2_in_lanes[0].lane_id == "5_0_-1"
    # assert l2_in_lanes[1].lane_id == "7_0_-1"
    # assert l2_in_lanes[2].lane_id == "9_0_-1"
    #
    # l2_out_lanes = l2.outgoing_lanes
    # assert not l2_out_lanes
    #
    # l3 = road_map.lane_by_id("9_0_-1")
    # foes = l3.foes
    # assert foes
    # assert len(foes) == 2
    # foe_set = set(f.lane_id for f in foes)
    # assert "7_0_-1" in foe_set
    # assert "5_0_-1" in foe_set
=======
    l1 = road_map.lane_by_id("0_0_1")
    assert l1
    assert l1.road.road_id == "0"
    assert l1.index == 1
    assert len(l1.lanes_in_same_direction) == 3

    right_lane, direction = l1.lane_to_right
    assert right_lane
    assert direction
    assert right_lane.lane_id == "0_0_2"
    assert right_lane.index == 2

    left_lane, direction = l1.lane_to_left
    assert not left_lane

    further_right_lane, direction = right_lane.lane_to_right
    assert further_right_lane
    assert direction
    assert further_right_lane.lane_id == "0_0_3"
    assert further_right_lane.index == 3

    l1_in_lanes = l1.incoming_lanes
    assert not l1_in_lanes

    l1_out_lanes = l1.outgoing_lanes
    assert l1_out_lanes
    assert len(l1_out_lanes) == 3
    assert l1_out_lanes[0].lane_id == "3_0_-1"
    assert l1_out_lanes[1].lane_id == "8_0_-1"
    assert l1_out_lanes[2].lane_id == "15_0_-1"

    l2 = road_map.lane_by_id("0_0_-1")
    assert l2
    assert l2.road.road_id == "0"
    assert l2.index == -1
    l2_in_lanes = l2.incoming_lanes
    assert l2_in_lanes
    assert len(l2_in_lanes) == 3
    assert l2_in_lanes[0].lane_id == "5_0_-1"
    assert l2_in_lanes[1].lane_id == "7_0_-1"
    assert l2_in_lanes[2].lane_id == "9_0_-1"

    l2_out_lanes = l2.outgoing_lanes
    assert not l2_out_lanes

    l3 = road_map.lane_by_id("9_0_-1")
    foes = l3.foes
    assert foes
    assert len(foes) == 2
    foe_set = set(f.lane_id for f in foes)
    assert "7_0_-1" in foe_set
    assert "5_0_-1" in foe_set


def test_od_map_figure_eight():
    root = path.join(Path(__file__).parent.absolute(), "maps")
    road_map = OpenDriveRoadNetwork.from_file(path.join(root, "Figure-Eight.xodr"))
    assert isinstance(road_map, OpenDriveRoadNetwork)

    # Expected properties for all roads and lanes
    for road_id, road in road_map._roads.items():
        assert type(road_id) == str
        assert road.is_junction is not None
        assert road.length is not None
        assert road.length >= 0
        assert road.parallel_roads == []
        for lane in road.lanes:
            assert lane.in_junction is not None
            assert lane.length is not None
            assert lane.length >= 0

    # Road tests
    r0 = road_map.road_by_id("508")
    assert r0
    assert not r0.is_junction
    assert len(r0.lanes) == 8
    r0_in_road_ids = set([r.road_id for r in r0.incoming_roads])
    r0_out_road_ids = set([r.road_id for r in r0.outgoing_roads])
    assert r0_in_road_ids == {"516"}
    assert r0_out_road_ids == {"501"}

    # Lane tests
    l1 = road_map.lane_by_id("508_0_-1")
    assert l1
    assert l1.road.road_id == "508"
    assert l1.index == -1
    assert len(l1.lanes_in_same_direction) == 3

    l1_out_lanes = l1.outgoing_lanes
    assert l1_out_lanes
    assert len(l1_out_lanes) == 1
    assert l1_out_lanes[0].lane_id == "501_0_1"

    l1_in_lanes = l1.incoming_lanes
    assert l1_in_lanes
    assert len(l1_in_lanes) == 1
    assert l1_in_lanes[0].lane_id == "516_0_-1"


def test_od_map_lane_offset():
    root = path.join(Path(__file__).parent.absolute(), "maps")
    road_map = OpenDriveRoadNetwork.from_file(
        path.join(root, "Ex_Simple-LaneOffset.xodr")
    )
    assert isinstance(road_map, OpenDriveRoadNetwork)

    # Expected properties for all roads and lanes
    for road_id, road in road_map._roads.items():
        assert type(road_id) == str
        assert road.is_junction is not None
        assert road.length is not None
        assert road.length >= 0
        assert road.parallel_roads == []
        for lane in road.lanes:
            assert lane.in_junction is not None
            assert lane.length is not None
            assert lane.length >= 0

    # Road tests
    r0 = road_map.road_by_id("1")
    assert r0
    assert not r0.is_junction

    # Lane tests
    l0 = road_map.lane_by_id("1_1_1")
    assert l0
    assert l0.road.road_id == "1"
    assert l0.index == 1
    assert set([lane.lane_id for lane in l0.incoming_lanes]) == {"1_0_1"}
    assert set([lane.lane_id for lane in l0.outgoing_lanes]) == set()

    l1 = road_map.lane_by_id("1_1_-2")
    assert l1
    assert l1.road.road_id == "1"
    assert l1.index == -2
    assert set([lane.lane_id for lane in l1.incoming_lanes]) == set()
    assert set([lane.lane_id for lane in l1.outgoing_lanes]) == {"1_2_-2"}
>>>>>>> c9732306
<|MERGE_RESOLUTION|>--- conflicted
+++ resolved
@@ -135,85 +135,31 @@
             assert lane.length >= 0
 
     # Road tests
-    r0 = road_map.road_by_id("0_0")
+    r0 = road_map.road_by_id("0")
     assert r0
     assert not r0.is_junction
     assert r0.length == 103
     assert len(r0.lanes) == 8
     assert r0.lane_at_index(0) is None
-    assert r0.lane_at_index(1).road.road_id == "0_0"
-    # r0_in_road_ids = set([r.road_id for r in r0.incoming_roads])
-    # r0_out_road_ids = set([r.road_id for r in r0.outgoing_roads])
-    # assert r0_in_road_ids == {"5", "7", "9"}
-    # assert r0_out_road_ids == {"3", "8", "15"}
-
-    r13 = road_map.road_by_id("13_0")
+    assert r0.lane_at_index(1).road.road_id == "0"
+    r0_in_road_ids = set([r.road_id for r in r0.incoming_roads])
+    r0_out_road_ids = set([r.road_id for r in r0.outgoing_roads])
+    assert r0_in_road_ids == {"5", "7", "9"}
+    assert r0_out_road_ids == {"3", "8", "15"}
+
+    r13 = road_map.road_by_id("13")
     assert r13
     assert not r13.is_junction
     assert r13.length == 103
     assert len(r13.lanes) == 8
     assert r13.lane_at_index(0) is None
-    assert r13.lane_at_index(1).road.road_id == "13_0"
-    # r13_in_road_ids = set([r.road_id for r in r13.incoming_roads])
-    # r13_out_road_ids = set([r.road_id for r in r13.outgoing_roads])
-    # assert r13_in_road_ids == {"10", "12", "15"}
-    # assert r13_out_road_ids == {"9", "11", "14"}
+    assert r13.lane_at_index(1).road.road_id == "13"
+    r13_in_road_ids = set([r.road_id for r in r13.incoming_roads])
+    r13_out_road_ids = set([r.road_id for r in r13.outgoing_roads])
+    assert r13_in_road_ids == {"10", "12", "15"}
+    assert r13_out_road_ids == {"9", "11", "14"}
 
     # Lane tests
-<<<<<<< HEAD
-    # l1 = road_map.lane_by_id("0_0_1")
-    # assert l1
-    # assert l1.road.road_id == "0"
-    # assert l1.index == 1
-    # assert len(l1.lanes_in_same_direction) == 3
-    #
-    # right_lane, direction = l1.lane_to_right
-    # assert right_lane
-    # assert direction
-    # assert right_lane.lane_id == "0_0_2"
-    # assert right_lane.index == 2
-    #
-    # left_lane, direction = l1.lane_to_left
-    # assert not left_lane
-    #
-    # further_right_lane, direction = right_lane.lane_to_right
-    # assert further_right_lane
-    # assert direction
-    # assert further_right_lane.lane_id == "0_0_3"
-    # assert further_right_lane.index == 3
-    #
-    # l1_in_lanes = l1.incoming_lanes
-    # assert not l1_in_lanes
-    #
-    # l1_out_lanes = l1.outgoing_lanes
-    # assert l1_out_lanes
-    # assert len(l1_out_lanes) == 3
-    # assert l1_out_lanes[0].lane_id == "3_0_-1"
-    # assert l1_out_lanes[1].lane_id == "8_0_-1"
-    # assert l1_out_lanes[2].lane_id == "15_0_-1"
-    #
-    # l2 = road_map.lane_by_id("0_0_-1")
-    # assert l2
-    # assert l2.road.road_id == "0"
-    # assert l2.index == -1
-    # l2_in_lanes = l2.incoming_lanes
-    # assert l2_in_lanes
-    # assert len(l2_in_lanes) == 3
-    # assert l2_in_lanes[0].lane_id == "5_0_-1"
-    # assert l2_in_lanes[1].lane_id == "7_0_-1"
-    # assert l2_in_lanes[2].lane_id == "9_0_-1"
-    #
-    # l2_out_lanes = l2.outgoing_lanes
-    # assert not l2_out_lanes
-    #
-    # l3 = road_map.lane_by_id("9_0_-1")
-    # foes = l3.foes
-    # assert foes
-    # assert len(foes) == 2
-    # foe_set = set(f.lane_id for f in foes)
-    # assert "7_0_-1" in foe_set
-    # assert "5_0_-1" in foe_set
-=======
     l1 = road_map.lane_by_id("0_0_1")
     assert l1
     assert l1.road.road_id == "0"
@@ -350,5 +296,4 @@
     assert l1.road.road_id == "1"
     assert l1.index == -2
     assert set([lane.lane_id for lane in l1.incoming_lanes]) == set()
-    assert set([lane.lane_id for lane in l1.outgoing_lanes]) == {"1_2_-2"}
->>>>>>> c9732306
+    assert set([lane.lane_id for lane in l1.outgoing_lanes]) == {"1_2_-2"}