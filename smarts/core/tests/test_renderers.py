--- conflicted
+++ resolved
@@ -24,10 +24,6 @@
 
 import numpy as np
 import pytest
-<<<<<<< HEAD
-import numpy as np
-=======
->>>>>>> f17a46ae
 from panda3d.core import Thread as p3dThread  # pytype: disable=import-error
 
 from smarts.core.agent_interface import (
