--- conflicted
+++ resolved
@@ -161,13 +161,8 @@
                         not in_bubble and not is_shadowing and not is_agent_controlled
                     )
 
-<<<<<<< HEAD
     # Just to have some padding, we want to be in each region at least 2 steps
     min_steps = 2
-=======
-    # Just to have some padding, we want to be in each region at least 3 steps
-    min_steps = 3
->>>>>>> f8d9795d
     for bubble_id, zones in steps_driven_in_zones.items():
         vehicle_ids = vehicles_made_to_through_bubble[bubble_id]
         assert (
