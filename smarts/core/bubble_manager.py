# Copyright (C) 2020. Huawei Technologies Co., Ltd. All rights reserved.
#
# Permission is hereby granted, free of charge, to any person obtaining a copy
# of this software and associated documentation files (the "Software"), to deal
# in the Software without restriction, including without limitation the rights
# to use, copy, modify, merge, publish, distribute, sublicense, and/or sell
# copies of the Software, and to permit persons to whom the Software is
# furnished to do so, subject to the following conditions:
#
# The above copyright notice and this permission notice shall be included in
# all copies or substantial portions of the Software.
#
# THE SOFTWARE IS PROVIDED "AS IS", WITHOUT WARRANTY OF ANY KIND, EXPRESS OR
# IMPLIED, INCLUDING BUT NOT LIMITED TO THE WARRANTIES OF MERCHANTABILITY,
# FITNESS FOR A PARTICULAR PURPOSE AND NON-INFRINGEMENT. IN NO EVENT SHALL THE
# AUTHORS OR COPYRIGHT HOLDERS BE LIABLE FOR ANY CLAIM, DAMAGES OR OTHER
# LIABILITY, WHETHER IN AN ACTION OF CONTRACT, TORT OR OTHERWISE, ARISING FROM,
# OUT OF OR IN CONNECTION WITH THE SOFTWARE OR THE USE OR OTHER DEALINGS IN
# THE SOFTWARE.
import logging
import math
from collections import defaultdict
from copy import deepcopy
from dataclasses import dataclass
from enum import Enum
from functools import lru_cache
from sys import maxsize
from typing import Dict, FrozenSet, List, Optional, Sequence, Set, Tuple

from shapely.affinity import rotate, translate
from shapely.geometry import CAP_STYLE, JOIN_STYLE, Point, Polygon

from smarts.core.actor_capture_manager import ActorCaptureManager
from smarts.core.condition_state import ConditionState
from smarts.core.data_model import SocialAgent
from smarts.core.plan import (
    EndlessGoal,
    Mission,
    Plan,
    PlanningError,
    PositionalGoal,
    Start,
)
from smarts.core.road_map import RoadMap
from smarts.core.utils.cache import cache, clear_cache
from smarts.core.utils.id import SocialAgentId
from smarts.core.utils.string import truncate
from smarts.core.vehicle import Vehicle
from smarts.core.vehicle_index import VehicleIndex
from smarts.sstudio.types import BoidAgentActor
from smarts.sstudio.types import Bubble as SSBubble
from smarts.sstudio.types import BubbleLimits, SocialAgentActor
from smarts.sstudio.types.condition import Condition
from smarts.zoo.registry import make as make_social_agent


class BubbleTransition(Enum):
    """Describes a bubble transition state."""

    # --> [  AirlockEntered  [  Entered  ]  Exited  ]  AirlockExited -->
    AirlockEntered = 0  # --> (Airlock)
    Entered = 1  # Airlock --> (Bubble)
    Exited = 2  # Bubble --> (Airlock)
    AirlockExited = 3  # Airlock -->


class BubbleState(Enum):
    """Describes the actor's occupancy in a bubble."""

    InBubble = 0
    InAirlock = 1
    WasInBubble = 2


class Bubble:
    """Wrapper around `sstudio.types.Bubble` to cache bubble geometry (and does some
    internal Bubble-related business logic).
    """

    def __init__(self, bubble: SSBubble, road_map: RoadMap):
        geometry = bubble.zone.to_geometry(road_map)

        self.centroid = [geometry.centroid.x, geometry.centroid.y]
        bounding = geometry.bounds
        self.radius = math.sqrt(
            pow(bounding[2] - self.centroid[0], 2)
            + pow(bounding[1] - self.centroid[1], 2)
        )

        bubble_limit = (
            bubble.limit or BubbleLimits()
            if bubble.limit is None or isinstance(bubble.limit, BubbleLimits)
            else BubbleLimits(bubble.limit.hijack_limit, bubble.limit.shadow_limit + 1)
        )

        if isinstance(bubble.actor, BoidAgentActor):

            def safe_min(a, b):
                return min(a or maxsize, b or maxsize)

            if bubble.limit is None:
                bubble_limit = bubble.actor.capacity
            elif bubble.actor.capacity is not None:
                hijack_limit = safe_min(
                    bubble.limit.hijack_limit, bubble.actor.capacity
                )
                shadow_limit = safe_min(
                    bubble.limit.shadow_limit, bubble.actor.capacity.shadow_limit
                )
                bubble_limit = BubbleLimits(hijack_limit, shadow_limit)

        self._bubble_heading = 0.0
        self._bubble = bubble
        self._limit = bubble_limit
        self._cached_inner_geometry = geometry
        self._exclusion_prefixes = bubble.exclusion_prefixes
        self._airlock_condition = bubble.airlock_condition
        self._active_condition = bubble.active_condition

        self._cached_airlock_geometry = self._cached_inner_geometry.buffer(
            bubble.margin,
            cap_style=CAP_STYLE.square,
            join_style=JOIN_STYLE.mitre,
        )

    @property
    def exclusion_prefixes(self):
        """The blacklist of actor prefixes, used to ignore specific actors."""
        return self._exclusion_prefixes

    @property
    def id(self):
        """The id of the underlying bubble."""
        return self._bubble.id

    @property
    def actor(self) -> SocialAgentActor:
        """The actor that should replace the captured actor."""
        return self._bubble.actor

    @property
    def follow_actor_id(self) -> str:
        """A target actor that the bubble should remain at a fixed offset from."""
        return self._bubble.follow_actor_id

    @property
    def follow_vehicle_id(self) -> str:
        """A target vehicle that the bubble should remain at a fixed offset from."""
        return self._bubble.follow_vehicle_id

    @property
    def limit(self):
        """The maximum number of actors that the bubble can have captured at the same time."""
        return self._limit

    @property
    def is_boid(self):
        """If the actors captured by the bubble should be controlled by a boid agent."""
        return self._bubble.is_boid

    @property
    def keep_alive(self):
        """If enabled, the social agent actor will be spawned upon first vehicle airlock
        and be reused for every subsequent vehicle entering the bubble until the episode
        is over.
        """
        return self._bubble.keep_alive

<<<<<<< HEAD
    @property
    def airlock_condition(self) -> Condition:
        """Conditions under which this bubble will accept an agent."""
        return self._airlock_condition

    @property
    def active_condition(self) -> Condition:
        """Fast inclusions for the bubble."""
        return self._active_condition

    # XXX: In the case of travelling bubbles, the geometry and zone are moving
=======
    # XXX: In the case of traveling bubbles, the geometry and zone are moving
>>>>>>> d925493c
    #      according to the follow vehicle.
    @property
    def geometry(self) -> Polygon:
        """The geometry of the managed bubble."""
        return self._cached_inner_geometry

    @property
    def airlock_geometry(self) -> Polygon:
        """The airlock geometry of the managed bubble."""
        return self._cached_airlock_geometry

    def condition_passes(
        self,
        active_condition_requirements,
    ):
        """If the broadphase condition allows for this"""
        return ConditionState.TRUE in self.active_condition.evaluate(
            **active_condition_requirements
        )

    def admissibility(
        self,
        vehicle_id: str,
        index: VehicleIndex,
        vehicle_ids_in_bubbles: Dict["Bubble", Set[str]],
        running_cursors: Set["Cursor"],
    ):
        """The vehicle_id we are querying for and the `other_vehicle_ids` _presently in
        this :class:`~smarts.sstudio.types.bubble.Bubble`.
        """
        for prefix in self.exclusion_prefixes:
            if vehicle_id.startswith(prefix):
                return False, False

        hijackable, shadowable = True, True
        if self._limit is not None:
            # Already hijacked (according to VehicleIndex) + to be hijacked (running cursors)
            current_hijacked_vehicle_ids = {
                v_id
                for v_id in vehicle_ids_in_bubbles[self]
                if index.vehicle_is_hijacked(v_id)
            }
            current_shadowed_vehicle_ids = {
                v_id
                for v_id in vehicle_ids_in_bubbles[self]
                if index.vehicle_is_shadowed(v_id)
            }
            vehicle_ids_by_bubble_state = (
                BubbleManager._vehicle_ids_divided_by_bubble_state(
                    frozenset(running_cursors)
                )
            )

            all_hijacked_vehicle_ids = (
                current_hijacked_vehicle_ids
                | vehicle_ids_by_bubble_state[BubbleState.InAirlock][self]
            ) - {vehicle_id}

            all_shadowed_vehicle_ids = (
                current_shadowed_vehicle_ids
                | vehicle_ids_by_bubble_state[BubbleState.InBubble][self]
            ) - {vehicle_id}

            hijackable = len(all_hijacked_vehicle_ids) < (
                self._limit.hijack_limit or maxsize
            )
            shadowable = len(all_shadowed_vehicle_ids) + len(
                all_hijacked_vehicle_ids
            ) < (self._limit.shadow_limit or maxsize)

        return hijackable, shadowable

    def in_bubble_or_airlock(self, position: Point):
        """Test if the position is within the bubble or airlock around the bubble."""
        if not isinstance(position, Point):
            position = Point(position)

        in_airlock = position.within(self._cached_airlock_geometry)
        if not in_airlock:
            return False, False

        in_bubble = position.within(self._cached_inner_geometry)
        return in_bubble, in_airlock and not in_bubble

    @property
    def is_traveling(self):
        """If the bubble is following an actor."""
        return (
            self._bubble.follow_actor_id is not None
            or self._bubble.follow_vehicle_id is not None
        )

    def move_to_follow_vehicle(self, vehicle: Vehicle):
        """Move the bubble to a pose relative to the given vehicle."""
        if not vehicle.valid:
            return

        x, y, _ = vehicle.position

        def _transform(geom):
            centroid = geom.centroid

            # Bring back to origin
            geom = translate(geom, xoff=-centroid.x, yoff=-centroid.y)
            geom = rotate(geom, -self._bubble_heading, "centroid", use_radians=True)

            # Now apply new transformation in "vehicle coordinate space"
            geom = translate(
                geom,
                xoff=self._bubble.follow_offset[0],
                yoff=self._bubble.follow_offset[1],
            )
            geom = rotate(geom, vehicle.heading, (0, 0), use_radians=True)
            geom = translate(geom, xoff=x, yoff=y)
            return geom

        self._cached_inner_geometry = _transform(self._cached_inner_geometry)
        self._cached_airlock_geometry = _transform(self._cached_airlock_geometry)
        self.centroid = [
            self._cached_inner_geometry.centroid.x,
            self._cached_inner_geometry.centroid.y,
        ]

        self._bubble_heading = vehicle.heading

    def __repr__(self):
        return f"""Bubble(
  id={self.id},
  traveling={self.is_traveling},
  actor={self.actor},
  follow_actor_id={self.follow_actor_id},
  limit={self.limit},
  geometry={self.geometry},
  airlock_geometry={self.airlock_geometry},
  follow_vehicle_id={self.follow_vehicle_id},
)"""

    def __hash__(self) -> int:
        return hash(self.id)


@dataclass(frozen=True)
class Cursor:
    """Tracks an actor through an airlock or a bubble."""

    # We would always want to have the vehicle go through the airlock zone. This may
    # not be the case if we spawn a vehicle in a bubble, but that wouldn't be ideal.
    vehicle_id: str
    state: Optional[BubbleState] = None
    transition: Optional[BubbleTransition] = None
    bubble: Optional[Bubble] = None

    @staticmethod
    def for_removed(
        vehicle_id: str,
        bubble: Bubble,
        index: VehicleIndex,
        vehicle_ids_per_bubble: Dict[Bubble, Set[str]],
    ) -> "Cursor":
        """Generate a cursor for an inactive bubble.
        Args:
            vehicle (Vehicle):
                The vehicle that is to be tracked.
            bubble (Bubble):
                The bubble that the vehicle is interacting with.
            index (VehicleIndex):
                The vehicle index the vehicle is in.
            vehicle_ids_per_bubble (Dict[Bubble, Set[str]]):
                Bubbles associated with vehicle ids.
            running_cursors (Set["Cursor"]):
                A set of existing cursors.
        """
        was_in_this_bubble = vehicle_id in vehicle_ids_per_bubble[bubble]
        is_hijacked, is_shadowed = index.vehicle_is_hijacked_or_shadowed(vehicle_id)
        transition = None
        if was_in_this_bubble and (is_shadowed or is_hijacked):
            transition = BubbleTransition.AirlockExited
        return Cursor(
            vehicle_id=vehicle_id,
            transition=transition,
            state=BubbleState.WasInBubble,
            bubble=bubble,
        )

    @staticmethod
    def from_pos(
        position: Point,
        vehicle_id: str,
        bubble: Bubble,
        index: VehicleIndex,
        vehicle_ids_per_bubble: Dict[Bubble, Set[str]],
        running_cursors: Set["Cursor"],
        is_hijack_admissible,
        is_airlock_admissible,
    ) -> "Cursor":
        """Generate a cursor.
        Args:
            position (Point):
                The shapely position of the vehicle.
            vehicle (Vehicle):
                The vehicle that is to be tracked.
            bubble (Bubble):
                The bubble that the vehicle is interacting with.
            index (VehicleIndex):
                The vehicle index the vehicle is in.
            vehicle_ids_per_bubble (Dict[Bubble, Set[str]]):
                Bubbles associated with vehicle ids.
            running_cursors (Set["Cursor"]):
                A set of existing cursors.
        """
        in_bubble_zone, in_airlock_zone = bubble.in_bubble_or_airlock(position)
        is_social = vehicle_id in index.social_vehicle_ids()
        is_hijacked, is_shadowed = index.vehicle_is_hijacked_or_shadowed(vehicle_id)
        was_in_this_bubble = vehicle_id in vehicle_ids_per_bubble[bubble]

        # XXX: When a traveling bubble disappears and an agent is airlocked or
        #      hijacked. It remains in that state.
        # TODO: Depending on step size, we could potentially skip transitions (e.g.
        #       go straight to relinquish w/o hijacking first). This may be solved by
        #       time-based airlocking. For robust code we'll want to handle these
        #       scenarios (e.g. hijacking if didn't airlock first)
        transition = None
        if (
            is_social
            and not is_shadowed
            and is_airlock_admissible
            and (in_airlock_zone or in_bubble_zone)
        ):
            # In this case a vehicle has just entered the airlock
            transition = BubbleTransition.AirlockEntered
        elif is_social and is_shadowed and is_hijack_admissible and in_bubble_zone:
            # In this case a vehicle has just entered the bubble
            transition = BubbleTransition.Entered
        elif was_in_this_bubble and is_hijacked and in_airlock_zone:
            # XXX: This may get called repeatedly because we don't actually change
            #      any state when this happens.
            # In this case a vehicle has just exited the bubble
            transition = BubbleTransition.Exited
        elif (
            was_in_this_bubble
            and (is_shadowed or is_hijacked)
            and not (in_airlock_zone or in_bubble_zone)
        ):
            # In this case a vehicle has just exited the airlock around the bubble
            transition = BubbleTransition.AirlockExited

        state = None
        if in_bubble_zone:
            state = BubbleState.InBubble
        elif in_airlock_zone:
            state = BubbleState.InAirlock

        return Cursor(
            vehicle_id=vehicle_id, transition=transition, state=state, bubble=bubble
        )

    def __repr__(self):
        return f"Cursor(state={self.state}, transition={self.transition}, vehicle_id={self.vehicle_id})"

    def __hash__(self) -> int:
        return hash((self.vehicle_id, self.state, self.transition, self.bubble.id))


class BubbleManager(ActorCaptureManager):
    """Manages bubble interactions."""

    def __init__(self, bubbles: Sequence[SSBubble], road_map: RoadMap):
        self._log = logging.getLogger(self.__class__.__name__)
        self._cursors: Set[Cursor] = set()
        self._last_vehicle_index = VehicleIndex.identity()
        self._bubbles = [Bubble(b, road_map) for b in bubbles]
        self._active_bubbles: Sequence[Bubble] = []

    @property
    def active_bubbles(self) -> Sequence[Bubble]:
        """A sequence of currently active bubbles."""
        return self._active_bubbles

<<<<<<< HEAD
    @cache
    def _bubble_groups(self, sim) -> Tuple[List[Bubble], List[Bubble]]:
        # Filter out travelling bubbles that are missing their follow vehicle
        def is_active(bubble: Bubble) -> bool:
            active_condition_requirements = {
                **self._gen_simulation_condition_kwargs(
                    sim, bubble.active_condition.requires
                ),
                **self._gen_mission_condition_kwargs(
                    bubble.actor.name, None, bubble.active_condition.requires
                ),
            }
            if not bubble.condition_passes(active_condition_requirements):
                return False

            if not bubble.is_travelling:
=======
    def _bubble_groups(self) -> Tuple[List[Bubble], List[Bubble]]:
        # Filter out traveling bubbles that are missing their follow vehicle
        def is_active(bubble):
            if not bubble.is_traveling:
>>>>>>> d925493c
                return True

            vehicle = None
            if bubble.follow_actor_id is not None:
                vehicles = self._last_vehicle_index.vehicles_by_owner_id(
                    bubble.follow_actor_id
                )
                vehicle = vehicles[0] if len(vehicles) else None
            if bubble.follow_vehicle_id is not None:
                vehicle = self._last_vehicle_index.vehicle_by_id(
                    bubble.follow_vehicle_id, None
                )
            return vehicle is not None

        active_bubbles = []
        inactive_bubbles = []
        for bubble in self._bubbles:
            if is_active(bubble):
                active_bubbles.append(bubble)
            else:
                inactive_bubbles.append(bubble)
        return active_bubbles, inactive_bubbles

    @staticmethod
    @lru_cache(maxsize=2)
    def _vehicle_ids_divided_by_bubble_state(
        cursors: FrozenSet[Cursor],
    ) -> Dict[BubbleState, Dict[Bubble, Set[str]]]:
        vehicle_ids_grouped_by_cursor = defaultdict(lambda: defaultdict(set))
        for cursor in cursors:
            vehicle_ids_grouped_by_cursor[cursor.state][cursor.bubble].add(
                cursor.vehicle_id
            )
        return vehicle_ids_grouped_by_cursor

    def vehicle_ids_per_bubble(
        self,
    ) -> Dict[Bubble, Set[str]]:
        """Bubbles associated with the vehicles they contain."""
        vid = self._vehicle_ids_divided_by_bubble_state(frozenset(self._cursors))
        return defaultdict(
            set, {**vid[BubbleState.InBubble], **vid[BubbleState.InAirlock]}
        )

    def agent_ids_for_bubble(self, bubble: Bubble, sim) -> Set[str]:
        """Agents generated by this bubble."""
        bubble_cursors = set(filter(lambda c: c.bubble == bubble, self._cursors))

        agent_ids = set()
        for bc in bubble_cursors:
            if bc.state != BubbleState.InBubble:
                continue
            agent_id = sim.vehicle_index.owner_id_from_vehicle_id(bc.vehicle_id)
            if agent_id is not None:
                agent_ids.add(agent_id)
        return agent_ids

    @clear_cache
    def step(self, sim):
        """Update the associations between bubbles, actors, and agents"""
<<<<<<< HEAD
        self._active_bubbles, _ = self._bubble_groups(sim)
        self._move_travelling_bubbles(sim)
        self._cursors = self._sync_cursors(
            self._last_vehicle_index, sim.vehicle_index, sim
        )
=======
        self._move_traveling_bubbles(sim)
        self._cursors = self._sync_cursors(self._last_vehicle_index, sim.vehicle_index)
>>>>>>> d925493c
        self._handle_transitions(sim, self._cursors)
        self._last_vehicle_index = deepcopy(sim.vehicle_index)

    def _sync_cursors(self, last_vehicle_index, vehicle_index, sim):
        # TODO: Not handling newly added vehicles means we require an additional step
        #       before we trigger hijacking.
        # Newly added vehicles
        # add_index = vehicle_index - last_vehicle_index
        # TODO: Not handling deleted vehicles at this point should be fine because we're
        #       stateless.
        # Recently terminated vehicles
        # del_index = last_vehicle_index - vehicle_index

        # Vehicles that stuck around
        persisted_vehicle_index = vehicle_index & last_vehicle_index

        # Calculate latest cursors
        vehicle_ids_per_bubble = self.vehicle_ids_per_bubble()
        cursors = set()
        active_bubbles, inactive_bubbles = self._bubble_groups(sim)
        active_bubbles: Sequence[Bubble]
        inactive_bubbles: Sequence[Bubble]

        inactive_bubbles_to_run = [
            b for b in inactive_bubbles if len(vehicle_ids_per_bubble[b])
        ]

        if inactive_bubbles_to_run:
            for bubble in inactive_bubbles_to_run:
                for _, vehicle in persisted_vehicle_index.vehicleitems():
                    cursor = Cursor.for_removed(
                        vehicle_id=vehicle.id,
                        bubble=bubble,
                        index=persisted_vehicle_index,
                        vehicle_ids_per_bubble=vehicle_ids_per_bubble,
                    )
                    if cursor.transition not in (BubbleTransition.AirlockExited,):
                        continue
                    cursors.add(cursor)

        if not active_bubbles:
            return cursors

        # Cut down on duplicate generation of values
        vehicle_data = [
            (
                vehicle,
                vehicle.pose.point,
                math.sqrt(
                    vehicle.width * vehicle.width + vehicle.length * vehicle.length
                ),
            )
            for _, vehicle in persisted_vehicle_index.vehicleitems()
        ]

        for bubble in active_bubbles:
            sim_condition_kwargs = self._gen_simulation_condition_kwargs(
                sim, condition_requires=bubble.airlock_condition.requires
            )
            mission_condition_kwargs = self._gen_mission_condition_kwargs(
                bubble.actor.name,
                None,
                condition_requires=bubble.airlock_condition.requires,
            )
            was_in_this_bubble = vehicle_ids_per_bubble[bubble]

            for vehicle, point, v_radius in vehicle_data:
                sq_distance = (point.x - bubble.centroid[0]) * (
                    point.x - bubble.centroid[0]
                ) + (point.y - bubble.centroid[1]) * (point.y - bubble.centroid[1])

                if vehicle.id in was_in_this_bubble or sq_distance <= pow(
                    v_radius + bubble.radius + bubble._bubble.margin, 2
                ):
                    actor_condition_kwargs = self._gen_actor_state_condition_args(
                        sim.road_map,
                        vehicle.state,
                        bubble.airlock_condition.requires,
                    )
                    is_hijack_admissible, is_airlock_admissible = bubble.admissibility(
                        vehicle.id,
                        persisted_vehicle_index,
                        vehicle_ids_per_bubble,
                        cursors,
                    )
                    is_airlock_admissible = is_airlock_admissible and (
                        ConditionState.TRUE
                        in bubble.airlock_condition.evaluate(
                            **sim_condition_kwargs,
                            **mission_condition_kwargs,
                            **actor_condition_kwargs,
                        )
                    )
                    cursor = Cursor.from_pos(
                        position=point.as_shapely,
                        vehicle_id=vehicle.id,
                        bubble=bubble,
                        index=persisted_vehicle_index,
                        vehicle_ids_per_bubble=vehicle_ids_per_bubble,
                        running_cursors=cursors,
                        is_hijack_admissible=is_hijack_admissible,
                        is_airlock_admissible=is_airlock_admissible,
                    )
                    cursors.add(cursor)

        return cursors

    def _handle_transitions(self, sim, cursors: Set[Cursor]):
        social_agent_vehicles = []
        for agent_id in sim.agent_manager.social_agent_ids:
            social_agent_vehicles += sim.vehicle_index.vehicles_by_owner_id(agent_id)

        transitioned = [c for c in cursors if c.transition is not None]
        for cursor in transitioned:
            if cursor.transition == BubbleTransition.AirlockEntered:
                self._airlock_social_vehicle_with_social_agent(
                    sim, cursor.vehicle_id, cursor.bubble.actor, cursor.bubble
                )
            elif cursor.transition == BubbleTransition.Entered:
                self._hijack_social_vehicle_with_social_agent(
                    sim, cursor.vehicle_id, cursor.bubble.actor, cursor.bubble
                )
            elif cursor.transition == BubbleTransition.Exited:
                continue
            elif cursor.transition == BubbleTransition.AirlockExited:
                teardown = not cursor.bubble.is_boid or not cursor.bubble.keep_alive
                agent_id = BubbleManager._get_agent_id_from_cursor(cursor)
                sim.vehicle_exited_bubble(cursor.vehicle_id, agent_id, teardown)

<<<<<<< HEAD
    def _move_travelling_bubbles(self, sim):
        active_bubbles, inactive_bubbles = self._bubble_groups(sim)
=======
    def _move_traveling_bubbles(self, sim):
        active_bubbles, inactive_bubbles = self._bubble_groups()
>>>>>>> d925493c
        for bubble in [*active_bubbles, *inactive_bubbles]:
            if not bubble.is_traveling:
                continue

            vehicles = []
            # XXX: Using a vehicle reference through the `_last_vehicle_index` is a
            # XXX clear error since it can reference out of date vehicles.
            if bubble.follow_actor_id is not None:
                vehicles += self._last_vehicle_index.vehicles_by_owner_id(
                    bubble.follow_actor_id
                )
            if bubble.follow_vehicle_id is not None:
                vehicle = self._last_vehicle_index.vehicle_by_id(
                    bubble.follow_vehicle_id, None
                )
                if vehicle is not None:
                    vehicles += [vehicle]
            assert (
                len(vehicles) <= 1
            ), "Traveling bubbles only support pinning to a single vehicle"

            if len(vehicles) == 1:
                bubble.move_to_follow_vehicle(vehicles[0])

    def _airlock_social_vehicle_with_social_agent(
        self, sim, vehicle_id: str, social_agent_actor: SocialAgentActor, bubble: Bubble
    ):
        """When airlocked. The social agent will receive observations and execute
        its policy, however it won't actually operate the vehicle's controller.
        """
        self._log.debug(
            f"Airlocked vehicle={vehicle_id} with actor={social_agent_actor}"
        )

        if bubble.is_boid:
            agent_id = BubbleManager._make_boid_social_agent_id(social_agent_actor)
        else:
            agent_id = BubbleManager._make_social_agent_id(vehicle_id)

        social_agent = None
        if (
            bubble.is_boid
            and bubble.keep_alive
            or agent_id in sim.agent_manager.social_agent_ids
        ):
            # E.g. if agent is a boid and was being re-used
            interface = sim.agent_manager.agent_interface_for_agent_id(agent_id)
        else:
            social_agent = make_social_agent(
                locator=social_agent_actor.agent_locator,
                **social_agent_actor.policy_kwargs,
            )
            interface = social_agent.interface

        self._prepare_sensors_for_agent_control(
            sim, vehicle_id, agent_id, interface, bubble
        )

        if social_agent is None:
            return

        self._start_social_agent(
            sim, agent_id, social_agent, social_agent_actor, bubble
        )

    def _hijack_social_vehicle_with_social_agent(
        self, sim, vehicle_id: str, social_agent_actor: SocialAgentActor, bubble: Bubble
    ):
        """Upon hijacking the social agent is now in control of the vehicle. It will
        initialize the vehicle chassis (and by extension the controller) with a
        "greatest common denominator" state; that is: what's available via the vehicle
        front-end common to both source and destination policies during airlock.
        """
        self._log.debug(f"Hijack vehicle={vehicle_id} with actor={social_agent_actor}")
        if bubble.is_boid:
            agent_id = BubbleManager._make_boid_social_agent_id(social_agent_actor)
        else:
            agent_id = BubbleManager._make_social_agent_id(vehicle_id)

        agent_interface = sim.agent_manager.agent_interface_for_agent_id(agent_id)
        vehicle = sim.vehicle_index.switch_control_to_agent(
            sim,
            vehicle_id,
            agent_id,
            boid=bubble.is_boid,
            hijacking=True,
            recreate=False,
            agent_interface=agent_interface,
        )
        if vehicle:
            sim.create_vehicle_in_providers(vehicle, agent_id)

    def _prepare_sensors_for_agent_control(
        self, sim, vehicle_id, agent_id, agent_interface, bubble
    ):
        plan = Plan(sim.road_map, None)
        vehicle = sim.vehicle_index.start_agent_observation(
            sim,
            vehicle_id,
            agent_id,
            agent_interface,
            plan,
            boid=bubble.is_boid,
        )

        # Setup mission (also used for observations)
        # XXX:  here we try to find where the vehicle was originally going, although
        # the agent may or may not want to go there too.  But we preserve it
        # in the plan so when the agent relinquishes control, the next Provider
        # can resume going there (potentially via a different route at that point).
        dest_road_id = None
        for traffic_sim in sim.traffic_sims:
            if traffic_sim.manages_actor(vehicle.id):
                dest_road_id = traffic_sim.vehicle_dest_road(vehicle.id)
                if dest_road_id is not None:
                    break
        if dest_road_id:
            goal = PositionalGoal.from_road(dest_road_id, sim.scenario.road_map)
        else:
            goal = EndlessGoal()
        mission = Mission(start=Start(vehicle.position[:2], vehicle.heading), goal=goal)
        try:
            plan.create_route(mission)
        except PlanningError:
            plan.route = sim.road_map.empty_route()

    def _start_social_agent(
        self, sim, agent_id, social_agent, social_agent_actor, bubble
    ):
        id_ = SocialAgentId.new(social_agent_actor.name)
        social_agent_data_model = SocialAgent(
            id=id_,
            actor_name=id_,
            is_boid=bubble.is_boid,
            is_boid_keep_alive=bubble.keep_alive,
            agent_locator=social_agent_actor.agent_locator,
            policy_kwargs=social_agent_actor.policy_kwargs,
            initial_speed=social_agent_actor.initial_speed,
        )
        sim.agent_manager.start_social_agent(
            agent_id, social_agent, social_agent_data_model
        )

    @staticmethod
    def _make_social_agent_id(vehicle_id):
        return f"BUBBLE-AGENT-{truncate(vehicle_id, 48)}"

    @staticmethod
    def _make_boid_social_agent_id(social_agent_actor):
        return f"BUBBLE-AGENT-{truncate(social_agent_actor.name, 48)}"

    @staticmethod
    def _get_agent_id_from_cursor(cursor: Cursor):
        if cursor.bubble.is_boid:
            return BubbleManager._make_boid_social_agent_id(cursor.bubble.actor)
        return BubbleManager._make_social_agent_id(cursor.vehicle_id)

    def teardown(self):
        """Clean up internal state."""
        self._cursors = set()
        self._bubbles = []<|MERGE_RESOLUTION|>--- conflicted
+++ resolved
@@ -166,7 +166,6 @@
         """
         return self._bubble.keep_alive
 
-<<<<<<< HEAD
     @property
     def airlock_condition(self) -> Condition:
         """Conditions under which this bubble will accept an agent."""
@@ -177,10 +176,7 @@
         """Fast inclusions for the bubble."""
         return self._active_condition
 
-    # XXX: In the case of travelling bubbles, the geometry and zone are moving
-=======
     # XXX: In the case of traveling bubbles, the geometry and zone are moving
->>>>>>> d925493c
     #      according to the follow vehicle.
     @property
     def geometry(self) -> Polygon:
@@ -459,10 +455,9 @@
         """A sequence of currently active bubbles."""
         return self._active_bubbles
 
-<<<<<<< HEAD
     @cache
     def _bubble_groups(self, sim) -> Tuple[List[Bubble], List[Bubble]]:
-        # Filter out travelling bubbles that are missing their follow vehicle
+        # Filter out traveling bubbles that are missing their follow vehicle
         def is_active(bubble: Bubble) -> bool:
             active_condition_requirements = {
                 **self._gen_simulation_condition_kwargs(
@@ -476,12 +471,6 @@
                 return False
 
             if not bubble.is_travelling:
-=======
-    def _bubble_groups(self) -> Tuple[List[Bubble], List[Bubble]]:
-        # Filter out traveling bubbles that are missing their follow vehicle
-        def is_active(bubble):
-            if not bubble.is_traveling:
->>>>>>> d925493c
                 return True
 
             vehicle = None
@@ -542,16 +531,11 @@
     @clear_cache
     def step(self, sim):
         """Update the associations between bubbles, actors, and agents"""
-<<<<<<< HEAD
         self._active_bubbles, _ = self._bubble_groups(sim)
-        self._move_travelling_bubbles(sim)
+        self._move_traveling_bubbles(sim)
         self._cursors = self._sync_cursors(
             self._last_vehicle_index, sim.vehicle_index, sim
         )
-=======
-        self._move_traveling_bubbles(sim)
-        self._cursors = self._sync_cursors(self._last_vehicle_index, sim.vehicle_index)
->>>>>>> d925493c
         self._handle_transitions(sim, self._cursors)
         self._last_vehicle_index = deepcopy(sim.vehicle_index)
 
@@ -681,13 +665,8 @@
                 agent_id = BubbleManager._get_agent_id_from_cursor(cursor)
                 sim.vehicle_exited_bubble(cursor.vehicle_id, agent_id, teardown)
 
-<<<<<<< HEAD
-    def _move_travelling_bubbles(self, sim):
+    def _move_traveling_bubbles(self, sim):
         active_bubbles, inactive_bubbles = self._bubble_groups(sim)
-=======
-    def _move_traveling_bubbles(self, sim):
-        active_bubbles, inactive_bubbles = self._bubble_groups()
->>>>>>> d925493c
         for bubble in [*active_bubbles, *inactive_bubbles]:
             if not bubble.is_traveling:
                 continue
