# Copyright (C) 2020. Huawei Technologies Co., Ltd. All rights reserved.
#
# Permission is hereby granted, free of charge, to any person obtaining a copy
# of this software and associated documentation files (the "Software"), to deal
# in the Software without restriction, including without limitation the rights
# to use, copy, modify, merge, publish, distribute, sublicense, and/or sell
# copies of the Software, and to permit persons to whom the Software is
# furnished to do so, subject to the following conditions:
#
# The above copyright notice and this permission notice shall be included in
# all copies or substantial portions of the Software.
#
# THE SOFTWARE IS PROVIDED "AS IS", WITHOUT WARRANTY OF ANY KIND, EXPRESS OR
# IMPLIED, INCLUDING BUT NOT LIMITED TO THE WARRANTIES OF MERCHANTABILITY,
# FITNESS FOR A PARTICULAR PURPOSE AND NON-INFRINGEMENT. IN NO EVENT SHALL THE
# AUTHORS OR COPYRIGHT HOLDERS BE LIABLE FOR ANY CLAIM, DAMAGES OR OTHER
# LIABILITY, WHETHER IN AN ACTION OF CONTRACT, TORT OR OTHERWISE, ARISING FROM,
# OUT OF OR IN CONNECTION WITH THE SOFTWARE OR THE USE OR OTHER DEALINGS IN
# THE SOFTWARE.
import logging
from builtins import classmethod
from collections import defaultdict
from copy import deepcopy
from dataclasses import dataclass
from enum import Enum
from functools import lru_cache
from sys import maxsize
from typing import Dict, FrozenSet, List, Optional, Sequence, Set, Tuple, Union

from shapely.affinity import rotate, translate
from shapely.geometry import CAP_STYLE, JOIN_STYLE, Point, Polygon

from smarts.core.data_model import SocialAgent
from smarts.core.plan import (
    EndlessGoal,
    Mission,
    Plan,
    PlanningError,
    PositionalGoal,
    Start,
)
from smarts.core.road_map import RoadMap
from smarts.core.utils.id import SocialAgentId
from smarts.core.utils.string import truncate
from smarts.core.vehicle import Vehicle
from smarts.core.vehicle_index import VehicleIndex
from smarts.sstudio.types import BoidAgentActor
from smarts.sstudio.types import Bubble as SSBubble
from smarts.sstudio.types import BubbleLimits, SocialAgentActor
from smarts.zoo.registry import make as make_social_agent


class BubbleTransition(Enum):
    """Describes a bubble transition state."""

    # --> [  AirlockEntered  [  Entered  ]  Exited  ]  AirlockExited -->
    AirlockEntered = 0  # --> (Airlock)
    Entered = 1  # Airlock --> (Bubble)
    Exited = 2  # Bubble --> (Airlock)
    AirlockExited = 3  # Airlock -->


class BubbleState(Enum):
    """Describes the actor's occupancy in a bubble."""

    InBubble = 0
    InAirlock = 1
    WasInBubble = 2


class Bubble:
    """Wrapper around `sstudio.types.Bubble` to cache bubble geometry (and does some
    internal Bubble-related business logic).
    """

    def __init__(self, bubble: SSBubble, road_map: RoadMap):
        geometry = bubble.zone.to_geometry(road_map)

        bubble_limit = (
            bubble.limit or BubbleLimits()
            if bubble.limit is None or isinstance(bubble.limit, BubbleLimits)
            else BubbleLimits(bubble.limit.hijack_limit, bubble.limit.shadow_limit + 1)
        )

        if isinstance(bubble.actor, BoidAgentActor):

            def safe_min(a, b):
                return min(a or maxsize, b or maxsize)

            if bubble.limit is None:
                bubble_limit = bubble.actor.capacity
            elif bubble.actor.capacity is not None:
                hijack_limit = safe_min(
                    bubble.limit.hijack_limit, bubble.actor.capacity
                )
                shadow_limit = safe_min(
                    bubble.limit.shadow_limit, bubble.actor.capacity.shadow_limit
                )
                bubble_limit = BubbleLimits(hijack_limit, shadow_limit)

        self._bubble_heading = 0.0
        self._bubble = bubble
        self._limit = bubble_limit
        self._cached_inner_geometry = geometry
        self._exclusion_prefixes = bubble.exclusion_prefixes

        self._cached_airlock_geometry = self._cached_inner_geometry.buffer(
            bubble.margin,
            cap_style=CAP_STYLE.square,
            join_style=JOIN_STYLE.mitre,
        )

    @property
    def exclusion_prefixes(self):
        """The blacklist of actor prefixes, used to ignore specific actors."""
        return self._exclusion_prefixes

    @property
    def id(self):
        """The id of the underlying bubble."""
        return self._bubble.id

    @property
    def actor(self) -> SocialAgentActor:
        """The actor that should replace the captured actor."""
        return self._bubble.actor

    @property
    def follow_actor_id(self) -> str:
        """A target actor that the bubble should remain at a fixed offset from."""
        return self._bubble.follow_actor_id

    @property
    def follow_vehicle_id(self) -> str:
        """A target vehicle that the bubble should remain at a fixed offset from."""
        return self._bubble.follow_vehicle_id

    @property
    def limit(self):
        """The maximum number of actors that the bubble can have captured at the same time."""
        return self._limit

    @property
    def is_boid(self):
        """If the actors captured by the bubble should be controlled by a boid agent."""
        return self._bubble.is_boid

    @property
    def keep_alive(self):
        """If enabled, the social agent actor will be spawned upon first vehicle airlock
        and be reused for every subsequent vehicle entering the bubble until the episode
        is over.
        """
        return self._bubble.keep_alive

    # XXX: In the case of travelling bubbles, the geometry and zone are moving
    #      according to the follow vehicle.
    @property
    def geometry(self) -> Polygon:
        """The geometry of the managed bubble."""
        return self._cached_inner_geometry

    @property
    def airlock_geometry(self) -> Polygon:
        """The airlock geometry of the managed bubble."""
        return self._cached_airlock_geometry

    def admissibility(
        self,
        vehicle_id: str,
        index: VehicleIndex,
        vehicle_ids_in_bubbles: Dict["Bubble", Set[str]],
        running_cursors: Set["Cursor"],
    ):
        """The vehicle_id we are querying for and the `other_vehicle_ids` _presently in
        this `sstudio.types.Bubble`_.
        """
        for prefix in self.exclusion_prefixes:
            if vehicle_id.startswith(prefix):
                return False, False

        hijackable, shadowable = True, True
        if self._limit is not None:
            # Already hijacked (according to VehicleIndex) + to be hijacked (running cursors)
            current_hijacked_vehicle_ids = {
                v_id
                for v_id in vehicle_ids_in_bubbles[self]
                if index.vehicle_is_hijacked(v_id)
            }
            current_shadowed_vehicle_ids = {
                v_id
                for v_id in vehicle_ids_in_bubbles[self]
                if index.vehicle_is_shadowed(v_id)
            }
            vehicle_ids_by_bubble_state = (
                BubbleManager._vehicle_ids_divided_by_bubble_state(
                    frozenset(running_cursors)
                )
            )

            # pytype: disable=unsupported-operands
            all_hijacked_vehicle_ids = (
                current_hijacked_vehicle_ids
                | vehicle_ids_by_bubble_state[BubbleState.InAirlock][self]
            ) - {vehicle_id}

            all_shadowed_vehicle_ids = (
                current_shadowed_vehicle_ids
                | vehicle_ids_by_bubble_state[BubbleState.InBubble][self]
            ) - {vehicle_id}
            # pytype: enable=unsupported-operands

            hijackable = len(all_hijacked_vehicle_ids) < (
                self._limit.hijack_limit or maxsize
            )
            shadowable = len(all_shadowed_vehicle_ids) + len(
                all_hijacked_vehicle_ids
            ) < (self._limit.shadow_limit or maxsize)

        return hijackable, shadowable

    def in_bubble_or_airlock(self, position: Point):
        """Test if the position is within the bubble or airlock around the bubble."""
        if not isinstance(position, Point):
            position = Point(position)

        in_airlock = position.within(self._cached_airlock_geometry)
        if not in_airlock:
            return False, False

        in_bubble = position.within(self._cached_inner_geometry)
        return in_bubble, in_airlock and not in_bubble

    @property
    def is_travelling(self):
        """If the bubble is following an actor."""
        return (
            self._bubble.follow_actor_id is not None
            or self._bubble.follow_vehicle_id is not None
        )

    def move_to_follow_vehicle(self, vehicle: Vehicle):
        """Move the bubble to a pose relative to the given vehicle."""
        if not vehicle.valid:
            return

        x, y, _ = vehicle.position

        def _transform(geom):
            centroid = geom.centroid

            # Bring back to origin
            geom = translate(geom, xoff=-centroid.x, yoff=-centroid.y)
            geom = rotate(geom, -self._bubble_heading, "centroid", use_radians=True)

            # Now apply new transformation in "vehicle coordinate space"
            geom = translate(
                geom,
                xoff=self._bubble.follow_offset[0],
                yoff=self._bubble.follow_offset[1],
            )
            geom = rotate(geom, vehicle.heading, (0, 0), use_radians=True)
            geom = translate(geom, xoff=x, yoff=y)
            return geom

        self._cached_inner_geometry = _transform(self._cached_inner_geometry)
        self._cached_airlock_geometry = _transform(self._cached_airlock_geometry)

        self._bubble_heading = vehicle.heading

    def __repr__(self):
        return f"""Bubble(
  id={self.id},
  travelling={self.is_travelling},
  actor={self.actor},
  follow_actor_id={self.follow_actor_id},
  limit={self.limit},
  geometry={self.geometry},
  airlock_geometry={self.airlock_geometry},
  follow_vehicle_id={self.follow_vehicle_id},
)"""

    def __hash__(self) -> int:
        return hash(self.id)


@dataclass(frozen=True, eq=True)
class Cursor:
    """Tracks an actor through an airlock or a bubble."""

    # We would always want to have the vehicle go through the airlock zone. This may
    # not be the case if we spawn a vehicle in a bubble, but that wouldn't be ideal.
    vehicle_id: str
    state: Optional[BubbleState] = None
    transition: Optional[BubbleTransition] = None
    bubble: Optional[Bubble] = None

    @classmethod
    def for_removed(
        cls,
        vehicle_id: str,
        bubble: Bubble,
        index: VehicleIndex,
        vehicle_ids_per_bubble: Dict[Bubble, Set[str]],
    ) -> "Cursor":
        """Generate a cursor for an inactive bubble.
        Args:
            vehicle (Vehicle):
                The vehicle that is to be tracked.
            bubble (Bubble):
                The bubble that the vehicle is interacting with.
            index (VehicleIndex):
                The vehicle index the vehicle is in.
            vehicle_ids_per_bubble (Dict[Bubble, Set[str]]):
                Bubbles associated with vehicle ids.
            running_cursors (Set["Cursor"]):
                A set of existing cursors.
        """
        was_in_this_bubble = vehicle_id in vehicle_ids_per_bubble[bubble]
        is_hijacked, is_shadowed = index.vehicle_is_hijacked_or_shadowed(vehicle_id)
        transition = None
        if was_in_this_bubble and (is_shadowed or is_hijacked):
            transition = BubbleTransition.AirlockExited
        return cls(
            vehicle_id=vehicle_id,
            transition=transition,
            state=BubbleState.WasInBubble,
            bubble=bubble,
        )

    @classmethod
    def from_pos(
        cls,
        pos: Point,
        vehicle_id: str,
        bubble: Bubble,
        index: VehicleIndex,
        vehicle_ids_per_bubble: Dict[Bubble, Set[str]],
        running_cursors: Set["Cursor"],
    ) -> "Cursor":
        """Generate a cursor.
        Args:
            pos (Point):
                The shapely position of the vehicle.
            vehicle (Vehicle):
                The vehicle that is to be tracked.
            bubble (Bubble):
                The bubble that the vehicle is interacting with.
            index (VehicleIndex):
                The vehicle index the vehicle is in.
            vehicle_ids_per_bubble (Dict[Bubble, Set[str]]):
                Bubbles associated with vehicle ids.
            running_cursors (Set["Cursor"]):
                A set of existing cursors.
        """
        in_bubble_zone, in_airlock_zone = bubble.in_bubble_or_airlock(pos)
        is_social = vehicle_id in index.social_vehicle_ids()
        is_hijacked, is_shadowed = index.vehicle_is_hijacked_or_shadowed(vehicle_id)
        is_hijack_admissible, is_airlock_admissible = bubble.admissibility(
            vehicle_id, index, vehicle_ids_per_bubble, running_cursors
        )
        was_in_this_bubble = vehicle_id in vehicle_ids_per_bubble[bubble]

        # XXX: When a travelling bubble disappears and an agent is airlocked or
        #      hijacked. It remains in that state.
        # TODO: Depending on step size, we could potentially skip transitions (e.g.
        #       go straight to relinquish w/o hijacking first). This may be solved by
        #       time-based airlocking. For robust code we'll want to handle these
        #       scenarios (e.g. hijacking if didn't airlock first)
        transition = None
        if (
            is_social
            and not is_shadowed
            and is_airlock_admissible
            and (in_airlock_zone or in_bubble_zone)
        ):
            # In this case a vehicle has just entered the airlock
            transition = BubbleTransition.AirlockEntered
        elif is_social and is_shadowed and is_hijack_admissible and in_bubble_zone:
            # In this case a vehicle has just entered the bubble
            transition = BubbleTransition.Entered
        elif was_in_this_bubble and is_hijacked and in_airlock_zone:
            # XXX: This may get called repeatedly because we don't actually change
            #      any state when this happens.
            # In this case a vehicle has just exited the bubble
            transition = BubbleTransition.Exited
        elif (
            was_in_this_bubble
            and (is_shadowed or is_hijacked)
            and not (in_airlock_zone or in_bubble_zone)
        ):
            # In this case a vehicle has just exited the airlock around the bubble
            transition = BubbleTransition.AirlockExited

        state = None
        if in_bubble_zone:
            state = BubbleState.InBubble
        elif in_airlock_zone:
            state = BubbleState.InAirlock

        return cls(
            vehicle_id=vehicle_id, transition=transition, state=state, bubble=bubble
        )

    def __repr__(self):
        return f"Cursor(state={self.state}, transition={self.transition}, vehicle_id={self.vehicle_id})"

    def __hash__(self) -> int:
        return hash((self.vehicle_id, self.state, self.transition, self.bubble.id))


class BubbleManager:
    """Manages bubble interactions."""

    def __init__(self, bubbles: Sequence[SSBubble], road_map: RoadMap):
        self._log = logging.getLogger(self.__class__.__name__)
        self._cursors: Set[Cursor] = set()
        self._last_vehicle_index = VehicleIndex.identity()
        self._bubbles = [Bubble(b, road_map) for b in bubbles]

    @property
    def bubbles(self) -> Sequence[Bubble]:
        """A sequence of currently active bubbles."""
        active_bubbles, _ = self._bubble_groups()
        return active_bubbles

    def _bubble_groups(self) -> Tuple[List[Bubble], List[Bubble]]:
        # Filter out travelling bubbles that are missing their follow vehicle
        def is_active(bubble):
            if not bubble.is_travelling:
                return True

            vehicles = []
            if bubble.follow_actor_id is not None:
                vehicles += self._last_vehicle_index.vehicles_by_actor_id(
                    bubble.follow_actor_id
                )
            if bubble.follow_vehicle_id is not None:
                vehicle = self._last_vehicle_index.vehicle_by_id(
                    bubble.follow_vehicle_id, None
                )
                if vehicle is not None:
                    vehicles += [vehicle]
            if len(vehicles) > 1:
                logging.error(
                    f"bubble `{bubble.id} follows multiple vehicles: {[v.id for v in vehicles]}"
                )
            return len(vehicles) == 1

        active_bubbles = []
        inactive_bubbles = []
        for bubble in self._bubbles:
            if is_active(bubble):
                active_bubbles.append(bubble)
            else:
                inactive_bubbles.append(bubble)
        return active_bubbles, inactive_bubbles

    @staticmethod
    @lru_cache(maxsize=2)
    def _vehicle_ids_divided_by_bubble_state(
        cursors: FrozenSet[Cursor],
    ) -> Dict[Bubble, Set[Bubble]]:
        vehicle_ids_grouped_by_cursor = defaultdict(lambda: defaultdict(set))
        for cursor in cursors:
            vehicle_ids_grouped_by_cursor[cursor.state][cursor.bubble].add(
                cursor.vehicle_id
            )
        return vehicle_ids_grouped_by_cursor

    def vehicle_ids_per_bubble(
        self,
    ) -> Dict[Bubble, Set[str]]:
        """Bubbles associated with the vehicles they contain."""
        vid = self._vehicle_ids_divided_by_bubble_state(frozenset(self._cursors))
        return defaultdict(
            set, {**vid[BubbleState.InBubble], **vid[BubbleState.InAirlock]}
        )

    def agent_ids_for_bubble(self, bubble: Bubble, sim) -> Set[str]:
        """Agents generated by this bubble."""
        bubble_cursors = set(filter(lambda c: c.bubble == bubble, self._cursors))

        agent_ids = set()
        for bc in bubble_cursors:
            if bc.state != BubbleState.InBubble:
                continue
            agent_id = sim.vehicle_index.actor_id_from_vehicle_id(bc.vehicle_id)
            if agent_id is not None:
                agent_ids.add(agent_id)
        return agent_ids

    def step(self, sim):
        """Update the associations between bubbles, actors, and agents"""
        self._move_travelling_bubbles(sim)
        self._cursors = self._sync_cursors(self._last_vehicle_index, sim.vehicle_index)
        self._handle_transitions(sim, self._cursors)
        self._last_vehicle_index = deepcopy(sim.vehicle_index)

    def _sync_cursors(self, last_vehicle_index, vehicle_index):
        # TODO: Not handling newly added vehicles means we require an additional step
        #       before we trigger hijacking.
        # Newly added vehicles
        # add_index = vehicle_index - last_vehicle_index
        # TODO: Not handling deleted vehicles at this point should be fine because we're
        #       stateless.
        # Recently terminated vehicles
        # del_index = last_vehicle_index - vehicle_index

        # Vehicles that stuck around
        persisted_vehicle_index = vehicle_index & last_vehicle_index

        # Calculate latest cursors
        vehicle_ids_per_bubble = self.vehicle_ids_per_bubble()
        cursors = set()
        active_bubbles, inactive_bubbles = self._bubble_groups()
        inactive_bubbles_to_run = [
            b for b in inactive_bubbles if len(vehicle_ids_per_bubble[b])
        ]

        if inactive_bubbles_to_run:
            for bubble in inactive_bubbles_to_run:
                for _, vehicle in persisted_vehicle_index.vehicleitems():
                    cursor = Cursor.for_removed(
                        vehicle_id=vehicle.id,
                        bubble=bubble,
                        index=persisted_vehicle_index,
                        vehicle_ids_per_bubble=vehicle_ids_per_bubble,
                    )
                    if cursor.transition not in (BubbleTransition.AirlockExited,):
                        continue
                    cursors.add(cursor)

        if not active_bubbles:
            return cursors

        for _, vehicle in persisted_vehicle_index.vehicleitems():
            # XXX: Turns out Shapely Point(...) creation is very expensive (~0.02ms) which
            #      when inside of a loop x large number of vehicles makes a big
            #      performance hit.
            point = vehicle.pose.point.as_shapely
            for bubble in active_bubbles:
                cursor = Cursor.from_pos(
                    pos=point,
                    vehicle_id=vehicle.id,
                    bubble=bubble,
                    index=persisted_vehicle_index,
                    vehicle_ids_per_bubble=vehicle_ids_per_bubble,
                    running_cursors=cursors,
                )
                cursors.add(cursor)

        return cursors

    def _handle_transitions(self, sim, cursors: Set[Cursor]):
        social_agent_vehicles = []
        for agent_id in sim.agent_manager.social_agent_ids:
            social_agent_vehicles += sim.vehicle_index.vehicles_by_actor_id(agent_id)

        transitioned = [c for c in cursors if c.transition is not None]
        for cursor in transitioned:
            if cursor.transition == BubbleTransition.AirlockEntered:
                self._airlock_social_vehicle_with_social_agent(
                    sim, cursor.vehicle_id, cursor.bubble.actor, cursor.bubble
                )
            elif cursor.transition == BubbleTransition.Entered:
                self._hijack_social_vehicle_with_social_agent(
                    sim, cursor.vehicle_id, cursor.bubble.actor, cursor.bubble
                )
            elif cursor.transition == BubbleTransition.Exited:
                continue
            elif cursor.transition == BubbleTransition.AirlockExited:
<<<<<<< HEAD
                teardown = not cursor.bubble.is_boid or not cursor.bubble.keep_alive
                sim.vehicle_exited_bubble(cursor.vehicle_id, teardown)
=======
                hijacked, shadowed = sim.vehicle_index.vehicle_is_hijacked_or_shadowed(
                    cursor.vehicle_id
                )
                if hijacked:
                    self._relinquish_vehicle(sim, cursor.vehicle_id, cursor.bubble)
                elif shadowed:
                    self._stop_shadowing_vehicle(sim, cursor.vehicle_id, cursor.bubble)
>>>>>>> 0cc50b70

    def _move_travelling_bubbles(self, sim):
        active_bubbles, inactive_bubbles = self._bubble_groups()
        for bubble in [*active_bubbles, *inactive_bubbles]:
            if not bubble.is_travelling:
                continue

            vehicles = []
            # XXX: Using a vehicle reference through the `_last_vehicle_index` is a
            # XXX clear error since it can reference out of date vehicles.
            if bubble.follow_actor_id is not None:
                vehicles += self._last_vehicle_index.vehicles_by_actor_id(
                    bubble.follow_actor_id
                )
            if bubble.follow_vehicle_id is not None:
                vehicle = self._last_vehicle_index.vehicle_by_id(
                    bubble.follow_vehicle_id, None
                )
                if vehicle is not None:
                    vehicles += [vehicle]
            assert (
                len(vehicles) <= 1
            ), "Travelling bubbles only support pinning to a single vehicle"

            if len(vehicles) == 1:
                bubble.move_to_follow_vehicle(vehicles[0])

    def _airlock_social_vehicle_with_social_agent(
        self, sim, vehicle_id: str, social_agent_actor: SocialAgentActor, bubble: Bubble
    ):
        """When airlocked. The social agent will receive observations and execute
        its policy, however it won't actually operate the vehicle's controller.
        """
        self._log.debug(
            f"Airlocked vehicle={vehicle_id} with actor={social_agent_actor}"
        )

        if bubble.is_boid:
            agent_id = BubbleManager._make_boid_social_agent_id(social_agent_actor)
        else:
            agent_id = BubbleManager._make_social_agent_id(vehicle_id)

        social_agent = None
        if (
            bubble.is_boid
            and bubble.keep_alive
            or agent_id in sim.agent_manager.social_agent_ids
        ):
            # E.g. if agent is a boid and was being re-used
            interface = sim.agent_manager.agent_interface_for_agent_id(agent_id)
        else:
            social_agent = make_social_agent(
                locator=social_agent_actor.agent_locator,
                **social_agent_actor.policy_kwargs,
            )
            interface = social_agent.interface

        self._prepare_sensors_for_agent_control(
            sim, vehicle_id, agent_id, interface, bubble
        )

        if social_agent is None:
            return

        self._start_social_agent(
            sim, agent_id, social_agent, social_agent_actor, bubble
        )

    def _hijack_social_vehicle_with_social_agent(
        self, sim, vehicle_id: str, social_agent_actor: SocialAgentActor, bubble: Bubble
    ):
        """Upon hijacking the social agent is now in control of the vehicle. It will
        initialize the vehicle chassis (and by extension the controller) with a
        "greatest common denominator" state; that is: what's available via the vehicle
        front-end common to both source and destination policies during airlock.
        """
        self._log.debug(f"Hijack vehicle={vehicle_id} with actor={social_agent_actor}")
        if bubble.is_boid:
            agent_id = BubbleManager._make_boid_social_agent_id(social_agent_actor)
        else:
            agent_id = BubbleManager._make_social_agent_id(vehicle_id)

        try:
            agent_interface = sim.agent_manager.agent_interface_for_agent_id(agent_id)
        except KeyError:
            return
        vehicle = sim.vehicle_index.switch_control_to_agent(
            sim,
            vehicle_id,
            agent_id,
            boid=bubble.is_boid,
            hijacking=True,
            recreate=False,
            agent_interface=agent_interface,
        )
        sim.create_vehicle_in_providers(vehicle, agent_id)

<<<<<<< HEAD
=======
    def _relinquish_vehicle(self, sim, vehicle_id: str, bubble: Bubble):
        agent_id = sim.vehicle_index.actor_id_from_vehicle_id(vehicle_id)
        shadow_agent_id = sim.vehicle_index.shadow_actor_id_from_vehicle_id(vehicle_id)

        # TODO: Remove this assumption. Elsewhere in the code, social_vehicle_id does
        #       not have to be equal to vehicle_id.
        social_vehicle_id = vehicle_id
        self._log.debug(
            f"Relinquish vehicle={vehicle_id} to traffic simulation (agent={agent_id}) "
            f"shadow_agent={shadow_agent_id} sv_id={social_vehicle_id})"
        )

        ss = sim.vehicle_index.sensor_state_for_vehicle_id(vehicle_id)
        sim.vehicle_index.stop_agent_observation(vehicle_id)
        vehicle = sim.vehicle_index.relinquish_agent_control(
            sim, vehicle_id, social_vehicle_id
        )
        sim.provider_relinquishing_vehicle(vehicle.state, ss.plan.route)
        if bubble.is_boid and bubble.keep_alive:
            return

        teardown_agent_ids = [agent_id] + ([shadow_agent_id] if shadow_agent_id else [])
        sim.teardown_agents_without_vehicles(teardown_agent_ids)

    def _stop_shadowing_vehicle(self, sim, vehicle_id: str, bubble: Bubble):
        shadow_agent_id = sim.vehicle_index.shadow_actor_id_from_vehicle_id(vehicle_id)
        self._log.debug(
            f"Stop shadowing vehicle={vehicle_id} (shadow_agent={shadow_agent_id})"
        )

        sim.agent_manager.stop_agent_observation(sim, vehicle_id)

        if bubble.is_boid and bubble.keep_alive:
            return

        if shadow_agent_id == None:
            return
        sim.teardown_agents_without_vehicles([shadow_agent_id])

>>>>>>> 0cc50b70
    def _prepare_sensors_for_agent_control(
        self, sim, vehicle_id, agent_id, agent_interface, bubble
    ):
        plan = Plan(sim.road_map, None, find_route=False)
        vehicle = sim.vehicle_index.start_agent_observation(
            sim,
            vehicle_id,
            agent_id,
            agent_interface,
            plan,
            boid=bubble.is_boid,
        )

        # Setup mission (also used for observations)
        # XXX:  here we try to find where the vehicle was originally going, although
        # the agent may or may not want to go there too.  But we preserve it
        # in the plan so when the agent relinquishes control, the next Provider
        # can resume going there (potentially via a different route at that point).
        dest_road_id = None
        for traffic_sim in sim.traffic_sims:
            if traffic_sim.manages_actor(vehicle.id):
                dest_road_id = traffic_sim.vehicle_dest_road(vehicle.id)
                if dest_road_id is not None:
                    break
        if dest_road_id:
            goal = PositionalGoal.from_road(dest_road_id, sim.scenario.road_map)
        else:
            goal = EndlessGoal()
        mission = Mission(start=Start(vehicle.position[:2], vehicle.heading), goal=goal)
        try:
            plan.create_route(mission)
        except PlanningError:
            plan.route = sim.road_map.empty_route()

    def _start_social_agent(
        self, sim, agent_id, social_agent, social_agent_actor, bubble
    ):
        social_agent_data_model = SocialAgent(
            id=SocialAgentId.new(social_agent_actor.name),
            name=social_agent_actor.name,
            is_boid=bubble.is_boid,
            is_boid_keep_alive=bubble.keep_alive,
            agent_locator=social_agent_actor.agent_locator,
            policy_kwargs=social_agent_actor.policy_kwargs,
            initial_speed=social_agent_actor.initial_speed,
        )
        sim.agent_manager.start_social_agent(
            agent_id, social_agent, social_agent_data_model
        )

    @staticmethod
    def _make_social_agent_id(vehicle_id):
        return f"BUBBLE-AGENT-{truncate(vehicle_id, 48)}"

    @staticmethod
    def _make_boid_social_agent_id(social_agent_actor):
        return f"BUBBLE-AGENT-{truncate(social_agent_actor.name, 48)}"

    def teardown(self):
        """Clean up internal state."""
        self._cursors = set()
        self._bubbles = []<|MERGE_RESOLUTION|>--- conflicted
+++ resolved
@@ -570,18 +570,8 @@
             elif cursor.transition == BubbleTransition.Exited:
                 continue
             elif cursor.transition == BubbleTransition.AirlockExited:
-<<<<<<< HEAD
                 teardown = not cursor.bubble.is_boid or not cursor.bubble.keep_alive
                 sim.vehicle_exited_bubble(cursor.vehicle_id, teardown)
-=======
-                hijacked, shadowed = sim.vehicle_index.vehicle_is_hijacked_or_shadowed(
-                    cursor.vehicle_id
-                )
-                if hijacked:
-                    self._relinquish_vehicle(sim, cursor.vehicle_id, cursor.bubble)
-                elif shadowed:
-                    self._stop_shadowing_vehicle(sim, cursor.vehicle_id, cursor.bubble)
->>>>>>> 0cc50b70
 
     def _move_travelling_bubbles(self, sim):
         active_bubbles, inactive_bubbles = self._bubble_groups()
@@ -679,48 +669,6 @@
         )
         sim.create_vehicle_in_providers(vehicle, agent_id)
 
-<<<<<<< HEAD
-=======
-    def _relinquish_vehicle(self, sim, vehicle_id: str, bubble: Bubble):
-        agent_id = sim.vehicle_index.actor_id_from_vehicle_id(vehicle_id)
-        shadow_agent_id = sim.vehicle_index.shadow_actor_id_from_vehicle_id(vehicle_id)
-
-        # TODO: Remove this assumption. Elsewhere in the code, social_vehicle_id does
-        #       not have to be equal to vehicle_id.
-        social_vehicle_id = vehicle_id
-        self._log.debug(
-            f"Relinquish vehicle={vehicle_id} to traffic simulation (agent={agent_id}) "
-            f"shadow_agent={shadow_agent_id} sv_id={social_vehicle_id})"
-        )
-
-        ss = sim.vehicle_index.sensor_state_for_vehicle_id(vehicle_id)
-        sim.vehicle_index.stop_agent_observation(vehicle_id)
-        vehicle = sim.vehicle_index.relinquish_agent_control(
-            sim, vehicle_id, social_vehicle_id
-        )
-        sim.provider_relinquishing_vehicle(vehicle.state, ss.plan.route)
-        if bubble.is_boid and bubble.keep_alive:
-            return
-
-        teardown_agent_ids = [agent_id] + ([shadow_agent_id] if shadow_agent_id else [])
-        sim.teardown_agents_without_vehicles(teardown_agent_ids)
-
-    def _stop_shadowing_vehicle(self, sim, vehicle_id: str, bubble: Bubble):
-        shadow_agent_id = sim.vehicle_index.shadow_actor_id_from_vehicle_id(vehicle_id)
-        self._log.debug(
-            f"Stop shadowing vehicle={vehicle_id} (shadow_agent={shadow_agent_id})"
-        )
-
-        sim.agent_manager.stop_agent_observation(sim, vehicle_id)
-
-        if bubble.is_boid and bubble.keep_alive:
-            return
-
-        if shadow_agent_id == None:
-            return
-        sim.teardown_agents_without_vehicles([shadow_agent_id])
-
->>>>>>> 0cc50b70
     def _prepare_sensors_for_agent_control(
         self, sim, vehicle_id, agent_id, agent_interface, bubble
     ):
