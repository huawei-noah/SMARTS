# Copyright (C) 2020. Huawei Technologies Co., Ltd. All rights reserved.
#
# Permission is hereby granted, free of charge, to any person obtaining a copy
# of this software and associated documentation files (the "Software"), to deal
# in the Software without restriction, including without limitation the rights
# to use, copy, modify, merge, publish, distribute, sublicense, and/or sell
# copies of the Software, and to permit persons to whom the Software is
# furnished to do so, subject to the following conditions:
#
# The above copyright notice and this permission notice shall be included in
# all copies or substantial portions of the Software.
#
# THE SOFTWARE IS PROVIDED "AS IS", WITHOUT WARRANTY OF ANY KIND, EXPRESS OR
# IMPLIED, INCLUDING BUT NOT LIMITED TO THE WARRANTIES OF MERCHANTABILITY,
# FITNESS FOR A PARTICULAR PURPOSE AND NON-INFRINGEMENT. IN NO EVENT SHALL THE
# AUTHORS OR COPYRIGHT HOLDERS BE LIABLE FOR ANY CLAIM, DAMAGES OR OTHER
# LIABILITY, WHETHER IN AN ACTION OF CONTRACT, TORT OR OTHERWISE, ARISING FROM,
# OUT OF OR IN CONNECTION WITH THE SOFTWARE OR THE USE OR OTHER DEALINGS IN
# THE SOFTWARE.
import collections.abc as collections_abc
import hashlib
import logging
import math
import pickle
import random
from ctypes import c_int64
from dataclasses import dataclass, field
from enum import IntEnum
from sys import maxsize
from typing import Any, Callable, Dict, NewType, Optional, Sequence, Tuple, Union

import numpy as np
from shapely.geometry import (
    GeometryCollection,
    LineString,
    MultiPolygon,
    Point,
    Polygon,
)
from shapely.ops import split, unary_union

from smarts.core import gen_id
from smarts.core.coordinates import RefLinePoint
from smarts.core.default_map_builder import get_road_map
from smarts.core.road_map import RoadMap
from smarts.core.utils.id import SocialAgentId
from smarts.core.utils.math import rotate_around_point


class _SUMO_PARAMS_MODE(IntEnum):
    TITLE_CASE = 0
    KEEP_SNAKE_CASE = 1


def _pickle_hash(obj) -> int:
    pickle_bytes = pickle.dumps(obj, protocol=4)
    hasher = hashlib.md5()
    hasher.update(pickle_bytes)
    val = int(hasher.hexdigest(), 16)
    return c_int64(val).value


class _SumoParams(collections_abc.Mapping):
    """For some Sumo params (e.g. LaneChangingModel) the arguments are in title case
    with a given prefix. Subclassing this class allows for an automatic way to map
    between PEP8-compatible naming and Sumo's.
    """

    def __init__(
        self, prefix, whitelist=[], mode=_SUMO_PARAMS_MODE.TITLE_CASE, **kwargs
    ):
        def snake_to_title(word):
            return "".join(x.capitalize() or "_" for x in word.split("_"))

        def keep_snake_case(word: str):
            w = word[0].upper() + word[1:]
            return "".join(x or "_" for x in w.split("_"))

        func: Callable[[str], str] = snake_to_title
        if mode == _SUMO_PARAMS_MODE.TITLE_CASE:
            pass
        elif mode == _SUMO_PARAMS_MODE.KEEP_SNAKE_CASE:
            func = keep_snake_case

        # XXX: On rare occasions sumo doesn't respect their own conventions
        #      (e.x. junction model's impatience).
        self._params = {key: kwargs.pop(key) for key in whitelist if key in kwargs}

        for key, value in kwargs.items():
            self._params[f"{prefix}{func(key)}"] = value

    def __iter__(self):
        return iter(self._params)

    def __getitem__(self, key):
        return self._params[key]

    def __len__(self):
        return len(self._params)

    def __hash__(self):
        return hash(frozenset(self._params.items()))

    def __eq__(self, other):
        return self.__class__ == other.__class__ and hash(self) == hash(other)


class LaneChangingModel(_SumoParams):
    """Models how the actor acts with respect to lane changes."""

    # For SUMO-specific attributes, see:
    # https://sumo.dlr.de/docs/Definition_of_Vehicles%2C_Vehicle_Types%2C_and_Routes.html#lane-changing_models

    def __init__(self, **kwargs):
        super().__init__("lc", whitelist=["minGapLat"], **kwargs)


class JunctionModel(_SumoParams):
    """Models how the actor acts with respect to waiting at junctions."""

    def __init__(self, **kwargs):
        super().__init__("jm", whitelist=["impatience"], **kwargs)


class SmartsLaneChangingModel(LaneChangingModel):
    """Implements the simple lane-changing model built-into SMARTS.
    Args:
        cutin_prob:
            Float value between 0 and 1 that determines the probabilty this vehicle will
            "arbitrarily" cut in front of an adjacent (Agent) vehicle when it has a chance,
            even if there would otherwise be no reason to change lanes at that point.  Higher
            values risk a situation where this vehicle ends up in a lane where it cannot
            maintain its planned route.  If that happens, this vehicle will perform whatever
            its default behavior is when it completes its route.  default: 0.0.
        assertive:
            Willingness to accept lower front and rear gaps in the target lane.
            The required gap is divided by this value. default: 1.0, range: positive floats.
            Attempts to match the semantics of the attribute in SUMO's default lane-changing model,
            see: https://sumo.dlr.de/docs/Definition_of_Vehicles%2C_Vehicle_Types%2C_and_Routes.html#lane-changing_models
        dogmatic:
            If True, will cutin when a suitable opportunity presents itself based on the above parameters,
            even if it means the risk of not not completing the assigned route; otherwise, will forego
            the chance.
    """

    def __init__(
        self, cutin_prob: float = 0.0, assertive: float = 1.0, dogmatic: bool = True
    ):
        super().__init__(cutin_prob=cutin_prob, assertive=assertive, dogmatic=dogmatic)


@dataclass(frozen=True)
class Distribution:
    """A gaussian distribution used for randomized parameters."""

    mean: float
    """The mean value of the gaussian distribution."""
    sigma: float
    """The sigma value of the gaussian distribution."""

    def sample(self):
        """The next sample from the distribution."""
        return random.gauss(self.mean, self.sigma)


@dataclass
class UniformDistribution:
    """A uniform distribution, return a random number N
    such that a <= N <= b for a <= b and b <= N <= a for b < a.
    """

    a: float
    b: float

    def __post_init__(self):
        if self.b < self.a:
            self.a, self.b = self.b, self.a

    def sample(self):
        """Get the next sample."""
        return random.uniform(self.a, self.b)


@dataclass
class TruncatedDistribution:
    """A truncated normal distribution, by default, location=0, scale=1"""

    a: float
    b: float
    loc: float = 0
    scale: float = 1

    def __post_init__(self):
        assert self.a != self.b
        if self.b < self.a:
            self.a, self.b = self.b, self.a

    def sample(self):
        """Get the next sample"""
        from scipy.stats import truncnorm

        return truncnorm.rvs(self.a, self.b, loc=self.loc, scale=self.scale)


@dataclass(frozen=True)
class Actor:
    """This is the base description/spec type for traffic actors."""

    pass


@dataclass(frozen=True)
class TrafficActor(Actor):
    """Used as a description/spec for traffic actors (e.x. Vehicles, Pedestrians,
    etc). The defaults provided are for a car, but the name is not set to make it
    explicit that you actually want a car.
    """

    name: str
    """The name of the traffic actor. It must be unique."""
    accel: float = 2.6
    """The maximum acceleration value of the actor (in m/s^2)."""
    decel: float = 4.5
    """The maximum deceleration value of the actor (in m/s^2)."""
    tau: float = 1.0
    """The minimum time headway"""
    sigma: float = 0.5
    """The driver imperfection"""  # TODO: appears to not be used in generators.py
    depart_speed: Union[float, str] = "max"
    """The starting speed of the actor"""
    emergency_decel: float = 4.5
    """maximum deceleration ability of vehicle in case of emergency"""
    speed: Distribution = Distribution(mean=1.0, sigma=0.1)
    """The speed distribution of this actor in m/s."""
    imperfection: Distribution = Distribution(mean=0.5, sigma=0)
    """Driver imperfection within range [0..1]"""
    min_gap: Distribution = Distribution(mean=2.5, sigma=0)
    """Minimum gap (when standing) in meters."""
    max_speed: float = 55.5
    """The vehicle's maximum velocity (in m/s), defaults to 200 km/h for vehicles"""
    vehicle_type: str = "passenger"
    """The configured vehicle type this actor will perform as. ("passenger", "bus", "coach", "truck", "trailer")"""
    lane_changing_model: LaneChangingModel = field(
        default_factory=LaneChangingModel, hash=False
    )
    junction_model: JunctionModel = field(default_factory=JunctionModel, hash=False)

    def __hash__(self) -> int:
        return _pickle_hash(self)

    @property
    def id(self) -> str:
        """The identifier tag of the traffic actor."""
        return "actor-{}-{}".format(self.name, hash(self))


@dataclass(frozen=True)
class SocialAgentActor(Actor):
    """Used as a description/spec for zoo traffic actors. These actors use a
    pre-trained model to understand how to act in the environment.
    """

    name: str
    """The name of the social actor. Must be unique."""

    # A pre-registered zoo identifying tag you provide to help SMARTS identify the
    # prefab of a social agent.
    agent_locator: str
    """The locator reference to the zoo registration call. Expects a string in the format
    of ‘path.to.file:locator-name’ where the path to the registration call is in the form
    {PYTHONPATH}[n]/path/to/file.py
    """
    policy_kwargs: Dict[str, Any] = field(default_factory=dict)
    """Additional keyword arguments to be passed to the constructed class overriding the
    existing registered arguments.
    """
    initial_speed: Optional[float] = None
    """Set the initial speed, defaults to 0."""


@dataclass(frozen=True)
class BoidAgentActor(SocialAgentActor):
    """Used as a description/spec for boid traffic actors. Boid actors control multiple
    vehicles.
    """

    id: str = field(default_factory=lambda: f"boid-{gen_id()}")

    # The max number of vehicles that this agent will control at a time. This value is
    # honored when using a bubble for boid dynamic assignment.
    capacity: "BubbleLimits" = None
    """The capacity of the boid agent to take over vehicles."""


# A MapBuilder should return an object derived from the RoadMap base class
# and a hash that uniquely identifies it (changes to the hash should signify
# that the map is different enough that map-related caches should be reloaded).
#
# This function should be re-callable (although caching is up to the implementation).
# The idea here is that anything in SMARTS that needs to use a RoadMap
# can call this builder to get or create one as necessary.
MapBuilder = Callable[[Any], Tuple[Optional[RoadMap], Optional[str]]]


@dataclass(frozen=True)
class MapSpec:
    """A map specification that describes how to generate a roadmap."""

    source: str
    """A path or URL or name uniquely designating the map source."""
    lanepoint_spacing: Optional[float] = None
    """If specified, the default distance between pre-generated Lane Points (Waypoints)."""
    default_lane_width: Optional[float] = None
    """If specified, the default width (in meters) of lanes on this map."""
    shift_to_origin: bool = False
    """If True, upon creation a map whose bounding-box does not intersect with
    the origin point (0,0) will be shifted such that it does."""
    builder_fn: MapBuilder = get_road_map
    """If specified, this should return an object derived from the RoadMap base class
    and a hash that uniquely identifies it (changes to the hash should signify
    that the map is different enough that map-related caches should be reloaded).
    The parameter is this MapSpec object itself.
    If not specified, this currently defaults to a function that creates
    SUMO road networks (get_road_map()) in smarts.core.default_map_builder."""


@dataclass(frozen=True)
class Route:
    """A route is represented by begin and end road IDs, with an optional list of
    intermediary road IDs. When an intermediary is not specified the router will
    decide what it should be.
    """

    ## road, lane index, offset
    begin: Tuple[str, int, Any]
    """The (road, lane_index, offset) details of the start location for the route.

    road:
        The starting road by name.
    lane_index:
        The lane index from the rightmost lane.
    offset:
        The offset in metres into the lane. Also acceptable\\: "max", "random"
    """
    ## road, lane index, offset
    end: Tuple[str, int, Any]
    """The (road, lane_index, offset) details of the end location for the route.

    road:
        The starting road by name.
    lane_index:
        The lane index from the rightmost lane.
    offset:
        The offset in metres into the lane. Also acceptable\\: "max", "random"
    """

    # Roads we want to make sure this route includes
    via: Tuple[str, ...] = field(default_factory=tuple)
    """The ids of roads that must be included in the route between `begin` and `end`."""

    map_spec: Optional[MapSpec] = None
    """All routes are relative to a road map.  If not specified here,
    the default map_spec for the scenario is used."""

    @property
    def id(self) -> str:
        """The unique id of this route."""
        return "route-{}-{}-{}-".format(
            "_".join(map(str, self.begin)),
            "_".join(map(str, self.end)),
            _pickle_hash(self),
        )

    @property
    def roads(self):
        """All roads that are used within this route."""
        return (self.begin[0],) + self.via + (self.end[0],)


@dataclass(frozen=True)
class RandomRoute:
    """An alternative to types.Route which specifies to sstudio to generate a random
    route.
    """

    id: str = field(default_factory=lambda: f"random-route-{gen_id()}")

    map_spec: Optional[MapSpec] = None
    """All routes are relative to a road map.  If not specified here,
    the default map_spec for the scenario is used."""


@dataclass(frozen=True)
class Flow:
    """A route with an actor type emitted at a given rate."""

    route: Union[RandomRoute, Route]
    """The route for the actor to attempt to follow."""
    rate: float
    """Vehicles per hour."""
    begin: float = 0
    """Start time in seconds."""
    # XXX: Defaults to 1 hour of traffic. We may want to change this to be "continual
    #      traffic", effectively an infinite end.
    end: float = 1 * 60 * 60
    """End time in seconds."""
    actors: Dict[TrafficActor, float] = field(default_factory=dict)
    """An actor to weight mapping associated as\\: { actor: weight }
    actor:
        The traffic actors that are provided.
    weight:
        The chance of this actor appearing as a ratio over total weight.
    """
    randomly_spaced: bool = False
<<<<<<< HEAD
    """Determines if the flow should have randomly spaced traffic. Defaults to `False`."""
=======
    """This determines if the flow should have randomly spaced traffic. Default `False`."""
    repeat_route: bool = False
    """If True, vehicles that finish their route will be restarted at the beginning. Default `False`."""
>>>>>>> 96c4c5f2

    @property
    def id(self) -> str:
        """The unique id of this flow."""
        return "flow-{}-{}-".format(
            self.route.id,
            str(_pickle_hash(sorted(self.actors.items(), key=lambda a: a[0].name))),
        )

    def __hash__(self):
        # Custom hash since self.actors is not hashable, here we first convert to a
        # frozenset.
        return _pickle_hash((self.route, self.rate, frozenset(self.actors.items())))

    def __eq__(self, other):
        return self.__class__ == other.__class__ and hash(self) == hash(other)


@dataclass(frozen=True)
class JunctionEdgeIDResolver:
    """A utility for resolving a junction connection edge"""

    start_edge_id: str
    start_lane_index: int
    end_edge_id: str
    end_lane_index: int

    def to_edge(self, sumo_road_network) -> str:
        """Queries the road network to see if there is a junction edge between the two
        given edges.
        """
        return sumo_road_network.get_edge_in_junction(
            self.start_edge_id,
            self.start_lane_index,
            self.end_edge_id,
            self.end_lane_index,
        )


@dataclass
class Via:
    """A point on a road that an actor must pass through"""

    road_id: Union[str, JunctionEdgeIDResolver]
    """The road this via is on"""
    lane_index: int
    """The lane this via sits on"""
    lane_offset: int
    """The offset along the lane where this via sits"""
    required_speed: float
    """The speed that a vehicle should travel through this via"""
    hit_distance: float = -1
    """The distance at which this waypoint can be hit. Negative means half the lane radius."""


@dataclass(frozen=True)
class Traffic:
    """The descriptor for traffic."""

    flows: Sequence[Flow]
    """Flows are used to define a steady supply of vehicles."""
    # TODO: consider moving TrafficHistory stuff in here (and rename to Trajectory)
    # TODO:  - treat history points like Vias (no guarantee on history timesteps anyway)
    engine: str = "SUMO"
    """The traffic-generation engine to use. Supported values include: SUMO, SMARTS.  SUMO requires using a SumoRoadNetwork for the RoadMap."""


@dataclass(frozen=True)
class EntryTactic:
    """The tactic that the simulation should use to acquire a vehicle for an actor."""

    pass


@dataclass(frozen=True)
class TrapEntryTactic(EntryTactic):
    """An entry tactic that repurposes a pre-existing vehicle for an actor."""

    wait_to_hijack_limit_s: float
    """The amount of seconds a hijack will wait to get a vehicle before defaulting to a new vehicle"""
    zone: Optional["MapZone"] = None
    """The zone of the hijack area"""
    exclusion_prefixes: Tuple[str, ...] = tuple()
    """The prefixes of vehicles to avoid hijacking"""
    default_entry_speed: Optional[float] = None
    """The speed that the vehicle starts at when the hijack limit expiry emits a new vehicle"""


@dataclass(frozen=True)
class Mission:
    """The descriptor for an actor's mission."""

    route: Union[RandomRoute, Route]
    """The route for the actor to attempt to follow."""

    via: Tuple[Via, ...] = ()
    """Points on an road that an actor must pass through"""

    start_time: float = 0.1
    """The earliest simulation time that this mission starts but may start later in couple with
    `entry_tactic`.
    """

    entry_tactic: Optional[EntryTactic] = None
    """A specific tactic the mission should employ to start the mission."""


@dataclass(frozen=True)
class EndlessMission:
    """The descriptor for an actor's mission that has no end."""

    begin: Tuple[str, int, float]
    """The (road, lane_index, offset) details of the start location for the route.

    road:
        The starting road by name.
    lane_index:
        The lane index from the rightmost lane.
    offset:
        The offset in metres into the lane. Also acceptable\\: 'max', 'random'
    """
    via: Tuple[Via, ...] = ()
    """Points on a road that an actor must pass through"""
    start_time: float = 0.1
    """The earliest simulation time that this mission starts"""
    entry_tactic: Optional[EntryTactic] = None
    """A specific tactic the mission should employ to start the mission"""


@dataclass(frozen=True)
class LapMission:
    """The descriptor for an actor's mission that defines mission that repeats
    in a closed loop.
    """

    route: Route
    """The route for the actor to attempt to follow"""
    num_laps: int
    """The amount of times to repeat the mission"""
    via: Tuple[Via, ...] = ()
    """Points on a road that an actor must pass through"""
    start_time: float = 0.1
    """The earliest simulation time that this mission starts"""
    entry_tactic: Optional[EntryTactic] = None
    """A specific tactic the mission should employ to start the mission"""


@dataclass(frozen=True)
class GroupedLapMission:
    """The descriptor for a group of actor missions that repeat in a closed loop."""

    route: Route
    """The route for the actors to attempt to follow"""
    offset: int
    """The offset of the "starting line" for the group"""
    lanes: int
    """The number of lanes the group occupies"""
    actor_count: int
    """The number of actors to be part of the group"""
    num_laps: int
    """The amount of times to repeat the mission"""
    via: Tuple[Via, ...] = ()
    """Points on a road that an actor must pass through"""


@dataclass(frozen=True)
class Zone:
    """The base for a descriptor that defines a capture area."""

    def to_geometry(self, road_map: RoadMap) -> Polygon:
        """Generates the geometry from this zone."""
        raise NotImplementedError


@dataclass(frozen=True)
class MapZone(Zone):
    """A descriptor that defines a capture area."""

    start: Tuple[str, int, float]
    """The (road_id, lane_index, offset) details of the starting location.

    road_id:
        The starting road by name.
    lane_index:
        The lane index from the rightmost lane.
    offset:
        The offset in metres into the lane. Also acceptable\\: 'max', 'random'
    """
    length: float
    """The length of the geometry along the center of the lane. Also acceptable\\: 'max'"""
    n_lanes: int = 2
    """The number of lanes from right to left that this zone covers."""

    def to_geometry(self, road_map: RoadMap) -> Polygon:
        """Generates a map zone over a stretch of the given lanes."""

        def resolve_offset(offset, geometry_length, lane_length):
            if offset == "base":
                return 0
            # push off of end of lane
            elif offset == "max":
                return lane_length - geometry_length
            elif offset == "random":
                return random.uniform(0, lane_length - geometry_length)
            else:
                return float(offset)

        def pick_remaining_shape_after_split(geometry_collection, expected_point):
            lane_shape = geometry_collection
            if not isinstance(lane_shape, GeometryCollection):
                return lane_shape

            # For simplicity, we only deal w/ the == 1 or 2 case
            if len(lane_shape.geoms) not in {1, 2}:
                return None

            if len(lane_shape.geoms) == 1:
                return lane_shape.geoms[0]

            # We assume that there are only two split shapes to choose from
            keep_index = 0
            if lane_shape.geoms[1].minimum_rotated_rectangle.contains(expected_point):
                # 0 is the discard piece, keep the other
                keep_index = 1

            lane_shape = lane_shape.geoms[keep_index]

            return lane_shape

        def split_lane_shape_at_offset(
            lane_shape: Polygon, lane: RoadMap.Lane, offset: float
        ):
            # XXX: generalize to n-dim
            width_2, _ = lane.width_at_offset(offset)
            point = np.array(lane.from_lane_coord(RefLinePoint(offset)))[:2]
            lane_vec = lane.vector_at_offset(offset)[:2]

            perp_vec_right = rotate_around_point(lane_vec, np.pi / 2, origin=(0, 0))
            perp_vec_right = (
                perp_vec_right / max(np.linalg.norm(perp_vec_right), 1e-3) * width_2
                + point
            )

            perp_vec_left = rotate_around_point(lane_vec, -np.pi / 2, origin=(0, 0))
            perp_vec_left = (
                perp_vec_left / max(np.linalg.norm(perp_vec_left), 1e-3) * width_2
                + point
            )

            split_line = LineString([perp_vec_left, perp_vec_right])
            return split(lane_shape, split_line)

        lane_shapes = []
        road_id, lane_idx, offset = self.start
        road = road_map.road_by_id(road_id)
        buffer_from_ends = 1e-6
        for lane_idx in range(lane_idx, lane_idx + self.n_lanes):
            lane = road.lane_at_index(lane_idx)
            lane_length = lane.length
            geom_length = self.length

            if geom_length > lane_length:
                logging.debug(
                    f"Geometry is too long={geom_length} with offset={offset} for "
                    f"lane={lane.lane_id}, using length={lane_length} instead"
                )
                geom_length = lane_length

            assert geom_length > 0  # Geom length is negative

            lane_offset = resolve_offset(offset, geom_length, lane_length)
            lane_offset += buffer_from_ends
            width, _ = lane.width_at_offset(lane_offset)  # TODO
            lane_shape = lane.shape(0.3, width)  # TODO

            geom_length = max(geom_length - buffer_from_ends, buffer_from_ends)
            lane_length = max(lane_length - buffer_from_ends, buffer_from_ends)

            min_cut = min(lane_offset, lane_length)
            # Second cut takes into account shortening of geometry by `min_cut`.
            max_cut = min(min_cut + geom_length, lane_length)

            midpoint = Point(
                *lane.from_lane_coord(RefLinePoint(s=lane_offset + geom_length * 0.5))
            )

            lane_shape = split_lane_shape_at_offset(lane_shape, lane, min_cut)
            lane_shape = pick_remaining_shape_after_split(lane_shape, midpoint)
            if lane_shape is None:
                continue

            lane_shape = split_lane_shape_at_offset(
                lane_shape,
                lane,
                max_cut,
            )
            lane_shape = pick_remaining_shape_after_split(lane_shape, midpoint)
            if lane_shape is None:
                continue

            lane_shapes.append(lane_shape)

        geom = unary_union(MultiPolygon(lane_shapes))
        return geom


@dataclass(frozen=True)
class PositionalZone(Zone):
    """A descriptor that defines a capture area at a specific XY location."""

    # center point
    pos: Tuple[float, float]
    """A (x,y) position of the zone in the scenario."""
    size: Tuple[float, float]
    """The (length, width) dimensions of the zone."""

    def to_geometry(self, road_map: Optional[RoadMap] = None) -> Polygon:
        """Generates a box zone at the given position."""
        w, h = self.size
        p0 = (self.pos[0] - w / 2, self.pos[1] - h / 2)  # min
        p1 = (self.pos[0] + w / 2, self.pos[1] + h / 2)  # max
        return Polygon([p0, (p0[0], p1[1]), p1, (p1[0], p0[1])])


@dataclass(frozen=True)
class BubbleLimits:
    """Defines the capture limits of a bubble."""

    hijack_limit: int = maxsize
    """The maximum number of vehicles the bubble can hijack"""
    shadow_limit: int = maxsize
    """The maximum number of vehicles the bubble can shadow"""

    def __post_init__(self):
        if self.shadow_limit is None:
            raise ValueError("Shadow limit must be a non-negative real number")
        if self.hijack_limit is None or self.shadow_limit < self.hijack_limit:
            raise ValueError("Shadow limit must be >= hijack limit")


@dataclass(frozen=True)
class Bubble:
    """A descriptor that defines a capture bubble for social agents."""

    zone: Zone
    """The zone which to capture vehicles."""
    actor: SocialAgentActor
    """The actor specification that this bubble works for."""
    margin: float = 2  # Used for "airlocking"; must be > 0
    """The exterior buffer area for airlocking. Must be > 0."""
    # If limit != None it will only allow that specified number of vehicles to be
    # hijacked. N.B. when actor = BoidAgentActor the lesser of the actor capacity
    # and bubble limit will be used.
    limit: Optional[BubbleLimits] = None
    """The maximum number of actors that could be captured."""
    exclusion_prefixes: Tuple[str, ...] = field(default_factory=tuple)
    """Used to exclude social actors from capture."""
    id: str = field(default_factory=lambda: f"bubble-{gen_id()}")
    follow_actor_id: Optional[str] = None
    """Actor ID of agent we want to pin to. Doing so makes this a "travelling bubble"
    which means it moves to follow the `follow_actor_id`'s vehicle. Offset is from the
    vehicle's center position to the bubble's center position.
    """
    follow_offset: Optional[Tuple[float, float]] = None
    """Maintained offset to place the travelling bubble relative to the follow
    vehicle if it were facing north.
    """
    keep_alive: bool = False
    """If enabled, the social agent actor will be spawned upon first vehicle airlock
    and be reused for every subsequent vehicle entering the bubble until the episode
    is over.
    """

    def __post_init__(self):
        if self.margin <= 0:
            raise ValueError("Airlocking margin must be greater than 0")

        if self.follow_actor_id is not None and self.follow_offset is None:
            raise ValueError(
                "A follow offset must be set if this is a travelling bubble"
            )

        if self.keep_alive and not self.is_boid:
            # TODO: We may want to remove this restriction in the future
            raise ValueError(
                "Only boids can have keep_alive enabled (for persistent boids)"
            )

    @staticmethod
    def to_actor_id(actor, mission_group):
        """Mashes the actor id and mission group to create what needs to be a unique id."""
        return SocialAgentId.new(actor.name, group=mission_group)

    @property
    def is_boid(self):
        """Tests if the actor is to control multiple vehicles."""
        return isinstance(self.actor, BoidAgentActor)


@dataclass(frozen=True)
class RoadSurfacePatch:
    """A descriptor that defines a patch of road surface with a different friction coefficient."""

    zone: Zone
    """The zone which to capture vehicles."""
    begin_time: int
    """The start time in seconds of when this surface is active."""
    end_time: int
    """The end time in seconds of when this surface is active."""
    friction_coefficient: float
    """The surface friction coefficient."""


@dataclass(frozen=True)
class _ActorAndMission:
    actor: Actor
    mission: Union[Mission, EndlessMission, LapMission]


@dataclass(frozen=True)
class TrafficHistoryDataset:
    """Describes a dataset containing trajectories (time-stamped positions)
    for a set of vehicles.  Often these have been collected by third parties
    from real-world observations, hence the name 'history'.  When used
    with a SMARTS scenario, traffic vehicles will move on the map according
    to their trajectories as specified in the dataset.  These can be mixed
    with other types of traffic (such as would be specified by an object of
    the Traffic type in this DSL).  In order to use this efficiently, SMARTS
    will pre-process ('import') the dataset when the scenario is built."""

    name: str
    """a unique name for the dataset"""
    source_type: str
    """the type of the dataset; supported values include: NGSIM, INTERACTION, Waymo"""
    input_path: Optional[str] = None
    """a relative or absolute path to the dataset; if omitted, dataset will not be imported"""
    scenario_id: Optional[str] = None
    """a unique ID for a Waymo scenario. For other datasets, this field will be None."""
    x_margin_px: float = 0.0
    """x offset of the map from the data (in pixels)"""
    y_margin_px: float = 0.0
    """y offset of the map from the data (in pixels)"""
    swap_xy: bool = False
    """if True, the x and y axes the dataset coordinate system will be swapped"""
    flip_y: bool = False
    """if True, the dataset will be mirrored around the x-axis"""
    filter_off_map: bool = False
    """if True, then any vehicle whose coordinates on a time step fall outside of the map's bounding box will be removed for that time step"""

    map_lane_width: float = 3.7
    """This is used to figure out the map scale, which is map_lane_width / real_lane_width_m.  (So use `real_lane_width_m` here for 1:1 scale - the default.)  It's also used in SMARTS for detecting off-road, etc."""
    real_lane_width_m: float = 3.7
    """Average width in meters of the dataset's lanes in the real world.  US highway lanes are about 12 feet (or ~3.7m, the default) wide."""
    speed_limit_mps: Optional[float] = None
    """used by SMARTS for the initial speed of new agents being added to the scenario"""

    heading_inference_window: int = 2
    """When inferring headings from positions, a sliding window (moving average) of this size will be used to smooth inferred headings and reduce their dependency on any individual position changes.  Defaults to 2 if not specified."""
    heading_inference_min_speed: float = 2.2
    """Speed threshold below which a vehicle's heading is assumed not to change.  This is useful to prevent abnormal heading changes that may arise from noise in position estimates in a trajectory dataset dominating real position changes in situations where the real position changes are very small.  Defaults to 2.2 m/s if not specified."""
    max_angular_velocity: Optional[float] = None
    """When inferring headings from positions, each vehicle's angular velocity will be limited to be at most this amount (in rad/sec) to prevent lateral-coordinate noise in the dataset from causing near-instantaneous heading changes."""
    default_heading: float = 1.5 * math.pi
    """A heading in radians to be used by default for vehicles if the headings are not present in the dataset and cannot be inferred from position changes (such as on the first time step)."""


@dataclass(frozen=True)
class Scenario:
    """The sstudio scenario representation."""

    map_spec: Optional[MapSpec] = None
    traffic: Optional[Dict[str, Traffic]] = None
    ego_missions: Optional[Sequence[Mission]] = None
    # e.g. { "turning_agents": ([actors], [missions]), ... }
    social_agent_missions: Optional[
        Dict[str, Tuple[Sequence[SocialAgentActor], Sequence[Mission]]]
    ] = None
    """Every dictionary item {group: (actors, missions)} gets run simultaneously. If
    actors > 1 and missions = 0 or actors = 1 and missions > 0 we cycle through them
    every episode. Otherwise actors must be the same length as missions.
    """
    bubbles: Optional[Sequence[Bubble]] = None
    friction_maps: Optional[Sequence[RoadSurfacePatch]] = None
    traffic_histories: Optional[Sequence[Union[TrafficHistoryDataset, str]]] = None<|MERGE_RESOLUTION|>--- conflicted
+++ resolved
@@ -412,13 +412,9 @@
         The chance of this actor appearing as a ratio over total weight.
     """
     randomly_spaced: bool = False
-<<<<<<< HEAD
     """Determines if the flow should have randomly spaced traffic. Defaults to `False`."""
-=======
-    """This determines if the flow should have randomly spaced traffic. Default `False`."""
     repeat_route: bool = False
-    """If True, vehicles that finish their route will be restarted at the beginning. Default `False`."""
->>>>>>> 96c4c5f2
+    """If True, vehicles that finish their route will be restarted at the beginning. Defaults to `False`."""
 
     @property
     def id(self) -> str:
