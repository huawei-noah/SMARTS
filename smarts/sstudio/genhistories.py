--- conflicted
+++ resolved
@@ -26,11 +26,7 @@
 import sqlite3
 import struct
 import sys
-<<<<<<< HEAD
-=======
 from typing import Dict, Generator, Union
-
->>>>>>> 1ab1534e
 import ijson
 import numpy as np
 import pandas as pd
