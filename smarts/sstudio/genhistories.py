--- conflicted
+++ resolved
@@ -792,18 +792,6 @@
         super().__init__(dataset_spec, output)
 
     def _get_scenario(self):
-<<<<<<< HEAD
-=======
-        try:
-            from waymo_open_dataset.protos import (  # pytype: disable=import-error
-                scenario_pb2,
-            )
-        except ImportError:
-            print(
-                "You may not have installed the [waymo] dependencies required to use the waymo replay simulation. Install them first using the command `pip install -e .[waymo]` at the source directory."
-            )
-
->>>>>>> 4b2b5d01
         if "scenario_id" not in self._dataset_spec:
             errmsg = "Dataset spec requires scenario_id to be set"
             self._log.error(errmsg)
@@ -943,18 +931,6 @@
                 yield rows[j]
 
     def _encode_tl_state(self, waymo_state) -> SignalLightState:
-<<<<<<< HEAD
-=======
-        try:
-            from waymo_open_dataset.protos.map_pb2 import (  # pytype: disable=import-error
-                TrafficSignalLaneState,
-            )
-        except ImportError:
-            print(
-                "You may not have installed the [waymo] dependencies required to use the waymo replay simulation. Install them first using the command `pip install -e .[waymo]` at the source directory."
-            )
-
->>>>>>> 4b2b5d01
         if waymo_state == TrafficSignalLaneState.LANE_STATE_STOP:
             return SignalLightState.STOP
         if waymo_state == TrafficSignalLaneState.LANE_STATE_CAUTION:
