# Copyright (C) 2022. Huawei Technologies Co., Ltd. All rights reserved.
#
# Permission is hereby granted, free of charge, to any person obtaining a copy
# of this software and associated documentation files (the "Software"), to deal
# in the Software without restriction, including without limitation the rights
# to use, copy, modify, merge, publish, distribute, sublicense, and/or sell
# copies of the Software, and to permit persons to whom the Software is
# furnished to do so, subject to the following conditions:
#
# The above copyright notice and this permission notice shall be included in
# all copies or substantial portions of the Software.
#
# THE SOFTWARE IS PROVIDED "AS IS", WITHOUT WARRANTY OF ANY KIND, EXPRESS OR
# IMPLIED, INCLUDING BUT NOT LIMITED TO THE WARRANTIES OF MERCHANTABILITY,
# FITNESS FOR A PARTICULAR PURPOSE AND NON-INFRINGEMENT. IN NO EVENT SHALL THE
# AUTHORS OR COPYRIGHT HOLDERS BE LIABLE FOR ANY CLAIM, DAMAGES OR OTHER
# LIABILITY, WHETHER IN AN ACTION OF CONTRACT, TORT OR OTHERWISE, ARISING FROM,
# OUT OF OR IN CONNECTION WITH THE SOFTWARE OR THE USE OR OTHER DEALINGS IN
# THE SOFTWARE.


import argparse
import csv
import logging
import math
import os
import sqlite3
import sys
from collections import deque
from typing import (
    Any,
    Callable,
    Deque,
    Dict,
    Generator,
    Iterable,
    Optional,
    Tuple,
    Union,
)

# pytype: disable=import-error

import ijson
import numpy as np
import yaml

<<<<<<< HEAD
from smarts.core.utils.math import vec_to_radians
from smarts.core.utils.file import read_tfrecord_file
=======
from smarts.core.coordinates import BoundingBox, Point
from smarts.core.utils.math import (
    circular_mean,
    min_angles_difference_signed,
    vec_to_radians,
)
from smarts.sstudio import types
>>>>>>> 28b2bcc8

try:
    from waymo_open_dataset.protos import scenario_pb2  # pytype: disable=import-error
except ImportError:
    print(sys.exc_info())
    print(
        "You may not have installed the [waymo] dependencies required to use the waymo replay simulation. Install them first using the command `pip install -e .[waymo]` at the source directory."
    )

# pytype: enable=import-error

METERS_PER_FOOT = 0.3048
DEFAULT_LANE_WIDTH = 3.7  # a typical US highway lane is 12ft ~= 3.7m wide


class _TrajectoryDataset:
    def __init__(self, dataset_spec: Dict[str, Any], output: str):
        self._log = logging.getLogger(self.__class__.__name__)
        self.check_dataset_spec(dataset_spec)
        self._output = output
        self._path = os.path.expanduser(dataset_spec["input_path"])
        real_lane_width_m = dataset_spec.get("real_lane_width_m", DEFAULT_LANE_WIDTH)
        lane_width = dataset_spec.get("map_lane_width", real_lane_width_m)
        self._scale = lane_width / real_lane_width_m
        self._flip_y = dataset_spec.get("flip_y", False)
        self._swap_xy = dataset_spec.get("swap_xy", False)
        # most trajectory datasets have .1s time delta (i.e., were collected at 10 Hz)
        self._dt_sec = 0.1

    class _WindowedReader:
        """Iterates over the rows in file using a sliding window that keeps track of
        both a number of rows before the current row and a number of rows after.
        These "windows" are passed to a row transformation function on each step.
        For example, if window_before = 4 and window_after = 3, for a 9-row
        file, the windows associated with each row are:
            row 1, before = [], after = [2, 3, 4]
            row 2, before = [1], after = [3, 4, 5]
            row 3, before = [2, 1], after = [4, 5, 6]
            row 4, before = [3, 2, 1], after = [5, 6, 7]
            row 5, before = [4, 3, 2, 1], after = [6, 7, 8]
            row 6, before = [5, 4, 3, 2], after = [7, 8, 9]
            row 7, before = [6, 5, 4, 3], after = [8, 9]
            row 8, before = [7, 6, 5, 4], after = [9]
            row 9, before = [8, 7, 6, 5], after = []
        Windows are cleared whenever the value in the (optional) `group_col` column changes.
        This was designed to be nestable by making the `row_gen` parameter support an iterator over another _WindowedReader.
        """

        Row = Dict[str, Any]

        def __init__(
            self,
            row_gen: Iterable[Row],
            transform_fn: Callable[[Row, Deque[Row], Deque[Row]], None],
            window_before: int = 0,
            window_after: int = 0,
            group_col: Optional[str] = None,
        ):
            self._row_gen = row_gen
            self._transform_fn = transform_fn
            self._before_width = window_before
            self._after_width = window_after
            self._group_col = group_col

        def __iter__(self) -> Generator[Row, None, None]:
            after_win = deque(maxlen=self._after_width)
            before_win = deque(maxlen=self._before_width)
            cur_row = None
            prev_group = None
            for row in self._row_gen:
                if self._group_col and row[self._group_col] != prev_group:
                    while after_win:
                        if cur_row:
                            before_win.appendleft(cur_row)
                        cur_row = after_win.popleft()
                        self._transform_fn(cur_row, before_win, after_win)
                        yield cur_row
                    before_win.clear()
                    cur_row = None
                if self._group_col:
                    prev_group = row[self._group_col]
                if len(after_win) < self._after_width:
                    after_win.append(row)
                    continue
                if cur_row:
                    before_win.appendleft(cur_row)
                cur_row = after_win.popleft() if after_win else row
                after_win.append(row)
                self._transform_fn(cur_row, before_win, after_win)
                yield cur_row
            while after_win:
                if cur_row:
                    before_win.appendleft(cur_row)
                cur_row = after_win.popleft()
                self._transform_fn(cur_row, before_win, after_win)
                yield cur_row

    @property
    def scale(self) -> float:
        """The base scale based on the ratio of map lane size to real lane size."""
        return self._scale

    @property
    def rows(self) -> Iterable:
        """The iterable rows of the dataset."""
        raise NotImplementedError

    def column_val_in_row(self, row, col_name: str) -> Any:
        """Access the value of a dataset row which intersects with the given column name."""
        # XXX: this public method is improper because this requires a dataset row but that is
        # implementation specific.
        raise NotImplementedError

    def check_dataset_spec(self, dataset_spec: Dict[str, Any]):
        """Validate the form of the dataset specification."""
        errmsg = None
        if "input_path" not in dataset_spec:
            errmsg = "'input_path' field is required in dataset yaml."
        elif dataset_spec.get("flip_y"):
            if not dataset_spec["source_type"].startswith("NGSIM"):
                errmsg = "'flip_y' option only supported for NGSIM datasets."
            elif not dataset_spec.get("_map_bbox"):
                errmsg = "'_map_bbox' is required if 'flip_y' option used; need to pass in a map_spec."
        if errmsg:
            self._log.error(errmsg)
            raise ValueError(errmsg)
        self._dataset_spec = dataset_spec

    def _write_dict(self, curdict: Dict, insert_sql: str, cursor, curkey: str = ""):
        for key, value in curdict.items():
            newkey = f"{curkey}.{key}" if curkey else key
            if isinstance(value, dict):
                self._write_dict(value, insert_sql, cursor, newkey)
            else:
                cursor.execute(insert_sql, (newkey, str(value)))

    def _create_tables(self, dbconxn):
        ccur = dbconxn.cursor()
        ccur.execute(
            """CREATE TABLE Spec (
                   key TEXT PRIMARY KEY,
                   value TEXT
               ) WITHOUT ROWID"""
        )
        ccur.execute(
            """CREATE TABLE Vehicle (
                   id INTEGER PRIMARY KEY,
                   type INTEGER NOT NULL,
                   length REAL,
                   width REAL,
                   height REAL,
                   is_ego_vehicle INTEGER DEFAULT 0
               ) WITHOUT ROWID"""
        )
        ccur.execute(
            """CREATE TABLE Trajectory (
                   vehicle_id INTEGER NOT NULL,
                   sim_time REAL NOT NULL,
                   position_x REAL NOT NULL,
                   position_y REAL NOT NULL,
                   heading_rad REAL NOT NULL,
                   speed REAL DEFAULT 0.0,
                   lane_id INTEGER DEFAULT 0,
                   PRIMARY KEY (vehicle_id, sim_time),
                   FOREIGN KEY (vehicle_id) REFERENCES Vehicle(id)
               ) WITHOUT ROWID"""
        )
        dbconxn.commit()
        ccur.close()

    def create_output(self, time_precision: int = 3):
        """Convert the dataset into the output database file.

        Args:
            time_precision: A limit for digits after decimal for each processed sim_time.
                (3 is millisecond precision)
        """
        dbconxn = sqlite3.connect(self._output)

        self._log.debug("creating tables...")
        self._create_tables(dbconxn)

        self._log.debug("inserting data...")

        iscur = dbconxn.cursor()
        insert_kv_sql = "INSERT INTO Spec VALUES (?, ?)"
        self._write_dict(self._dataset_spec, insert_kv_sql, iscur)
        dbconxn.commit()
        iscur.close()

        # TAI:  can use executemany() and batch insert rows together if this turns out to be too slow...
        insert_vehicle_sql = "INSERT INTO Vehicle VALUES (?, ?, ?, ?, ?, ?)"
        insert_traj_sql = "INSERT INTO Trajectory VALUES (?, ?, ?, ?, ?, ?, ?)"
        vehicle_ids = set()
        itcur = dbconxn.cursor()

        x_offset = self._dataset_spec.get("x_offset", 0.0)
        y_offset = self._dataset_spec.get("y_offset", 0.0)
        for row in self.rows:
            vid = int(self.column_val_in_row(row, "vehicle_id"))
            if vid not in vehicle_ids:
                ivcur = dbconxn.cursor()

                # These are not available in all datasets
                height = self.column_val_in_row(row, "height")
                is_ego = self.column_val_in_row(row, "is_ego_vehicle")

                veh_args = (
                    vid,
                    int(self.column_val_in_row(row, "type")),
                    float(self.column_val_in_row(row, "length")) * self.scale,
                    float(self.column_val_in_row(row, "width")) * self.scale,
                    float(height) * self.scale if height else None,
                    int(is_ego) if is_ego else 0,
                )
                ivcur.execute(insert_vehicle_sql, veh_args)
                ivcur.close()
                dbconxn.commit()
                vehicle_ids.add(vid)
            traj_args = (
                vid,
                # time units are in milliseconds for both NGSIM and Interaction datasets, convert to secs
                round(
                    float(self.column_val_in_row(row, "sim_time")) / 1000,
                    time_precision,
                ),
                (float(self.column_val_in_row(row, "position_x")) + x_offset)
                * self.scale,
                (float(self.column_val_in_row(row, "position_y")) + y_offset)
                * self.scale,
                float(self.column_val_in_row(row, "heading_rad")),
                float(self.column_val_in_row(row, "speed")) * self.scale,
                self.column_val_in_row(row, "lane_id"),
            )
            # Ignore datapoints with NaNs
            if not any(a is not None and np.isnan(a) for a in traj_args):
                itcur.execute(insert_traj_sql, traj_args)
        itcur.close()
        dbconxn.commit()

        # ensure that sim_time always starts at 0:
        self._log.debug("shifting sim_times..")
        mcur = dbconxn.cursor()
        mcur.execute(
            f"UPDATE Trajectory SET sim_time = round(sim_time - (SELECT min(sim_time) FROM Trajectory), {time_precision})"
        )
        mcur.close()
        dbconxn.commit()

        self._log.debug("creating indices..")
        icur = dbconxn.cursor()
        icur.execute("CREATE INDEX Trajectory_Time ON Trajectory (sim_time)")
        icur.execute("CREATE INDEX Trajectory_Vehicle ON Trajectory (vehicle_id)")
        icur.execute("CREATE INDEX Vehicle_Type ON Vehicle (type)")
        dbconxn.commit()
        icur.close()

        dbconxn.close()
        self._log.debug("output done")


class Interaction(_TrajectoryDataset):
    """A tool to convert a dataset to a database for use in SMARTS."""

    def __init__(self, dataset_spec: Dict[str, Any], output: str):
        super().__init__(dataset_spec, output)
        assert not self._flip_y
        self._max_angular_velocity = dataset_spec.get("max_angular_velocity", None)
        self._heading_min_speed = dataset_spec.get("heading_inference_min_speed", 2.2)
        self._prev_heading = None
        self._next_row = None

    def check_dataset_spec(self, dataset_spec: Dict[str, Any]):
        super().check_dataset_spec(dataset_spec)
        hiw = dataset_spec.get("heading_inference_window", 2)
        # 11 is a semi-arbitrary max just to keep things "sane".
        if not 2 <= hiw <= 11:
            raise ValueError("heading_inference_window must be between 2 and 11")

    def _lookup_agent_type(self, agent_type: str) -> int:
        # Try to match the NGSIM types...
        if agent_type == "motorcycle":
            return 1
        elif agent_type == "car":
            return 2
        elif agent_type == "truck":
            return 3
        elif agent_type == "pedestrian/bicycle":
            return 4
        self._log.warning(f"unknown agent_type:  {agent_type}.")
        return 0

    def _row_gen(self) -> Generator[_TrajectoryDataset._WindowedReader.Row, None, None]:
        x_margin = self._dataset_spec.get("x_margin_px", 0) / self.scale
        y_margin = self._dataset_spec.get("y_margin_px", 0) / self.scale
        with open(self._path, newline="") as csvfile:
            for row in csv.DictReader(csvfile):
                # See: https://interaction-dataset.com/details-and-format
                # position and length/width are in meters.
                # Note: track_id will be like "P12" for pedestrian tracks.  (TODO)
                row["vehicle_id"] = int(row["track_id"])
                row["sim_time"] = row["timestamp_ms"]
                if self._swap_xy:
                    row["position_x"] = float(row["y"])
                    row["position_y"] = float(row["x"])
                    row["vx"] = float(row["vy"])
                    row["vy"] = float(row["vx"])
                else:
                    row["position_x"] = float(row["x"])
                    row["position_y"] = float(row["y"])
                    row["vx"] = float(row["vx"])
                    row["vy"] = float(row["vy"])
                row["length"] = float(row.get("length", 0.0))
                row["width"] = float(row.get("width", 0.0))
                row["type"] = self._lookup_agent_type(row["agent_type"])

                # offset of the map from the data...
                if x_margin:
                    row["position_x"] -= x_margin
                if y_margin:
                    row["position_y"] -= y_margin
                if self._flip_y:
                    map_bb = self._dataset_spec["_map_bbox"]
                    row["position_y"] = map_bb.max_pt.y / self.scale - row["position_y"]

                yield row

    def _cal_speed(
        self,
        row: _TrajectoryDataset._WindowedReader.Row,
        before_win: Deque[_TrajectoryDataset._WindowedReader.Row],
        after_win: Deque[_TrajectoryDataset._WindowedReader.Row],
    ):
        row["speed"] = np.linalg.norm((row["vx"], row["vy"]))
        if after_win:
            c = np.array((row["position_x"], row["position_y"]))
            n = np.array((after_win[0]["position_x"], after_win[0]["position_y"]))
            if not any(np.isnan(c)) and not any(np.isnan(n)):
                # XXX: could try to divide by sim_time delta here instead of assuming it's fixed
                row["speed"] = np.linalg.norm(n - c) / self._dt_sec

    def _infer_heading(
        self,
        row: _TrajectoryDataset._WindowedReader.Row,
        before_win: Deque[_TrajectoryDataset._WindowedReader.Row],
        after_win: Deque[_TrajectoryDataset._WindowedReader.Row],
    ):
        window = [np.array((r["position_x"], r["position_y"])) for r in before_win]
        window.reverse()
        window += [np.array((row["position_x"], row["position_y"]))]
        window += [np.array((r["position_x"], r["position_y"])) for r in after_win]
        speeds = (
            [r["speed"] for r in before_win]
            + [row["speed"]]
            + [r["speed"] for r in after_win]
        )
        vecs = []
        prev_vhat = None
        prev_inst_heading = None
        for w in range(len(window) - 1):
            c = window[w]
            n = window[w + 1]
            if any(np.isnan(c)) or any(np.isnan(n)):
                if prev_vhat is not None:
                    vecs.append(prev_vhat)
                continue
            s = np.linalg.norm(n - c)
            if s == 0.0 or (
                self._heading_min_speed is not None
                and (
                    (s / self._dt_sec) < self._heading_min_speed
                    or speeds[w] < self._heading_min_speed
                )
            ):
                if prev_vhat is not None:
                    vecs.append(prev_vhat)
                continue
            vhat = (n - c) / s
            inst_heading = vec_to_radians(vhat)
            if prev_inst_heading is not None:
                if self._max_angular_velocity:
                    # XXX: could try to divide by sim_time delta here instead of assuming it's fixed
                    angular_velocity = (
                        min_angles_difference_signed(inst_heading, prev_inst_heading)
                        / self._dt_sec
                    )
                    if abs(angular_velocity) > self._max_angular_velocity:
                        inst_heading = (
                            prev_inst_heading
                            + np.sign(angular_velocity)
                            * self._max_angular_velocity
                            * self._dt_sec
                        )
                        inst_heading += 0.5 * math.pi
                        vhat = np.array(
                            (math.cos(inst_heading), math.sin(inst_heading))
                        )
            vecs.append(vhat)
            prev_vhat = vhat
            prev_inst_heading = inst_heading
        if vecs:
            new_heading = circular_mean(vecs)
        elif self._prev_heading is not None:
            new_heading = self._prev_heading
        elif "psi_rad" in row:
            new_heading = float(row["psi_rad"]) - 0.5 * math.pi
        else:
            new_heading = self._default_heading
        self._prev_heading = new_heading
        row["heading_rad"] = new_heading % (2 * math.pi)

    @property
    def rows(self) -> Generator[Dict, None, None]:
        self._log.debug("transforming Interaction data...")

        # first calculate speeds based on positions (instead of vx, vy)
        # since dataset speeds are "instantaneous"and so don't match with dPos/dt, which can affect some models.
        speeds_gen = _TrajectoryDataset._WindowedReader(
            self._row_gen(), self._cal_speed, 0, 1, "vehicle_id"
        )

        # now infer heading with rolling window...
        heading_window = self._dataset_spec.get("heading_inference_window", 2)
        heading_before_win = int((heading_window / 2) + (heading_window % 2) - 1)
        heading_after_win = int(heading_window / 2)
        headings_gen = _TrajectoryDataset._WindowedReader(
            speeds_gen,
            self._infer_heading,
            heading_before_win,
            heading_after_win,
            "vehicle_id",
        )

        map_bbox = self._dataset_spec.get("_map_bbox")

        # note: iterating over outer generator iterates over all nested generators too...
        # XXX: assumes all timesteps for a vehicle are grouped together in the file and are in sorted temporal order
        for row in headings_gen:
            if map_bbox and not map_bbox.contains(
                Point(self.scale * row["position_x"], self.scale * row["position_y"])
            ):
                self._log.info(
                    f"skipping row for vehicle {row['vehicle_id']} with position off of map"
                )
                continue
            yield row

    def column_val_in_row(self, row, col_name: str) -> Any:
        return row.get(col_name)


class NGSIM(_TrajectoryDataset):
    """A tool for conversion of a NGSIM dataset for use within SMARTS."""

    def __init__(self, dataset_spec: Dict[str, Any], output: str):
        super().__init__(dataset_spec, output)
        # self._prev_heading = 3 * math.pi / 2
        self._prev_heading = None
        self._default_heading = dataset_spec.get("default_heading", 3.0 * math.pi / 2.0)
        self._max_angular_velocity = dataset_spec.get("max_angular_velocity", None)
        # 2.2 corresponds to roughly 5mph.
        self._heading_min_speed = dataset_spec.get("heading_inference_min_speed", 2.2)
        self._determine_columns()

    def check_dataset_spec(self, dataset_spec: Dict[str, Any]):
        super().check_dataset_spec(dataset_spec)
        hiw = dataset_spec.get("heading_inference_window", 2)
        # 11 is a semi-arbitrary max just to keep things "sane".
        if not 2 <= hiw <= 11:
            raise ValueError("heading_inference_window must be between 2 and 11")

    def _determine_columns(self):
        self._columns = (
            "vehicle_id",
            "frame_id",  # 1 frame per .1s
            "total_frames",
            "sim_time",  # msecs
            # front center in feet from left lane edge
            "position_x" if not self._swap_xy else "position_y",
            # front center in feet from entry edge
            "position_y" if not self._swap_xy else "position_x",
            "global_x" if not self._swap_xy else "global_y",  # front center in feet
            "global_y" if not self._swap_xy else "global_x",  # front center in feet
            "length",  # feet
            "width",  # feet
            "type",  # 1 = motorcycle, 2 = auto, 3 = truck
            "speed",  # feet / sec
            "acceleration",  # feet / sec^2
            "lane_id",  # lower is further left
            "preceding_vehicle_id",
            "following_vehicle_id",
            "spacing",  # feet
            "headway",  # secs
        )
        with open(self._path, newline="") as infile:
            num_cols = len(infile.readline().strip().split())
        if num_cols > len(self._columns):
            extra_cols = (
                "origin_zone",
                "destination_zone",
                "intersection",
                "section",
                "direction",
                "movement",
            )
            self._columns = self._columns[:16] + extra_cols + self._columns[16:]
        assert num_cols == len(
            self._columns
        ), f"unexpected number of columns/fields ({num_cols}) in {self._path}"

    def _smooth_positions(
        self,
        row: _TrajectoryDataset._WindowedReader.Row,
        before_win: Deque[_TrajectoryDataset._WindowedReader.Row],
        after_win: Deque[_TrajectoryDataset._WindowedReader.Row],
    ):
        pos_width = 1 + before_win.maxlen + after_win.maxlen
        sumwin = (
            lambda d, key: sum(
                d[r][key] if r < len(d) else d[-1][key] for r in range(d.maxlen)
            )
            if d
            else row[key] * d.maxlen
        )
        row["position_x"] += sumwin(before_win, "position_x") + sumwin(
            after_win, "position_x"
        )
        row["position_x"] /= pos_width
        row["position_y"] += sumwin(before_win, "position_y") + sumwin(
            after_win, "position_y"
        )
        row["position_y"] /= pos_width

    def _infer_heading(
        self,
        row: _TrajectoryDataset._WindowedReader.Row,
        before_win: Deque[_TrajectoryDataset._WindowedReader.Row],
        after_win: Deque[_TrajectoryDataset._WindowedReader.Row],
    ):
        window = [np.array((r["position_x"], r["position_y"])) for r in before_win]
        window.reverse()
        window += [np.array((row["position_x"], row["position_y"]))]
        window += [np.array((r["position_x"], r["position_y"])) for r in after_win]
        speeds = (
            [r["speed"] for r in before_win]
            + [row["speed"]]
            + [r["speed"] for r in after_win]
        )
        vecs = []
        prev_vhat = None
        prev_inst_heading = None
        for w in range(len(window) - 1):
            c = window[w]
            n = window[w + 1]
            if any(np.isnan(c)) or any(np.isnan(n)):
                if prev_vhat is not None:
                    vecs.append(prev_vhat)
                continue
            s = np.linalg.norm(n - c)
            if s == 0.0 or (
                self._heading_min_speed is not None
                and (
                    (s / self._dt_sec) < self._heading_min_speed
                    or speeds[w] < self._heading_min_speed
                )
            ):
                if prev_vhat is not None:
                    vecs.append(prev_vhat)
                continue
            vhat = (n - c) / s
            inst_heading = vec_to_radians(vhat)
            if prev_inst_heading is not None:
                if self._max_angular_velocity:
                    # XXX: could try to divide by sim_time delta here instead of assuming it's fixed
                    angular_velocity = (
                        min_angles_difference_signed(inst_heading, prev_inst_heading)
                        / self._dt_sec
                    )
                    if abs(angular_velocity) > self._max_angular_velocity:
                        inst_heading = (
                            prev_inst_heading
                            + np.sign(angular_velocity)
                            * self._max_angular_velocity
                            * self._dt_sec
                        )
                        inst_heading += 0.5 * math.pi
                        vhat = np.array(
                            (math.cos(inst_heading), math.sin(inst_heading))
                        )
            vecs.append(vhat)
            prev_vhat = vhat
            prev_inst_heading = inst_heading
        if vecs:
            new_heading = circular_mean(vecs)
        elif self._prev_heading is None:
            # TAI:  backfill from the first "real" heading (second pass)
            new_heading = self._default_heading
        else:
            new_heading = self._prev_heading
        self._prev_heading = new_heading
        row["heading_rad"] = new_heading % (2 * math.pi)

        # now since SMARTS' positions are the vehicle centerpoints, but NGSIM's are at the front
        # we must adjust the vehicle position to its centerpoint based on its inferred heading angle (+y = 0 rad)
        adj_heading = row["heading_rad"] + 0.5 * math.pi
        half_len = 0.5 * row["length"]
        # XXX: need to use a different key heree since changing position_x or position_y would probably
        # XXX: affect a row that's still in the before window of a nested generator (smooth_positions).
        row["adj_position_x"] = row["position_x"] - half_len * np.cos(adj_heading)
        row["adj_position_y"] = row["position_y"] - half_len * np.sin(adj_heading)

    def _cal_speed(
        self,
        row: _TrajectoryDataset._WindowedReader.Row,
        before_win: Deque[_TrajectoryDataset._WindowedReader.Row],
        after_win: Deque[_TrajectoryDataset._WindowedReader.Row],
    ):
        row["speed_discrete"] = None
        if not after_win:
            return row
        c = np.array((row["adj_position_x"], row["adj_position_y"]))
        n = np.array((after_win[0]["adj_position_x"], after_win[0]["adj_position_y"]))
        if not any(np.isnan(c)) and not any(np.isnan(n)):
            # XXX: could try to divide by sim_time delta here instead of assuming it's fixed
            row["speed_discrete"] = np.linalg.norm(n - c) / self._dt_sec

    def _row_gen(self) -> Generator[_TrajectoryDataset._WindowedReader.Row, None, None]:
        x_margin = self._dataset_spec.get("x_margin_px", 0) / self.scale
        y_margin = self._dataset_spec.get("y_margin_px", 0) / self.scale
        with open(self._path, newline="") as infile:
            for line in infile:
                fields = line.split()
                row = {col: fields[f] for f, col in enumerate(self._columns)}

                row["lane_id"] = int(row["lane_id"])
                row["length"] = float(row["length"]) * METERS_PER_FOOT
                row["width"] = float(row["width"]) * METERS_PER_FOOT
                row["speed"] = float(row["speed"]) * METERS_PER_FOOT
                row["acceleration"] = float(row["acceleration"]) * METERS_PER_FOOT
                row["spacing"] = float(row["spacing"]) * METERS_PER_FOOT
                row["position_x"] = float(row["position_x"]) * METERS_PER_FOOT
                row["position_y"] = float(row["position_y"]) * METERS_PER_FOOT

                # offset of the map from the data...
                if x_margin:
                    row["position_x"] -= x_margin
                if y_margin:
                    row["position_y"] -= y_margin
                if self._flip_y:
                    map_bb = self._dataset_spec["_map_bbox"]
                    row["position_y"] = map_bb.max_pt.y / self.scale - row["position_y"]

                yield row

    @property
    def rows(self) -> Generator[Dict, None, None]:
        self._log.debug("transforming NGSIM data...")

        # smooth positions using a moving average...
        # TAI: make this window size a parameter too?
        posns_gen = _TrajectoryDataset._WindowedReader(
            self._row_gen(), self._smooth_positions, 7, 7, "vehicle_id"
        )

        # infer heading with rolling window on previously-smoothed positions...
        heading_window = self._dataset_spec.get("heading_inference_window", 2)
        heading_before_win = int((heading_window / 2) + (heading_window % 2) - 1)
        heading_after_win = int(heading_window / 2)
        headings_gen = _TrajectoryDataset._WindowedReader(
            posns_gen,
            self._infer_heading,
            heading_before_win,
            heading_after_win,
            "vehicle_id",
        )

        # finally calculate speeds based on these smoothed and centered positions...
        # (This also overcomes problem that NGSIM speeds are "instantaneous"
        # and so don't match with dPos/dt, which can affect some models.)
        speeds_gen = _TrajectoryDataset._WindowedReader(
            headings_gen, self._cal_speed, 0, 1, "vehicle_id"
        )

        map_bbox = self._dataset_spec.get("_map_bbox")

        # note: iterating over outer generator iterates over all nested generators too...
        # XXX: assumes all timesteps for a vehicle are grouped together in the file and are in sorted temporal order
        for row in speeds_gen:
            if map_bbox and not map_bbox.contains(
                Point(
                    self.scale * row["adj_position_x"],
                    self.scale * row["adj_position_y"],
                )
            ):
                self._log.info(
                    f"skipping row for vehicle {row['vehicle_id']} with position off of map"
                )
                continue
            yield row

    def column_val_in_row(self, row, col_name: str) -> Any:
        if col_name == "speed":
            return row["speed_discrete"] if row["speed_discrete"] else row["speed"]
        if col_name == "position_x":
            return row["adj_position_x"]
        if col_name == "position_y":
            return row["adj_position_y"]
        return row.get(col_name)


class OldJSON(_TrajectoryDataset):
    """This exists because SMARTS used to use JSON files for traffic histories.
    We provide this to help people convert these previously-created .json
    history files to the new .shf format."""

    def __init__(self, dataset_spec: Dict[str, Any], output: str):
        from warnings import warn

        warn(
            f"The {self.__class__.__name__} class has been deprecated.",
            DeprecationWarning,
            stacklevel=2,
        )
        super().__init__(dataset_spec, output)

    @property
    def rows(self) -> Generator[Tuple, None, None]:
        with open(self._dataset_spec["input_path"], "rb") as inf:
            for t, states in ijson.kvitems(inf, "", use_float=True):
                for state in states.values():
                    yield (t, state)

    def _lookup_agent_type(self, agent_type: Union[int, str]) -> int:
        if isinstance(agent_type, int):
            return agent_type
        # Try to match the NGSIM types...
        if agent_type == "motorcycle":
            return 1
        elif agent_type == "car":
            return 2
        elif agent_type == "truck":
            return 3
        elif agent_type == "pedestrian/bicycle":
            return 4
        self._log.warning(f"unknown agent_type:  {agent_type}.")
        return 0

    def column_val_in_row(self, row: Tuple, col_name: str) -> Any:
        assert len(row) == 2
        if col_name == "sim_time":
            return float(row[0]) * 1000
        state = row[1]
        if col_name in state:
            return state[col_name]
        if col_name == "id":
            return state["vehicle_id"]
        if col_name == "type":
            return self._lookup_agent_type(state["vehicle_type"])
        if col_name == "length":
            return state.get("vehicle_length", 0.0)
        if col_name == "width":
            return state.get("vehicle_width", 0.0)
        if col_name.startswith("position_x"):
            return state["position"][0]
        if col_name.startswith("position_y"):
            return state["position"][1]
        if col_name == "heading_rad":
            return state.get("heading", -math.pi / 2)
        return None


class Waymo(_TrajectoryDataset):
    """A tool for conversion of a Waymo dataset for use within SMARTS."""

    def __init__(self, dataset_spec: Dict[str, Any], output: str):
        super().__init__(dataset_spec, output)

    @property
    def rows(self) -> Generator[Dict, None, None]:
        def lerp(a: float, b: float, t: float) -> float:
            return t * (b - a) + a

        def constrain_angle(angle: float) -> float:
            """Constrain to [-pi, pi]"""
            angle %= 2 * math.pi
            if angle > math.pi:
                angle -= 2 * math.pi
            return angle

        if "scenario_id" not in self._dataset_spec:
            errmsg = "Dataset spec requires scenario_id to be set"
            self._log.error(errmsg)
            raise ValueError(errmsg)
        scenario_id = self._dataset_spec["scenario_id"]

        # Loop over the scenarios in the TFRecord and check its ID for a match
        scenario = None
        dataset = read_tfrecord_file(self._dataset_spec["input_path"])
        for record in dataset:
            parsed_scenario = scenario_pb2.Scenario()
            parsed_scenario.ParseFromString(bytearray(record))
            if parsed_scenario.scenario_id == scenario_id:
                scenario = parsed_scenario
                break

        if not scenario:
            errmsg = f"Dataset file does not contain scenario with id: {scenario_id}"
            self._log.error(errmsg)
            raise ValueError(errmsg)

        for i in range(len(scenario.tracks)):
            vehicle_id = scenario.tracks[i].id
            vehicle_type = self._lookup_agent_type(scenario.tracks[i].object_type)
            num_steps = len(scenario.timestamps_seconds)
            rows = []

            # First pass -- extract data
            for j in range(num_steps):
                obj_state = scenario.tracks[i].states[j]
                vel = np.array([obj_state.velocity_x, obj_state.velocity_y])

                row = dict()
                row["valid"] = obj_state.valid
                row["vehicle_id"] = vehicle_id
                row["type"] = vehicle_type
                row["length"] = obj_state.length
                row["height"] = obj_state.height
                row["width"] = obj_state.width
                row["sim_time"] = scenario.timestamps_seconds[j]
                row["position_x"] = obj_state.center_x
                row["position_y"] = obj_state.center_y
                row["heading_rad"] = obj_state.heading - math.pi / 2
                row["speed"] = np.linalg.norm(vel)
                row["lane_id"] = 0
                row["is_ego_vehicle"] = 1 if i == scenario.sdc_track_index else 0
                rows.append(row)

            # Second pass -- align timesteps to 10 Hz and interpolate trajectory data if needed
            interp_rows = [None] * num_steps
            for j in range(num_steps):
                row = rows[j]
                timestep = self._dt_sec
                time_current = row["sim_time"]
                time_expected = round(j * timestep, 3)
                time_error = time_current - time_expected

                if not row["valid"] or time_error == 0:
                    continue

                if time_error > 0:
                    # We can't interpolate if the previous element doesn't exist or is invalid
                    if j == 0 or not rows[j - 1]["valid"]:
                        continue

                    # Interpolate backwards using previous timestep
                    interp_row = {"sim_time": time_expected}

                    prev_row = rows[j - 1]
                    prev_time = prev_row["sim_time"]

                    t = (time_expected - prev_time) / (time_current - prev_time)
                    interp_row["speed"] = lerp(prev_row["speed"], row["speed"], t)
                    interp_row["position_x"] = lerp(
                        prev_row["position_x"], row["position_x"], t
                    )
                    interp_row["position_y"] = lerp(
                        prev_row["position_y"], row["position_y"], t
                    )
                    interp_row["heading_rad"] = lerp(
                        prev_row["heading_rad"], row["heading_rad"], t
                    )
                    interp_rows[j] = interp_row
                else:
                    # We can't interpolate if the next element doesn't exist or is invalid
                    if (
                        j == len(scenario.timestamps_seconds) - 1
                        or not rows[j + 1]["valid"]
                    ):
                        continue

                    # Interpolate forwards using next timestep
                    interp_row = {"sim_time": time_expected}

                    next_row = rows[j + 1]
                    next_time = next_row["sim_time"]

                    t = (time_expected - time_current) / (next_time - time_current)
                    interp_row["speed"] = lerp(row["speed"], next_row["speed"], t)
                    interp_row["position_x"] = lerp(
                        row["position_x"], next_row["position_x"], t
                    )
                    interp_row["position_y"] = lerp(
                        row["position_y"], next_row["position_y"], t
                    )
                    interp_row["heading_rad"] = lerp(
                        row["heading_rad"], next_row["heading_rad"], t
                    )
                    interp_rows[j] = interp_row

            # Third pass -- filter invalid states, replace interpolated values, convert to ms, constrain angles
            for j in range(num_steps):
                if not rows[j]["valid"]:
                    continue
                if interp_rows[j] is not None:
                    rows[j]["sim_time"] = interp_rows[j]["sim_time"]
                    rows[j]["position_x"] = interp_rows[j]["position_x"]
                    rows[j]["position_y"] = interp_rows[j]["position_y"]
                    rows[j]["heading_rad"] = interp_rows[j]["heading_rad"]
                    rows[j]["speed"] = interp_rows[j]["speed"]
                rows[j]["sim_time"] *= 1000.0
                rows[j]["heading_rad"] = constrain_angle(rows[j]["heading_rad"])
                yield rows[j]

    @staticmethod
    def _lookup_agent_type(agent_type: int) -> int:
        if agent_type == 1:
            return 2  # car
        elif agent_type == 2:
            return 4  # pedestrian
        elif agent_type == 3:
            return 4  # cyclist
        else:
            return 0  # other

    def column_val_in_row(self, row, col_name: str) -> Any:
        return row[col_name]


def import_dataset(
    dataset_spec: types.TrafficHistoryDataset,
    output_path: str,
    overwrite: bool,
    map_bbox: Optional[BoundingBox] = None,
):
    """called to pre-process (import) a TrafficHistoryDataset for use by SMARTS"""
    if not dataset_spec.input_path:
        print(f"skipping placeholder dataset spec '{dataset_spec.name}'.")
        return
    output = os.path.join(output_path, f"{dataset_spec.name}.shf")
    if os.path.exists(output):
        if not overwrite:
            print(f"file already exists at {output}.  skipping...")
            return
        os.remove(output)
    source = dataset_spec.source_type
    dataset_dict = dataset_spec.__dict__
    if map_bbox:
        assert dataset_spec.filter_off_map
        dataset_dict["_map_bbox"] = map_bbox
    if source == "NGSIM":
        dataset = NGSIM(dataset_dict, output)
    elif source == "INTERACTION":
        dataset = Interaction(dataset_dict, output)
    elif source == "Waymo":
        dataset = Waymo(dataset_dict, output)
    else:
        raise ValueError(
            f"unsupported TrafficHistoryDataset type: {dataset_spec.source_type}"
        )
    dataset.create_output()


def _migrate_deprecated_dataset(dataset_spec: Dict[str, Any]):
    def remap(old_d: Dict[str, Any], old_key: str, new_d: Dict[str, Any], new_key: str):
        if new_key not in new_d and old_key in old_d:
            new_d[new_key] = old_d[old_key]

    remap(dataset_spec, "source", dataset_spec, "source_type")
    if "map_net" in dataset_spec:
        map_spec = dataset_spec["map_net"]
        remap(map_spec, "lane_width", dataset_spec, "map_lane_width")
        if "max_y" in map_spec or "width" in map_spec or "height" in map_spec:
            assert "_map_bbox" not in dataset_spec
            max_x = map_spec.get("width")
            max_y = map_spec.get("max_y", map_spec.get("height"))
            dataset_spec["_map_bbox"] = BoundingBox(
                min_pt=Point(0, 0), max_pt=Point(max_x, max_y)
            )


def _check_args(args) -> bool:
    if not args.force and os.path.exists(args.output):
        print("output file already exists\n")
        return False
    return True


if __name__ == "__main__":
    parser = argparse.ArgumentParser()
    parser.add_argument("--x_offset", help="X offset of map", type=float)
    parser.add_argument("--y_offset", help="Y offset of map", type=float)
    parser.add_argument(
        "--force",
        "-f",
        help="Force overwriting output file if it already exists",
        action="store_true",
    )
    parser.add_argument(
        "--old",
        "--json",
        help="Input is an old SMARTS traffic history in JSON format as opposed to a YAML dataset spec.",
        action="store_true",
    )
    parser.add_argument(
        "dataset",
        type=str,
        help="""Path to YAML file describing original trajectories dataset. See SMARTS Issue #732 for YAML file options.
                Note: if --old is used, this path is expected to point to an old JSON traffic history to be converted.""",
    )
    parser.add_argument(
        "output", type=str, help="SMARTS traffic history file to create"
    )
    args = parser.parse_args()

    if not _check_args(args):
        parser.print_usage()
        sys.exit(-1)

    if args.force and os.path.exists(args.output):
        os.remove(args.output)

    if args.old:
        dataset_spec = {"source_type": "OldJSON", "input_path": args.dataset}
    else:
        with open(args.dataset, "r") as yf:
            dataset_spec = yaml.safe_load(yf)["trajectory_dataset"]

    if not dataset_spec.get("input_path"):
        print(f"skipping placeholder dataset spec at {args.dataset}.")
        sys.exit(0)

    _migrate_deprecated_dataset(dataset_spec)

    if args.x_offset:
        dataset_spec["x_offset"] = args.x_offset

    if args.y_offset:
        dataset_spec["y_offset"] = args.y_offset

    source = dataset_spec.get("source_type", "NGSIM")
    if source.startswith("NGSIM"):
        dataset = NGSIM(dataset_spec, args.output)
    elif source == "Waymo":
        dataset = Waymo(dataset_spec, args.output)
    elif source == "OldJSON":
        dataset = OldJSON(dataset_spec, args.output)
    else:
        dataset = Interaction(dataset_spec, args.output)

    dataset.create_output()<|MERGE_RESOLUTION|>--- conflicted
+++ resolved
@@ -39,24 +39,18 @@
     Union,
 )
 
-# pytype: disable=import-error
-
 import ijson
 import numpy as np
 import yaml
 
-<<<<<<< HEAD
-from smarts.core.utils.math import vec_to_radians
+from smarts.core.coordinates import BoundingBox, Point
 from smarts.core.utils.file import read_tfrecord_file
-=======
-from smarts.core.coordinates import BoundingBox, Point
 from smarts.core.utils.math import (
     circular_mean,
     min_angles_difference_signed,
     vec_to_radians,
 )
 from smarts.sstudio import types
->>>>>>> 28b2bcc8
 
 try:
     from waymo_open_dataset.protos import scenario_pb2  # pytype: disable=import-error
@@ -65,8 +59,6 @@
     print(
         "You may not have installed the [waymo] dependencies required to use the waymo replay simulation. Install them first using the command `pip install -e .[waymo]` at the source directory."
     )
-
-# pytype: enable=import-error
 
 METERS_PER_FOOT = 0.3048
 DEFAULT_LANE_WIDTH = 3.7  # a typical US highway lane is 12ft ~= 3.7m wide
