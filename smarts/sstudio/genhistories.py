--- conflicted
+++ resolved
@@ -26,12 +26,7 @@
 import sqlite3
 import struct
 import sys
-<<<<<<< HEAD
-from typing import Dict, Generator, Union
-=======
 from typing import Any, Dict, Generator, Iterable, Optional, Tuple, Union
-
->>>>>>> 355ffcb8
 import ijson
 import numpy as np
 import pandas as pd
@@ -74,15 +69,11 @@
     def rows(self) -> Iterable:
         raise NotImplementedError
 
-<<<<<<< HEAD
     @property
     def traffic_light_rows(self):
         raise NotImplementedError
-
-    def column_val_in_row(self, row, col_name):
-=======
+        
     def column_val_in_row(self, row, col_name: str) -> Any:
->>>>>>> 355ffcb8
         raise NotImplementedError
 
     def check_dataset_spec(self, dataset_spec: Dict[str, Any]):
@@ -626,9 +617,6 @@
                 _ = f.read(4)  # masked_crc32_of_data (ignore)
                 yield record_data
 
-<<<<<<< HEAD
-    def _get_scenario(self):
-=======
     @property
     def rows(self) -> Generator[Dict, None, None]:
         def lerp(a: float, b: float, t: float) -> float:
@@ -641,7 +629,6 @@
                 angle -= 2 * math.pi
             return angle
 
->>>>>>> 355ffcb8
         if "scenario_id" not in self._dataset_spec:
             errmsg = "Dataset spec requires scenario_id to be set"
             self._log.error(errmsg)
