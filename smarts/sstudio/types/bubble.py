--- conflicted
+++ resolved
@@ -53,16 +53,8 @@
     """The zone which to capture vehicles."""
     actor: SocialAgentActor
     """The actor specification that this bubble works for."""
-<<<<<<< HEAD
     margin: float = 2
-    """The exterior buffer area that extends the airlocking zone area. Must be >= 0."""
-=======
-    margin: float = 2  # Used for "airlocking"; must be > 0
-    """The exterior buffer area for air-locking. Must be > 0."""
-    # If limit != None it will only allow that specified number of vehicles to be
-    # hijacked. N.B. when actor = BoidAgentActor the lesser of the actor capacity
-    # and bubble limit will be used.
->>>>>>> d925493c
+    """The exterior buffer area that extends the air-locking zone area. Must be >= 0."""
     limit: Optional[BubbleLimits] = None
     """The maximum number of actors that could be captured. If limit != None it will 
     only allow that specified number of vehicles to be hijacked.
