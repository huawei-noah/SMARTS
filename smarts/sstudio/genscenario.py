# Copyright (C) 2020. Huawei Technologies Co., Ltd. All rights reserved.
#
# Permission is hereby granted, free of charge, to any person obtaining a copy
# of this software and associated documentation files (the "Software"), to deal
# in the Software without restriction, including without limitation the rights
# to use, copy, modify, merge, publish, distribute, sublicense, and/or sell
# copies of the Software, and to permit persons to whom the Software is
# furnished to do so, subject to the following conditions:
#
# The above copyright notice and this permission notice shall be included in
# all copies or substantial portions of the Software.
#
# THE SOFTWARE IS PROVIDED "AS IS", WITHOUT WARRANTY OF ANY KIND, EXPRESS OR
# IMPLIED, INCLUDING BUT NOT LIMITED TO THE WARRANTIES OF MERCHANTABILITY,
# FITNESS FOR A PARTICULAR PURPOSE AND NON-INFRINGEMENT. IN NO EVENT SHALL THE
# AUTHORS OR COPYRIGHT HOLDERS BE LIABLE FOR ANY CLAIM, DAMAGES OR OTHER
# LIABILITY, WHETHER IN AN ACTION OF CONTRACT, TORT OR OTHERWISE, ARISING FROM,
# OUT OF OR IN CONNECTION WITH THE SOFTWARE OR THE USE OR OTHER DEALINGS IN
# THE SOFTWARE.
"""This script provides a Python interface to generate scenario artifacts. This includes
route files `sumo `\\*.rou.xml`), missions, and bubbles.
"""

import collections
import inspect
import itertools
import logging
import os
import pickle
import sqlite3
from dataclasses import dataclass, replace
from pathlib import Path
from typing import Any, Dict, List, Optional, Sequence, Tuple, Union

import cloudpickle
import yaml

from smarts.core.default_map_builder import find_mapfile_in_dir
from smarts.core.utils.file import file_md5_hash, path2hash, pickle_hash
from smarts.core.utils.logging import timeit

from . import types
from .generators import TrafficGenerator

logging.basicConfig(level=logging.WARNING)
logger = logging.getLogger(__file__)
logger.setLevel(logging.WARNING)


@dataclass(frozen=True)
class ActorAndMission:
    """Holds an Actor object and its associated Mission."""

    actor: types.Actor
    """Specification for traffic actor.
    """
    mission: Union[types.Mission, types.EndlessMission, types.LapMission]
    """Mission for traffic actor.
    """


def _check_if_called_externally():
    frame_info = inspect.stack()[2]
    module = inspect.getmodule(frame_info[0])
    if module.__name__ != "smarts.sstudio.genscenario":
        logger.warning(
            "",
            exc_info=DeprecationWarning(
                "Calling gen_* methods directly is now deprecated. All scenarios must call gen_scenario()."
            ),
        )


def _build_graph(scenario: types.Scenario, base_dir: str) -> Dict[str, Any]:
    graph = collections.defaultdict(list)

    graph["map"] = [os.path.join(base_dir, "map", "map.glb")]

    if scenario.map_spec:
        graph["map_spec"] = [os.path.join(base_dir, "map", "map_spec.pkl")]

    if scenario.traffic:
        for name, traffic in scenario.traffic.items():
            ext = "smarts" if traffic.engine == "SMARTS" else "rou"
            artifact_path = os.path.join(base_dir, "traffic", f"{name}.{ext}.xml")
            graph["traffic"].append(artifact_path)

    if scenario.ego_missions:
        graph["ego_missions"] = [os.path.join(base_dir, "missions.pkl")]

    if scenario.social_agent_missions:
        for name in scenario.social_agent_missions.keys():
            artifact_path = os.path.join(base_dir, "social_agents", f"{name}.pkl")
            graph["social_agent_missions"].append(artifact_path)

    if scenario.bubbles:
        graph["bubbles"] = [os.path.join(base_dir, "bubbles.pkl")]

    if scenario.friction_maps:
        graph["friction_maps"] = [os.path.join(base_dir, "friction_map.pkl")]

    if scenario.traffic_histories:
        for dataset in scenario.traffic_histories:
            assert isinstance(dataset, types.TrafficHistoryDataset)
            artifact_path = os.path.join(base_dir, f"{dataset.name}.shf")
            graph["traffic_histories"].append(artifact_path)

    if scenario.scenario_metadata is not None:
        graph["scenario_metadata"] = [os.path.join(base_dir, "scenario_metadata.yaml")]

    return graph


def _needs_build(
    db_conn: sqlite3.Connection,
    scenario_obj: Any,
    artifact_paths: List[str],
    obj_hash: str,
    map_needs_build: Optional[bool] = None,
) -> bool:
    if scenario_obj is None:
        return False  # There's no object in the DSL, so nothing to build
    if map_needs_build:
        return True  # Passed as an override for artifacts that depend on the map
    if not all([os.path.exists(f) for f in artifact_paths]):
        return True  # Some of the expected output files don't exist

    query = """SELECT scenario_obj_hash FROM Artifacts WHERE artifact_path=?;"""
    for artifact_path in artifact_paths:
        cur = db_conn.cursor()
        cur.execute(query, (artifact_path,))
        row = cur.fetchone()
        cur.close()

        if row is None:
            return True  # Artifact is not in the db

        artifact_hash = row[0]
        if artifact_hash != obj_hash:
            return True  # Hash does not match, out of date
    return False


def _update_artifacts(
    db_conn: sqlite3.Connection, artifact_paths: List[str], hash_val: str
):
    query = """REPLACE INTO Artifacts (artifact_path, scenario_obj_hash)
               VALUES(?, ?);"""
    cur = db_conn.cursor()
    for artifact_path in artifact_paths:
        cur.execute(query, (artifact_path, hash_val))
    db_conn.commit()
    cur.close()


def gen_scenario(
    scenario: types.Scenario,
    output_dir: Union[str, Path],
    seed: int = 42,
):
    """This is now the preferred way to generate a scenario. Instead of calling the
    gen_* methods directly, we provide this higher-level abstraction that takes care
    of the sub-calls.
    """
    # XXX: For now this simply coalesces the sub-calls but in the future this allows
    #      us to simplify our serialization between SStudio and SMARTS.

    scenario_dir = os.path.abspath(str(output_dir))
    build_dir = os.path.join(scenario_dir, "build")
    build_graph = _build_graph(scenario, build_dir)
    os.makedirs(build_dir, exist_ok=True)

    # Create DB for build caching
    db_path = os.path.join(build_dir, "build.db")
    db_conn = sqlite3.connect(db_path)

    cur = db_conn.cursor()
    cur.execute(
        """CREATE TABLE IF NOT EXISTS Artifacts (
                artifact_path     TEXT PRIMARY KEY,
                scenario_obj_hash TEXT
        ) WITHOUT ROWID"""
    )
    db_conn.commit()
    cur.close()

    # Map spec
    artifact_paths = build_graph["map_spec"]
    obj_hash = pickle_hash(scenario.map_spec, True)
    if _needs_build(db_conn, scenario.map_spec, artifact_paths, obj_hash):
        with timeit("map_spec", logger.info):
            gen_map(scenario_dir, scenario.map_spec)
            _update_artifacts(db_conn, artifact_paths, obj_hash)
        map_spec = scenario.map_spec
    else:
        if scenario.map_spec is not None:
            map_spec = scenario.map_spec
        else:
            map_spec = types.MapSpec(source=scenario_dir)

    if map_spec.shift_to_origin and scenario.traffic_histories:
        logger.warning(
            "Attempting to shift map with traffic histories."
            "The data may no longer line up with the map."
        )

    # Track changes to map file itself, if we can find it
    if os.path.isdir(map_spec.source):
        _, map_source = find_mapfile_in_dir(map_spec.source)
    else:
        map_source = map_spec.source
    if os.path.isfile(map_source):
        map_hash = file_md5_hash(map_source)
    else:
        map_hash = path2hash(map_source)

    # Map glb file
    artifact_paths = build_graph["map"]
    map_needs_rebuild = _needs_build(db_conn, map_spec, artifact_paths, map_hash)
    if map_needs_rebuild:
        with timeit("map_glb", logger.info):
            road_map, _ = map_spec.builder_fn(map_spec)
            if not road_map:
                logger.warning(
                    "No reference to a RoadNetwork file was found in {}, or one could not be created. "
                    "Please make sure the path passed is a valid Scenario with RoadNetwork file required "
                    "(or a way to create one) for scenario building.".format(
                        scenario_dir
                    )
                )
                return

            map_dir = os.path.join(build_dir, "map")
            os.makedirs(map_dir, exist_ok=True)
            road_map.to_glb(map_dir)
            _update_artifacts(db_conn, artifact_paths, map_hash)

    # Traffic
    artifact_paths = build_graph["traffic"]
    obj_hash = pickle_hash(scenario.traffic, True)
    if _needs_build(
        db_conn, scenario.traffic, artifact_paths, obj_hash, map_needs_rebuild
    ):
        with timeit("traffic", logger.info):
            for name, traffic in scenario.traffic.items():
                gen_traffic(
                    scenario=scenario_dir,
                    traffic=traffic,
                    name=name,
                    seed=seed,
                    map_spec=map_spec,
                )
            _update_artifacts(db_conn, artifact_paths, obj_hash)

    # Ego missions
    artifact_paths = build_graph["ego_missions"]
    obj_hash = pickle_hash(scenario.ego_missions, True)
    if _needs_build(
        db_conn, scenario.ego_missions, artifact_paths, obj_hash, map_needs_rebuild
    ):
        with timeit("ego_missions", logger.info):
            missions = []
            for mission in scenario.ego_missions:
                if isinstance(mission, types.GroupedLapMission):
                    gen_group_laps(
                        scenario=output_dir,
                        begin=mission.route.begin,
                        end=mission.route.end,
                        grid_offset=mission.offset,
                        used_lanes=mission.lanes,
                        vehicle_count=mission.actor_count,
                        entry_tactic=mission.entry_tactic,
                        num_laps=mission.num_laps,
                        map_spec=map_spec,
                    )
                else:
                    missions.append(mission)

            if missions:
                gen_agent_missions(
                    scenario=output_dir,
                    missions=missions,
                    map_spec=map_spec,
                )

            _update_artifacts(db_conn, artifact_paths, obj_hash)

    # Social agent missions
    artifact_paths = build_graph["social_agent_missions"]
    obj_hash = pickle_hash(scenario.social_agent_missions, True)
    if _needs_build(
        db_conn,
        scenario.social_agent_missions,
        artifact_paths,
        obj_hash,
        map_needs_rebuild,
    ):
        with timeit("social_agent_missions", logger.info):
            for name, (actors, missions) in scenario.social_agent_missions.items():
                if not (
                    isinstance(actors, collections.abc.Sequence)
                    and isinstance(missions, collections.abc.Sequence)
                ):
                    raise ValueError("Actors and missions must be sequences")

                gen_social_agent_missions(
                    name=name,
                    scenario=output_dir,
                    social_agent_actor=actors,
                    missions=missions,
                    map_spec=map_spec,
                )

            _update_artifacts(db_conn, artifact_paths, obj_hash)

    # Bubbles
    artifact_paths = build_graph["bubbles"]
    obj_hash = pickle_hash(scenario.bubbles, True)
    if _needs_build(db_conn, scenario.bubbles, artifact_paths, obj_hash):
        with timeit("bubbles", logger.info):
            gen_bubbles(scenario=output_dir, bubbles=scenario.bubbles)
            _update_artifacts(db_conn, artifact_paths, obj_hash)

    # Friction maps
    artifact_paths = build_graph["friction_maps"]
    obj_hash = pickle_hash(scenario.friction_maps, True)
    if _needs_build(db_conn, scenario.friction_maps, artifact_paths, obj_hash):
        with timeit("friction_maps", logger.info):
            gen_friction_map(
                scenario=output_dir, surface_patches=scenario.friction_maps
            )
            _update_artifacts(db_conn, artifact_paths, obj_hash)

    # Traffic histories
    artifact_paths = build_graph["traffic_histories"]
    obj_hash = pickle_hash(scenario.traffic_histories, True)
    if _needs_build(
        db_conn, scenario.traffic_histories, artifact_paths, obj_hash, map_needs_rebuild
    ):
        with timeit("traffic_histories", logger.info):
            gen_traffic_histories(
                scenario=output_dir,
                histories_datasets=scenario.traffic_histories,
                map_spec=map_spec,
            )
            _update_artifacts(db_conn, artifact_paths, obj_hash)

    # Scenario metadata
    artifact_paths = build_graph["scenario_metadata"]
    obj_hash = pickle_hash(scenario.scenario_metadata, True)
    if _needs_build(
        db_conn, scenario.scenario_metadata, artifact_paths, obj_hash, map_needs_rebuild
    ):
        with timeit("scenario_metadata", logger.info):
            gen_metadata(
                scenario=output_dir,
                scenario_metadata=scenario.scenario_metadata,
            )


def gen_map(scenario: str, map_spec: types.MapSpec, output_dir: Optional[str] = None):
    """Saves a map spec to file."""
    _check_if_called_externally()
    build_dir = os.path.join(scenario, "build")
    output_dir = os.path.join(output_dir or build_dir, "map")
    os.makedirs(output_dir, exist_ok=True)

    output_path = os.path.join(output_dir, "map_spec.pkl")
    with open(output_path, "wb") as f:
        # we use cloudpickle here instead of pickle because the
        # map_spec object may contain a reference to a map_builder callable
        cloudpickle.dump(map_spec, f)


def gen_traffic(
    scenario: str,
    traffic: types.Traffic,
    name: str,
    output_dir: Optional[str] = None,
    seed: int = 42,
    map_spec: Optional[types.MapSpec] = None,
):
    """Generates the traffic routes for the given scenario. If the output directory is
    not provided, the scenario directory is used."""
    _check_if_called_externally()
    assert name != "missions", "The name 'missions' is reserved for missions!"

    build_dir = os.path.join(scenario, "build")
    output_dir = os.path.join(output_dir or build_dir, "traffic")
    os.makedirs(output_dir, exist_ok=True)

    generator = TrafficGenerator(scenario, map_spec, overwrite=True)
    saved_path = generator.plan_and_save(traffic, name, output_dir, seed=seed)

    if saved_path:
        logger.debug(f"Generated traffic for scenario={scenario}")


def gen_social_agent_missions(
    scenario: str,
    missions: Sequence[types.Mission],
    social_agent_actor: Union[types.SocialAgentActor, Sequence[types.SocialAgentActor]],
    name: str,
    map_spec: Optional[types.MapSpec] = None,
):
    """Generates the social agent missions for the given scenario.

    Args:
        scenario:
            The scenario directory
        missions:
            A sequence of missions for social agents to perform
        social_agent_actor:
            The social agent actor(s) this scenario will use.
        name:
            A short name for this grouping of social agents. Is also used as the name
            of the social agent traffic file
        map_spec:
            An optional map specification that takes precedence over scenario directory information.
    """
    _check_if_called_externally()

    # For backwards compatibility we support both a single value and a sequence
    actors = social_agent_actor
    if not isinstance(actors, collections.abc.Sequence):
        actors = [actors]

    # This doesn't support BoidAgentActor. Here we make that explicit
    if any(isinstance(actor, types.BoidAgentActor) for actor in actors):
        raise ValueError(
            "gen_social_agent_missions(...) can't be called with BoidAgentActor, got:"
            f"{actors}"
        )

    actor_names = [a.name for a in actors]
    if len(actor_names) != len(set(actor_names)):
        raise ValueError(f"Actor names={actor_names} must not contain duplicates")

    output_dir = os.path.join(scenario, "build", "social_agents")
    saved = gen_missions(
        scenario=scenario,
        missions=missions,
        actors=actors,
        name=name,
        output_dir=output_dir,
        map_spec=map_spec,
    )

    if saved:
        logger.debug(f"Generated social agent missions for scenario={scenario}")


def gen_agent_missions(
    scenario: str,
    missions: Sequence,
    map_spec: Optional[types.MapSpec] = None,
):
    """Generates a route file to represent missions (a route per mission). Will create
    the output_dir if it doesn't exist already. The output file will be named `missions`.

    Args:
        scenario:
            The scenario directory
        missions:
            A sequence of missions for social agents to perform
        map_spec:
            An optional map specification that takes precedence over scenario directory information.
    """
    _check_if_called_externally()

    output_dir = os.path.join(scenario, "build")
    saved = gen_missions(
        scenario=scenario,
        missions=missions,
        actors=[types.TrafficActor(name="car")],
        name="missions",
        output_dir=output_dir,
        map_spec=map_spec,
    )

    if saved:
        logger.debug(f"Generated missions for scenario={scenario}")


def gen_group_laps(
    scenario: str,
    begin: Tuple[str, int, Any],
    end: Tuple[str, int, Any],
    grid_offset: int,
    used_lanes: int,
    vehicle_count: int,
    entry_tactic: Optional[types.EntryTactic],
    num_laps: int = 3,
    map_spec: Optional[types.MapSpec] = None,
):
    """Generates missions that start with a grid offset at the start-line and do a number
    of laps until finishing.

    Args:
        scenario:
            The scenario directory
        begin:
            The edge and offset of the first vehicle
        end:
            The edge and offset of the finish-line
        grid_offset:
            The F1 starting line staggered with offset disadvantage imposed per vehicle
        used_lanes:
            The number of lanes used for the starting-line from the innermost lane
        vehicle_count:
            The number of vehicles to use
        num_laps:
            The amount of laps before finishing
    """
    _check_if_called_externally()

    start_road_id, start_lane, start_offset = begin
    end_road_id, end_lane, end_offset = end

    missions = []
    for i in range(vehicle_count):
        s_lane = (start_lane + i) % used_lanes
        missions.append(
            types.LapMission(
                types.Route(
                    begin=(
                        start_road_id,
                        s_lane,
                        start_offset - grid_offset * i,
                    ),
                    end=(end_road_id, (end_lane + i) % used_lanes, end_offset),
                ),
                num_laps=num_laps,
                entry_tactic=entry_tactic,
                # route_length=route_length,
            )
        )

    saved = gen_agent_missions(
        scenario=scenario,
        missions=missions,
        map_spec=map_spec,
    )

    if saved:
        logger.debug(f"Generated grouped lap missions for scenario={scenario}")


def gen_bubbles(scenario: str, bubbles: Sequence[types.Bubble]):
    """Generates 'bubbles' in the scenario that capture vehicles for actors.
    Args:
        scenario:
            The scenario directory
        bubbles:
            The bubbles to add to the scenario.
    """
    _check_if_called_externally()
    output_path = os.path.join(scenario, "build", "bubbles.pkl")
    with open(output_path, "wb") as f:
        pickle.dump(bubbles, f)


def gen_friction_map(scenario: str, surface_patches: Sequence[types.RoadSurfacePatch]):
    """Generates friction map file according to the surface patches defined in
    scenario file.
    """
    _check_if_called_externally()
    output_path = os.path.join(scenario, "build", "friction_map.pkl")
    with open(output_path, "wb") as f:
        pickle.dump(surface_patches, f)


def gen_missions(
    scenario: str,
    missions: Sequence[types.Mission],
    actors: Sequence[types.Actor],
    name: str,
    output_dir: str,
    map_spec: Optional[types.MapSpec] = None,
):
    """Generates a route file to represent missions (a route per mission). Will
    create the output_dir if it doesn't exist already.
    """
    _check_if_called_externally()

    generator = TrafficGenerator(scenario, map_spec)

    def resolve_mission(mission):
        route = getattr(mission, "route", None)
        kwargs = {}
        if route:
            kwargs["route"] = generator.resolve_route(route, False)

        via = getattr(mission, "via", ())
        if via != ():
            kwargs["via"] = _resolve_vias(via, generator=generator)

        mission = replace(mission, **kwargs)

        return mission

    os.makedirs(output_dir, exist_ok=True)
    output_path = os.path.join(output_dir, name + ".pkl")

    _validate_missions(missions)

    missions = [
        ActorAndMission(actor=actor, mission=resolve_mission(mission))
        for actor, mission in itertools.product(actors, missions)
    ]
    with open(output_path, "wb") as f:
        pickle.dump(missions, f)

    return True


def _resolve_vias(via: Tuple[types.Via], generator):
    vias = [*via]
    for i in range(len(vias)):
        v = vias[i]
        if isinstance(v.road_id, types.JunctionEdgeIDResolver):
            vias[i] = replace(v, road_id=v.road_id.to_edge(generator.road_network))
    return tuple(vias)


def _validate_missions(missions):
    for mission in missions:
        _validate_entry_tactic(mission)


def _validate_entry_tactic(mission):
    if not mission.entry_tactic:
        return

    if isinstance(mission.entry_tactic, types.TrapEntryTactic):
        if not mission.entry_tactic.zone and not isinstance(
            mission.entry_tactic.zone, types.MapZone
        ):
            return

        z_edge, _, _ = mission.entry_tactic.zone.start
        if isinstance(mission, types.EndlessMission):
            edge, _, _ = mission.start
            assert (
                edge == z_edge
            ), f"Zone edge `{z_edge}` is not the same edge as `types.EndlessMission` start edge `{edge}`"

        elif isinstance(mission, (types.Mission, types.LapMission)):
            edge, _, _ = mission.route.begin
            assert (
                edge == z_edge
            ), f"Zone edge `{z_edge}` is not the same edge as `types.Mission` route begin edge `{edge}`"


def gen_traffic_histories(
    scenario: str,
    histories_datasets: Sequence[Union[types.TrafficHistoryDataset, str]],
    map_spec: Optional[types.MapSpec] = None,
):
    """Converts traffic history to a format that SMARTS can use.
    Args:
        scenario:
            The scenario directory
        histories_datasets:
            A sequence of traffic history descriptors.
        map_spec:
             An optional map specification that takes precedence over scenario directory information.
    """
    _check_if_called_externally()
    road_map = None  # shared across all history_datasets in scenario
    for hdsr in histories_datasets:
        assert isinstance(hdsr, types.TrafficHistoryDataset)
        if not hdsr.input_path:
            print(f"skipping placeholder dataset spec '{hdsr.name}'.")
            continue

        from smarts.sstudio import genhistories

        map_bbox = None
        if hdsr.filter_off_map or hdsr.flip_y:
            if map_spec:
                if not road_map:
                    road_map, _ = map_spec.builder_fn(map_spec)
                assert road_map
                map_bbox = road_map.bounding_box
            else:
                logger.warn(
                    f"no map_spec supplied, so unable to filter off-map coordinates and/or flip_y for {hdsr.name}"
                )
        output_dir = os.path.join(scenario, "build")
        genhistories.import_dataset(hdsr, output_dir, map_bbox)


def gen_metadata(scenario: str, scenario_metadata: types.StandardMetadata):
    """Generate the metadata for the scenario

    Args:
        scenario (str):The scenario directory
<<<<<<< HEAD
        scenario_metadata (smarts.sstudio.types.standard_metadata.StandardMetadata): Scenario metadata information.
=======
        scenario_metadata (ScenarioMetadata): Metadata of the scenario.
>>>>>>> 40de4f05
    """
    _check_if_called_externally()
    output_path = os.path.join(scenario, "build", "scenario_metadata.yaml")
    with open(output_path, "w") as f:
        yaml.dump(scenario_metadata._dict_metadata, f)<|MERGE_RESOLUTION|>--- conflicted
+++ resolved
@@ -696,11 +696,7 @@
 
     Args:
         scenario (str):The scenario directory
-<<<<<<< HEAD
         scenario_metadata (smarts.sstudio.types.standard_metadata.StandardMetadata): Scenario metadata information.
-=======
-        scenario_metadata (ScenarioMetadata): Metadata of the scenario.
->>>>>>> 40de4f05
     """
     _check_if_called_externally()
     output_path = os.path.join(scenario, "build", "scenario_metadata.yaml")
