--- conflicted
+++ resolved
@@ -109,13 +109,7 @@
             gen_social_agents(
                 name=name,
                 scenario=output_dir,
-<<<<<<< HEAD
                 social_actor_mission_pairs=actor_mission_pairs,
-=======
-                social_agent_actor=actors,
-                missions=missions,
-                map_spec=map_spec,
->>>>>>> 11f43a25
             )
 
     if scenario.bubbles:
