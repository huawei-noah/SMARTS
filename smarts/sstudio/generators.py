--- conflicted
+++ resolved
@@ -26,10 +26,6 @@
 from yattag import Doc, indent
 
 from smarts.core.road_map import RoadMap
-<<<<<<< HEAD
-from smarts.core.sumo_road_network import SumoRoadNetwork
-=======
->>>>>>> 555b1de8
 from smarts.core.utils.file import make_dir_in_smarts_log_dir
 
 from . import types
