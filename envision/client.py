--- conflicted
+++ resolved
@@ -96,28 +96,6 @@
 
         self._logging_process = None
         if output_dir:
-<<<<<<< HEAD
-            self._logging_thread = self._spawn_logging_thread(output_dir, client_id)
-            self._logging_thread.start()
-
-        if not self._headless:
-            self._state_queue = Queue()
-            self._thread = self._connect(
-                endpoint=f"{endpoint}/simulations/{client_id}/broadcast",
-                queue=self._state_queue,
-                num_retries=num_retries,
-                wait_between_retries=wait_between_retries,
-            )
-            self._thread.start()
-
-    def _spawn_logging_thread(self, output_dir, client_id):
-        output_dir = Path(f"{output_dir}/{int(time.time())}")
-        output_dir.mkdir(parents=True, exist_ok=True)
-        path = (output_dir / client_id).with_suffix(".jsonl")
-        return threading.Thread(
-            target=self._write_log_state, args=(self._logging_queue, path), daemon=True
-        )
-=======
             output_dir = Path(f"{output_dir}/{int(time.time())}")
             output_dir.mkdir(parents=True, exist_ok=True)
             path = (output_dir / client_id).with_suffix(".jsonl")
@@ -144,7 +122,6 @@
             )
             self._process.daemon = True
             self._process.start()
->>>>>>> d902eab9
 
     @staticmethod
     def _write_log_state(queue, path):
@@ -248,11 +225,7 @@
         run_socket(endpoint, wait_between_retries)
 
     def send(self, state: types.State):
-<<<<<<< HEAD
-        if not self._headless and self._thread.is_alive():
-=======
         if not self._headless and self._process.is_alive():
->>>>>>> d902eab9
             self._state_queue.put(state)
         if self._logging_process:
             self._logging_queue.put(state)
@@ -266,18 +239,6 @@
     def teardown(self):
         if not self._headless:
             self._state_queue.put(Client.QueueDone())
-<<<<<<< HEAD
-
-        self._logging_queue.put(Client.QueueDone())
-
-        if not self._headless and self._thread:
-            self._thread.join(timeout=3)
-            self._thread = None
-
-        if self._logging_thread:
-            self._logging_thread.join(timeout=3)
-            self._logging_thread = None
-=======
             self._process.join(timeout=3)
             self._process = None
             self._state_queue.close()
@@ -286,5 +247,4 @@
             self._logging_queue.put(Client.QueueDone())
             self._logging_process.join(timeout=3)
             self._logging_process = None
-            self._logging_queue.close()
->>>>>>> d902eab9
+            self._logging_queue.close()