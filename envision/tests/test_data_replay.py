--- conflicted
+++ resolved
@@ -148,13 +148,9 @@
     assert new_sent_data.qsize() == 0
 
     # Now read data replay
-<<<<<<< HEAD
-    Envision.read_and_send(str(jsonl_paths[0]), fixed_timestep_sec=TIMESTEP_SEC)
-=======
     Envision.read_and_send(
         str(jsonl_paths[0].absolute()), fixed_timestep_sec=TIMESTEP_SEC
     )
->>>>>>> 42fafbc2
 
     # Verify the new data matches the original data
     assert original_sent_data.qsize() == new_sent_data.qsize()
