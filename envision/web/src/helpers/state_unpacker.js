--- conflicted
+++ resolved
@@ -33,10 +33,7 @@
   SCENARIO_ID: 1,
   SCENARIO_NAME: 2,
   TRAFFIC: 3,
-<<<<<<< HEAD
-=======
   TRAFFIC_SIGNALS: 4,
->>>>>>> f7ad0f09
   BUBBLES: 5,
   SCORES: 6,
   EGO_AGENT_IDS: 7,
