import logging
import pickle
import os
from typing import Any, Dict, Sequence

from envision.client import Client as Envision
from examples.argument_parser import default_argument_parser
from smarts.core.agent import AgentSpec
from smarts.core.agent_interface import AgentInterface, AgentType
from smarts.core.scenario import Scenario
from smarts.core.sensors import Observation
from smarts.core.smarts import SMARTS
from smarts.core.sumo_traffic_simulation import SumoTrafficSimulation
from smarts.core.utils.math import radians_to_vec
from smarts.core.controllers import ControllerOutOfLaneException

logging.basicConfig(level=logging.INFO)


def _record_data(
    t: float, obs: Observation, collected_data: Dict[str, Dict[float, Dict[str, Any]]]
):
    # just a hypothetical example of how we might collect some observations to save...
    for car, car_obs in obs.items():
        car_state = car_obs.ego_vehicle_state
        collected_data.setdefault(car, {}).setdefault(t, {})
        collected_data[car][t]["ego_pos"] = car_state.position
        collected_data[car][t]["heading"] = car_state.heading
        collected_data[car][t]["speed"] = car_state.speed
        collected_data[car][t]["angular_velocity"] = car_state.yaw_rate
        # note: acceleration is a 3-vector. convert it here to a scalar
        # keeping only the acceleration in the direction of travel (the heading).
        # we will miss angular acceleration effects, but hopefully angular velocity
        # will be enough to "keep things real".  This is simpler than using
        # the angular acceleration vector because there are less degrees of
        # freedom in the resulting model.
        heading_vector = radians_to_vec(car_state.heading)
        acc_scalar = car_state.linear_acceleration[:2].dot(heading_vector)
        collected_data[car][t]["acceleration"] = acc_scalar


def main(script: str, scenarios: Sequence[str], headless: bool, seed: int):
    logger = logging.getLogger(script)
    logger.setLevel(logging.INFO)

    agent_spec = AgentSpec(
        interface=AgentInterface.from_type(AgentType.Laner, max_episode_steps=None),
        agent_builder=None,
        observation_adapter=None,
    )

    smarts = SMARTS(
        agent_interfaces={},
        traffic_sim=SumoTrafficSimulation(headless=headless, auto_start=True),
        envision=None if headless else Envision(),
    )
<<<<<<< HEAD
    scenarios_iterator = Scenario.variations_for_all_scenario_roots(scenarios, [])
    for scenario in scenarios_iterator:
        obs = smarts.reset(scenario)

        collected_data = {}
        _record_data(smarts.elapsed_sim_time, obs, collected_data)

        # could also include "motorcycle" or "truck" in this set if desired
        vehicle_types = frozenset({"car"})

        while True:
            smarts.step({})
            current_vehicles = smarts.vehicle_index.social_vehicle_ids(
                vehicle_types=vehicle_types
            )

            if collected_data and not current_vehicles:
                print("no more vehicles.  exiting...")
                break

            smarts.attach_sensors_to_vehicles(agent_spec, current_vehicles)
            obs, _, _, dones = smarts.observe_from(current_vehicles)

            _record_data(smarts.elapsed_sim_time, obs, collected_data)

        # an example of how we might save the data per car
        for car, data in collected_data.items():
            outfile = f"data_{scenario.name}_{scenario.traffic_history.name}_{car}.pkl"
=======

    scenario_list = Scenario.get_scenario_list(scenarios)
    scenarios_iterator = Scenario.variations_for_all_scenario_roots(scenario_list, [])
    for scenario in scenarios_iterator:
        obs = smarts.reset(scenario)

        collected_data = {}
        _record_data(smarts.elapsed_sim_time, obs, collected_data)

        # could also include "motorcycle" or "truck" in this set if desired
        vehicle_types = frozenset({"car"})

        # filter off-road vehicles from observations
        vehicles_off_road = set()

        while True:
            smarts.step({})
            current_vehicles = smarts.vehicle_index.social_vehicle_ids(
                vehicle_types=vehicle_types
            )

            if collected_data and not current_vehicles:
                print("no more vehicles.  exiting...")
                break

            for veh_id in current_vehicles:
                try:
                    smarts.attach_sensors_to_vehicles(agent_spec, {veh_id})
                except ControllerOutOfLaneException:
                    logger.warning(f"{veh_id} out of lane, skipped attaching sensors")
                    vehicles_off_road.add(veh_id)

            valid_vehicles = {v for v in current_vehicles if v not in vehicles_off_road}
            obs, _, _, dones = smarts.observe_from(valid_vehicles)
            _record_data(smarts.elapsed_sim_time, obs, collected_data)

        # an example of how we might save the data per car
        observation_folder = "collected_observations"
        if not os.path.exists(observation_folder):
            os.makedirs(observation_folder)
        for car, data in collected_data.items():
            outfile = f"{observation_folder}/{scenario.name}_{scenario.traffic_history.name}_{car}.pkl"
>>>>>>> 7411ec2c
            with open(outfile, "wb") as of:
                pickle.dump(data, of)

    smarts.destroy()


if __name__ == "__main__":
    parser = default_argument_parser("observation-collection-example")
    args = parser.parse_args()

    main(
        script=parser.prog,
        scenarios=args.scenarios,
        headless=args.headless,
        seed=args.seed,
    )<|MERGE_RESOLUTION|>--- conflicted
+++ resolved
@@ -54,36 +54,6 @@
         traffic_sim=SumoTrafficSimulation(headless=headless, auto_start=True),
         envision=None if headless else Envision(),
     )
-<<<<<<< HEAD
-    scenarios_iterator = Scenario.variations_for_all_scenario_roots(scenarios, [])
-    for scenario in scenarios_iterator:
-        obs = smarts.reset(scenario)
-
-        collected_data = {}
-        _record_data(smarts.elapsed_sim_time, obs, collected_data)
-
-        # could also include "motorcycle" or "truck" in this set if desired
-        vehicle_types = frozenset({"car"})
-
-        while True:
-            smarts.step({})
-            current_vehicles = smarts.vehicle_index.social_vehicle_ids(
-                vehicle_types=vehicle_types
-            )
-
-            if collected_data and not current_vehicles:
-                print("no more vehicles.  exiting...")
-                break
-
-            smarts.attach_sensors_to_vehicles(agent_spec, current_vehicles)
-            obs, _, _, dones = smarts.observe_from(current_vehicles)
-
-            _record_data(smarts.elapsed_sim_time, obs, collected_data)
-
-        # an example of how we might save the data per car
-        for car, data in collected_data.items():
-            outfile = f"data_{scenario.name}_{scenario.traffic_history.name}_{car}.pkl"
-=======
 
     scenario_list = Scenario.get_scenario_list(scenarios)
     scenarios_iterator = Scenario.variations_for_all_scenario_roots(scenario_list, [])
@@ -126,7 +96,6 @@
             os.makedirs(observation_folder)
         for car, data in collected_data.items():
             outfile = f"{observation_folder}/{scenario.name}_{scenario.traffic_history.name}_{car}.pkl"
->>>>>>> 7411ec2c
             with open(outfile, "wb") as of:
                 pickle.dump(data, of)
 
