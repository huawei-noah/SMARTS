--- conflicted
+++ resolved
@@ -51,25 +51,17 @@
         agent_builder=None,
     )
 
-<<<<<<< HEAD
+    # In case we have any bubbles or additional non-history traffic
+    # in one of the scenarios, we need to add some traffic providers.
     smarts_traffic = LocalTrafficProvider(endless_traffic=False)
-    smarts = SMARTS(
-        agent_interfaces={},
-        traffic_sims=[
-            SumoTrafficSimulation(headless=headless, auto_start=True),
-            smarts_traffic,
-        ],
-=======
-    # Make sure we can use SUMO traffic for these scenarios
-    all_sumo = Scenario.supports_traffic_simulation(scenarios)
-    traffic_sim = (
-        SumoTrafficSimulation(headless=headless, auto_start=True) if all_sumo else None
-    )
+    traffic_sims = [smarts_traffic]
+    if Scenario.all_support_sumo_traffic(scenarios):
+        sumo_traffic = (SumoTrafficSimulation(headless=headless, auto_start=True),)
+        traffic_sims += [sumo_traffic]
 
     smarts = SMARTS(
         agent_interfaces={},
-        traffic_sim=traffic_sim,
->>>>>>> c1fdecf0
+        traffic_sims=traffic_sims,
         envision=None if headless else Envision(),
     )
 
