--- conflicted
+++ resolved
@@ -121,11 +121,7 @@
 
         import torchvision.models as th_models
 
-<<<<<<< HEAD
-        self.thmodel = th_models.video.r2plus1d_18(pretrained=False, progress=True)
-=======
         self.thmodel = th_models.video.r2plus1d_18(pretrained=pretrained, progress=True)
->>>>>>> f1a8ead0
 
     def forward(self, obs: torch.Tensor) -> torch.Tensor:
         obs = self.modify_obs(obs)
