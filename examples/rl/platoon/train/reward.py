--- conflicted
+++ resolved
@@ -90,30 +90,12 @@
                 reward[agent_id] -= np.float64(10)
                 print(f"{agent_id}: Went off road.")
                 continue
-<<<<<<< HEAD
-
-            # Penalty for driving off route
-            # if obs[agent_id]["events"]["off_route"]:
-            #     reward[agent_id] -= np.float64(10)
-            #     print(f"{agent_id}: Went off route.")
-            #     continue
 
             # Penalty for driving on wrong way
             if obs[agent_id]["events"]["wrong_way"]:
                 reward[agent_id] -= np.float64(10)
                 print(f"{agent_id}: Went wrong way.")
                 continue
-
-            # Reward for distance travelled in one step
-            # reward[agent_id] += np.float64(env_reward[agent_id])
-=======
-
-            # Penalty for driving on wrong way
-            if obs[agent_id]["events"]["wrong_way"]:
-                reward[agent_id] -= np.float64(10)
-                print(f"{agent_id}: Went wrong way.")
-                continue
->>>>>>> f7821039
 
             # Check if leader is in front and within the rgb observation
             if leader:
@@ -129,16 +111,12 @@
                     .any()
                 )
 
-<<<<<<< HEAD
                 # from contrib_policy.helper import plotter3d
                 # print("-----------------------------")
                 # plotter3d(obs=rgb_cropped,rgb_gray=3,channel_order="last",pause=0)
                 # print("-----------------------------")
 
-            # Rewards specific to "platooning" and "following" tasks
-=======
             # Rewards specific to vehicle following task
->>>>>>> f7821039
             if leader and leader_in_rgb:
                 # Get agent's waypoints
                 waypoints = agent_obs["waypoint_paths"]["position"]
