from typing import Tuple

import gymnasium as gym
import numpy as np

from smarts.core.colors import SceneColors


class Reward(gym.Wrapper):
    def __init__(self, env: gym.Env, crop: Tuple[int, int, int, int]):
        """Constructor for the Reward wrapper."""
        super().__init__(env)
        self._leader_color = np.array(SceneColors.SocialAgent.value[0:3]) * 255
        self._total_dist = {}
        self._crop = crop

    def reset(self, *, seed=None, options=None):
        self._total_dist = {}
        return self.env.reset(seed=seed, options=options)

    def step(self, action):
        """Adapts the wrapped environment's step.

        Note: Users should not directly call this method.
        """

        obs, reward, terminated, truncated, info = self.env.step(action)
        wrapped_reward = self._reward(obs, reward)

        for agent_id, agent_obs in obs.items():
            # Accumulate total distance travelled
            self._total_dist[agent_id] = (
                self._total_dist.get(agent_id, 0) + agent_obs["distance_travelled"]
            )

            # If agent is done
            if terminated[agent_id] == True:
                if agent_obs["events"]["reached_goal"]:
                    print(f"{agent_id}: Hooray! Reached goal.")
                    raise Exception(
                        f"{agent_id}: Goal has been leaked to the ego agent!"
                    )
                elif agent_obs["events"]["reached_max_episode_steps"]:
                    print(f"{agent_id}: Reached max episode steps.")
                elif (
                    agent_obs["events"]["collisions"]
                    | agent_obs["events"]["off_road"]
                    | agent_obs["events"]["wrong_way"]
                ):
                    pass
                elif agent_obs["events"]["interest_done"]:
                    print(f"{agent_id}: Interest done triggered.")
                else:
                    print("Events: ", agent_obs["events"])
                    raise Exception("Episode ended for unknown reason.")

                print(
                    f"{agent_id}: Steps = {agent_obs['steps_completed']} "
                    f"{agent_id}: Dist = {self._total_dist[agent_id]:.2f}"
                )

        return obs, wrapped_reward, terminated, truncated, info

    def _reward(self, obs, env_reward):
        reward = {agent_id: np.float64(0) for agent_id in obs.keys()}

        leader = None
        max_agent_steps_completed = 0
        for agent_id, agent_obs in obs.items():
            interest_vehicles = _get_interest_vehicles(obs=agent_obs)
            max_agent_steps_completed = max(
                max_agent_steps_completed, agent_obs["steps_completed"]
            )
            if interest_vehicles:
                leader = interest_vehicles[0]
                break

        if leader == None and max_agent_steps_completed == 1:
            raise Exception("Leader is not present on ego's first step.")

        for agent_id, agent_obs in obs.items():
            # Penalty for colliding
            if agent_obs["events"]["collisions"]:
                reward[agent_id] -= np.float64(10)
                print(f"{agent_id}: Collided.")
                continue

            # Penalty for driving off road
            if agent_obs["events"]["off_road"]:
                reward[agent_id] -= np.float64(10)
                print(f"{agent_id}: Went off road.")
                continue

            # Penalty for driving off route
            # if obs[agent_id]["events"]["off_route"]:
            #     reward[agent_id] -= np.float64(10)
            #     print(f"{agent_id}: Went off route.")
            #     continue

            # Penalty for driving on wrong way
            if obs[agent_id]["events"]["wrong_way"]:
                reward[agent_id] -= np.float64(10)
                print(f"{agent_id}: Went wrong way.")
                continue

            # Reward for reaching goal
            # if agent_obs["events"]["reached_goal"]:
            #     reward[agent_id] += np.float64(30)

            # Reward for distance travelled by driving
            reward[agent_id] += np.float64(env_reward[agent_id])

            # Check if leader is in front and within the rgb observation
            if leader:
                rgb = agent_obs["top_down_rgb"]
                h, w, d = rgb.shape
                rgb_masked = rgb[0 : h // 2, :, :]
                rgb_cropped = rgb_masked[
                    self._crop[2] :, self._crop[0] : w - self._crop[1], :
                ]
                leader_in_rgb = (
                    (rgb_cropped == self._leader_color.reshape((1, 1, 3)))
                    .all(axis=-1)
                    .any()
                )

                # from contrib_policy.helper import plotter3d
                # print("-----------------------------")
                # plotter3d(obs=rgb_cropped,rgb_gray=3,channel_order="last",pause=0)
                # print("-----------------------------")

            # Rewards specific to "platooning" and "following" tasks
            if leader and leader_in_rgb:
                # Get agent's waypoints
                waypoints = agent_obs["waypoint_paths"]["position"]

                # Find the nearest waypoint paths to the ego
                ego_pos = agent_obs["ego_vehicle_state"]["position"]
                dist = np.linalg.norm(waypoints[:, 0, :] - ego_pos, axis=-1)
                ego_wp_inds = np.where(dist == dist.min())[0]

                # Find the nearest waypoint index, if any, to the leader
                leader_wp_ind, leader_ind = _nearest_waypoint(
                    waypoints,
                    np.array([leader["position"]]),
                )

                # Reward for being in the same lane as the leader
                if (leader_ind is not None) and (leader_wp_ind[0] in ego_wp_inds):
                    reward[agent_id] += np.float64(2.5)

            else:
                reward[agent_id] -= np.float64(1)

        return reward


def _get_interest_vehicles(obs):
    keys = ["interest", "id", "heading", "lane_index", "position", "speed"]
    interest_vehicles = [
        neighbor
        for neighbor in zip(
            obs["neighborhood_vehicle_states"]["interest"],
            obs["neighborhood_vehicle_states"]["id"],
            obs["neighborhood_vehicle_states"]["heading"],
            obs["neighborhood_vehicle_states"]["lane_index"],
            obs["neighborhood_vehicle_states"]["position"],
            obs["neighborhood_vehicle_states"]["speed"],
        )
        if neighbor[0] == 1
<<<<<<< HEAD
    ]
    interest_vehicles_dict = [
        dict(zip(keys, interest_vehicle)) for interest_vehicle in interest_vehicles
    ]
=======
    ]
    interest_vehicles_dict = [dict(zip(keys, interest_vehicle)) for interest_vehicle in interest_vehicles]
>>>>>>> a8e73dd6
    return interest_vehicles_dict


def _nearest_waypoint(matrix: np.ndarray, points: np.ndarray, radius: float = 1):
    """
    Returns
        (i) the `matrix` index of the nearest waypoint to the ego, which has a nearby `point`.
        (ii) the `points` index which is nearby the nearest waypoint to the ego.

    Nearby is defined as a point within `radius` of a waypoint.

    Args:
        matrix (np.ndarray): Waypoints matrix.
        points (np.ndarray): Points matrix.
        radius (float, optional): Nearby radius. Defaults to 2.

    Returns:
        Tuple[(int, int), Optional[int]] : `matrix` index of shape (a,b) and scalar `point` index.
    """
    cur_point_index = ((np.intp(1e10), np.intp(1e10)), None)

    if points.shape == (0,):
        return cur_point_index

    assert len(matrix.shape) == 3
    assert matrix.shape[2] == 3
    assert len(points.shape) == 2
    assert points.shape[1] == 3

    points_expanded = np.expand_dims(points, (1, 2))
    diff = matrix - points_expanded
    dist = np.linalg.norm(diff, axis=-1)
    for ii in range(points.shape[0]):
        index = np.argmin(dist[ii])
        index_unravel = np.unravel_index(index, dist[ii].shape)
        min_dist = dist[ii][index_unravel]
        if min_dist <= radius and index_unravel[1] < cur_point_index[0][1]:
            cur_point_index = (index_unravel, ii)

    return cur_point_index<|MERGE_RESOLUTION|>--- conflicted
+++ resolved
@@ -168,15 +168,8 @@
             obs["neighborhood_vehicle_states"]["speed"],
         )
         if neighbor[0] == 1
-<<<<<<< HEAD
-    ]
-    interest_vehicles_dict = [
-        dict(zip(keys, interest_vehicle)) for interest_vehicle in interest_vehicles
-    ]
-=======
     ]
     interest_vehicles_dict = [dict(zip(keys, interest_vehicle)) for interest_vehicle in interest_vehicles]
->>>>>>> a8e73dd6
     return interest_vehicles_dict
 
 
