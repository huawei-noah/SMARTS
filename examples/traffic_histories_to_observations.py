--- conflicted
+++ resolved
@@ -34,11 +34,7 @@
         scenario: str,
         output_dir: Optional[str],
         seed: int = 42,
-<<<<<<< HEAD
-        agent_interface: AgentInterface = None,
-=======
         agent_interface: Optional[AgentInterface] = None,
->>>>>>> f2354be6
     ):
         """Generate Observations from the perspective of one or more
         social/history vehicles within a SMARTS scenario.
@@ -77,11 +73,7 @@
         if agent_interface is not None:
             self.agent_interface = agent_interface
         else:
-<<<<<<< HEAD
-            self.agent_interface = ObservationRecorder._create_default_interface()
-=======
             self.agent_interface = self._create_default_interface()
->>>>>>> f2354be6
 
     def _create_missions(self):
         self._missions = dict()
@@ -95,11 +87,7 @@
             )
 
     def _create_default_interface(
-<<<<<<< HEAD
-        img_meters: int = 64, img_pixels: int = 256, action_space="TargetPose"
-=======
         self, img_meters: int = 64, img_pixels: int = 256, action_space="TargetPose"
->>>>>>> f2354be6
     ) -> AgentInterface:
         # In future, allow for explicit mapping of vehicle_ids to agent_ids.
         done_criteria = DoneCriteria(
