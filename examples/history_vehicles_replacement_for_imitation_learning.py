--- conflicted
+++ resolved
@@ -99,16 +99,11 @@
     traffic_history_provider = smarts.get_provider_by_type(TrafficHistoryProvider)
     assert traffic_history_provider
 
-<<<<<<< HEAD
-    # scenarios_iterator = Scenario.scenario_variations(scenarios, [])
-    for scenario in Scenario.scenario_variations(scenarios, []):
-=======
     scenarios_iterator = Scenario.scenario_variations(scenarios, [])
     for episode in range(episodes):
         logger.info(f"starting episode {episode}...")
 
         scenario = next(scenarios_iterator)
->>>>>>> 48f5126d
         logger.debug("working on scenario {}".format(scenario.name))
 
         veh_missions = scenario.discover_missions_of_traffic_histories()
