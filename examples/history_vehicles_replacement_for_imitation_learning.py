--- conflicted
+++ resolved
@@ -18,19 +18,13 @@
 
 logging.basicConfig(level=logging.INFO)
 
-
-<<<<<<< HEAD
 class KeepLaneAgent(Agent):
     def __init__(self, target_speed=15.0):
         self._target_speed = target_speed
 
     def act(self, obs):
         return (self._target_speed, 0)
-=======
-class PlaceholderAgent(Agent):
-    """This is just a place holder such the example code here has a real Agent to work with.
-    In actual use, this would be replaced by an agent based on a trained Imitation Learning model."""
->>>>>>> 3fa0d2ae
+
 
     def __init__(self, initial_speed: float = 15.0):
         self._initial_speed = initial_speed
@@ -88,7 +82,7 @@
         traffic_sim=None,
         envision=None if headless else Envision(),
     )
-<<<<<<< HEAD
+
     for _ in scenarios:
         scenario = next(scenarios_iterator)
         agent_missions = scenario.discover_missions_of_traffic_histories()
@@ -100,26 +94,13 @@
                 ),
                 agent_builder=KeepLaneAgent,
                 agent_params=scenario.traffic_history_target_speed,
-=======
-    random_seed(seed)
-    traffic_history_provider = smarts.get_provider_by_type(TrafficHistoryProvider)
-    assert traffic_history_provider
-
-    scenarios_iterator = Scenario.scenario_variations(scenarios, [])
-    for scenario in scenarios_iterator:
-        logger.debug("working on scenario {}".format(scenario.name))
-        veh_missions = scenario.discover_missions_of_traffic_histories()
-        if not veh_missions:
-            logger.warning(
-                "no vehicle missions found for scenario {}.".format(scenario.name)
->>>>>>> 3fa0d2ae
+
             )
             continue
         veh_start_times = {
             v_id: mission.start_time for v_id, mission in veh_missions.items()
         }
 
-<<<<<<< HEAD
             # Take control of vehicle with corresponding agent_id
             smarts.switch_ego_agent({agent_id: agent_spec.interface})
 
@@ -141,26 +122,7 @@
             while not dones.get(agent_id, True):
                 agent_obs = observations[agent_id]
                 agent_action = agent.act(agent_obs)
-=======
-        k = vehicles_to_replace
-        if k > len(veh_missions):
-            logger.warning(
-                "vehicles_to_replace={} is greater than the number of vehicle missions ({}).".format(
-                    vehicles_to_replace, len(veh_missions)
-                )
-            )
-            k = len(veh_missions)
-
-        # XXX replace with AgentSpec appropriate for IL model
-        agent_spec = AgentSpec(
-            interface=AgentInterface.from_type(AgentType.Imitation),
-            agent_builder=PlaceholderAgent,
-            agent_params=scenario.traffic_history.target_speed,
-        )
-
-        for episode in range(episodes):
-            logger.info(f"starting episode {episode}...")
->>>>>>> 3fa0d2ae
+
 
             # Pick k vehicle missions to hijack with agent
             # and figure out which one starts the earliest
