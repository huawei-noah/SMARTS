import logging
import math
from dataclasses import replace
from typing import Sequence, Tuple

from envision.client import Client as Envision
from examples.argument_parser import default_argument_parser
from smarts.core.agent import Agent, AgentSpec
from smarts.core.agent_interface import AgentInterface, AgentType
from smarts.core.scenario import Mission, Scenario
from smarts.core.sensors import Observation
from smarts.core.smarts import SMARTS
from smarts.core.sumo_traffic_simulation import SumoTrafficSimulation
from smarts.core.traffic_history_provider import TrafficHistoryProvider
from smarts.core.utils.math import min_angles_difference_signed

logging.basicConfig(level=logging.INFO)


<<<<<<< HEAD
class KeepLaneAgent(Agent):
    def __init__(self, target_speed: float = 15.0):
        self._target_speed = target_speed

    def act(self, obs: Observation) -> Tuple[float, int]:
        return (self._target_speed, 0)
=======
class PlaceholderAgent(Agent):
    """This is just a place holder such the example code here has a real Agent to work with.
    In actual use, this would be replaced by an agent based on a trained Imitation Learning model."""

    def __init__(self, initial_speed=15.0):
        self._initial_speed = initial_speed
        self._initial_speed_set = False

    @staticmethod
    def _dist(pose1, pose2):
        return math.sqrt((pose1[0] - pose2[0]) ** 2 + (pose1[1] - pose2[1]) ** 2)

    def act(self, obs):
        if not self._initial_speed_set:
            # special case:  if a singleton int or float is
            # returned, it's taken to be initializing the speed
            self._initial_speed_set = True
            return self._initial_speed

        # Since we don't have a trained model to compute our actions, here we
        # just "fake it" by attempting to match whatever the nearest vehicle
        # is doing...
        if not obs.neighborhood_vehicle_states:
            return (0, 0)
        nn = obs.neighborhood_vehicle_states[0]
        me = obs.ego_vehicle_state
        heading_delta = min_angles_difference_signed(nn.heading, me.heading)
        # ... but if none are nearby, or if the nearest one is going the other way,
        # then we just continue doing whatever we were already doing.
        if (
            PlaceholderAgent._dist(me.position, nn.position) > 15
            or heading_delta > math.pi / 2
        ):
            return (0, 0)
        # simulate a "cushion" we might find in the real data
        avg_following_distance_s = 2
        acceleration = (nn.speed - me.speed) / avg_following_distance_s
        angular_velocity = heading_delta / avg_following_distance_s
        return (acceleration, angular_velocity)
>>>>>>> c379569a


def main(scenarios: Sequence[str], headless: bool, seed: int):
    scenarios_iterator = Scenario.scenario_variations(scenarios, [])
    smarts = SMARTS(
        agent_interfaces={},
        traffic_sim=None,
        envision=None if headless else Envision(),
    )
    for _ in scenarios:
        scenario = next(scenarios_iterator)
        agent_missions = scenario.discover_missions_of_traffic_histories()

        for agent_id, mission in agent_missions.items():
            agent_spec = AgentSpec(
                interface=AgentInterface.from_type(AgentType.Imitation),
                agent_builder=PlaceholderAgent,
                agent_params=scenario.traffic_history_target_speed,
            )
            agent = agent_spec.build_agent()

            # Take control of vehicle with corresponding agent_id
            smarts.switch_ego_agent({agent_id: agent_spec.interface})

            # tell the traffic history provider to start traffic
            # at the point when this agent enters...
            traffic_history_provider = smarts.get_provider_by_type(
                TrafficHistoryProvider
            )
            assert traffic_history_provider
            traffic_history_provider.start_time = mission.start_time

            # agent vehicle will enter right away...
            modified_mission = replace(mission, start_time=0.0)
            scenario.set_ego_missions({agent_id: modified_mission})

            observations = smarts.reset(scenario)

            dones = {agent_id: False}
            while not dones.get(agent_id, True):
                agent_obs = observations[agent_id]
                agent_action = agent.act(agent_obs)

                observations, rewards, dones, infos = smarts.step(
                    {agent_id: agent_action}
                )

    smarts.destroy()


if __name__ == "__main__":
    parser = default_argument_parser("history-vehicles-replacement-example")
    args = parser.parse_args()

    main(
        scenarios=args.scenarios,
        headless=args.headless,
        seed=args.seed,
    )<|MERGE_RESOLUTION|>--- conflicted
+++ resolved
@@ -1,7 +1,7 @@
 import logging
 import math
 from dataclasses import replace
-from typing import Sequence, Tuple
+from typing import Sequence, Tuple, Union
 
 from envision.client import Client as Envision
 from examples.argument_parser import default_argument_parser
@@ -17,19 +17,11 @@
 logging.basicConfig(level=logging.INFO)
 
 
-<<<<<<< HEAD
-class KeepLaneAgent(Agent):
-    def __init__(self, target_speed: float = 15.0):
-        self._target_speed = target_speed
-
-    def act(self, obs: Observation) -> Tuple[float, int]:
-        return (self._target_speed, 0)
-=======
 class PlaceholderAgent(Agent):
     """This is just a place holder such the example code here has a real Agent to work with.
     In actual use, this would be replaced by an agent based on a trained Imitation Learning model."""
 
-    def __init__(self, initial_speed=15.0):
+    def __init__(self, initial_speed: float = 15.0):
         self._initial_speed = initial_speed
         self._initial_speed_set = False
 
@@ -37,7 +29,7 @@
     def _dist(pose1, pose2):
         return math.sqrt((pose1[0] - pose2[0]) ** 2 + (pose1[1] - pose2[1]) ** 2)
 
-    def act(self, obs):
+    def act(self, obs: Observation) -> Union[Tuple[float, float], float]:
         if not self._initial_speed_set:
             # special case:  if a singleton int or float is
             # returned, it's taken to be initializing the speed
@@ -64,7 +56,6 @@
         acceleration = (nn.speed - me.speed) / avg_following_distance_s
         angular_velocity = heading_delta / avg_following_distance_s
         return (acceleration, angular_velocity)
->>>>>>> c379569a
 
 
 def main(scenarios: Sequence[str], headless: bool, seed: int):
