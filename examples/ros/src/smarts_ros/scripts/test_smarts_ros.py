--- conflicted
+++ resolved
@@ -97,12 +97,9 @@
     def _init_scenario(self):
         scenario = rospy.get_param("~scenario")
         rospy.loginfo(f"Tester using scenario:  {scenario}.")
-<<<<<<< HEAD
-=======
 
         reset_msg = SmartsReset()
         reset_msg.scenario = scenario
->>>>>>> 555b1de8
 
         self._agents = {}
         if rospy.get_param("~add_agent", False):
