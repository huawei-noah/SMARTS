import pathlib

import gym

from examples.argument_parser import default_argument_parser
from smarts.core.agent import Agent, AgentSpec
from smarts.core.agent_interface import AgentInterface, AgentType
from smarts.core.utils.episodes import episodes
<<<<<<< HEAD
from smarts.env import build_scenario
=======
from smarts.sstudio import build_scenario
>>>>>>> 6fdfb70f

N_AGENTS = 4
AGENT_IDS = ["Agent %i" % i for i in range(N_AGENTS)]


class KeepLaneAgent(Agent):
    def act(self, obs):
        return "keep_lane"


def main(scenarios, headless, num_episodes, max_episode_steps=None):
    agent_specs = {
        agent_id: AgentSpec(
            interface=AgentInterface.from_type(
                AgentType.Laner, max_episode_steps=max_episode_steps
            ),
            agent_builder=KeepLaneAgent,
        )
        for agent_id in AGENT_IDS
    }

    env = gym.make(
        "smarts.env:hiway-v0",
        scenarios=scenarios,
        agent_specs=agent_specs,
        headless=headless,
        sumo_headless=True,
    )

    for episode in episodes(n=num_episodes):
        agents = {
            agent_id: agent_spec.build_agent()
            for agent_id, agent_spec in agent_specs.items()
        }
        observations = env.reset()
        episode.record_scenario(env.scenario_log)

        dones = {"__all__": False}
        while not dones["__all__"]:
            actions = {
                agent_id: agents[agent_id].act(agent_obs)
                for agent_id, agent_obs in observations.items()
            }

            observations, rewards, dones, infos = env.step(actions)
            episode.record_step(observations, rewards, dones, infos)

    env.close()


if __name__ == "__main__":
    parser = default_argument_parser("multi-agent-example")
    args = parser.parse_args()

    if not args.scenarios:
        args.scenarios = [
            str(pathlib.Path(__file__).absolute().parents[1] / "scenarios" / "loop")
        ]

    build_scenario(args.scenarios)

    main(
        scenarios=args.scenarios,
        headless=args.headless,
        num_episodes=args.episodes,
    )<|MERGE_RESOLUTION|>--- conflicted
+++ resolved
@@ -6,11 +6,7 @@
 from smarts.core.agent import Agent, AgentSpec
 from smarts.core.agent_interface import AgentInterface, AgentType
 from smarts.core.utils.episodes import episodes
-<<<<<<< HEAD
-from smarts.env import build_scenario
-=======
 from smarts.sstudio import build_scenario
->>>>>>> 6fdfb70f
 
 N_AGENTS = 4
 AGENT_IDS = ["Agent %i" % i for i in range(N_AGENTS)]
