--- conflicted
+++ resolved
@@ -56,10 +56,6 @@
         "protobuf>=3.19.1",
         "PyYAML>=6.0",
         "twisted>=21.7.0",
-<<<<<<< HEAD
-        "opendrive2lanelet>=1.2.1",
-=======
->>>>>>> 6fdfb70f
     ],
     extras_require={
         "camera-obs": ["Panda3D==1.10.9", "panda3d-gltf==0.13"],
