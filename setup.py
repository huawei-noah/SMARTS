--- conflicted
+++ resolved
@@ -11,11 +11,8 @@
     long_description=long_description,
     long_description_content_type="text/markdown",
     version="0.4.16",
-<<<<<<< HEAD
-    packages=find_packages(exclude="tests"),
-=======
+
     packages=find_packages(exclude=("tests", "examples")),
->>>>>>> 3fa0d2ae
     include_package_data=True,
     zip_safe=True,
     python_requires=">=3.7",
