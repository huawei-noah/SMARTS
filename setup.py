--- conflicted
+++ resolved
@@ -86,8 +86,6 @@
         "camera-obs": [
             "Panda3D==1.10.9",
             "panda3d-gltf==0.13",
-<<<<<<< HEAD
-=======
         ],
         "ros": [
             "rospkg",
@@ -95,7 +93,6 @@
         ],
         "waymo": [
             "waymo-open-dataset-tf-2-2-0",
->>>>>>> 555b1de8
         ],
     },
     entry_points={"console_scripts": ["scl=cli.cli:scl"]},
