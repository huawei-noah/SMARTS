--- conflicted
+++ resolved
@@ -1,198 +1,97 @@
-<<<<<<< HEAD
-from os import path
-
-from setuptools import find_packages, setup
-
-this_dir = path.abspath(path.dirname(__file__))
-with open(
-    path.join(this_dir, "utils", "setup", "README.pypi.md"), encoding="utf-8"
-) as f:
-    long_description = f.read()
-
-setup(
-    name="smarts",
-    description="Scalable Multi-Agent RL Training School",
-    long_description=long_description,
-    long_description_content_type="text/markdown",
-    version="0.5.1",
-    packages=find_packages(exclude=("tests", "examples")),
-    include_package_data=True,
-    zip_safe=True,
-    python_requires=">=3.7",
-    install_requires=[
-        # setuptools:
-        #   tensorboard needs >=41
-        #   50.0 is broken: https://github.com/pypa/setupatools/issues/2353
-        "setuptools>=41.0.0,!=50.0",
-        "cached-property>=1.5.2",
-        "click>=8.0.3",  # used in scl
-        "eclipse-sumo==1.10.0",  # sumo
-        "gym==0.19.0",
-        "numpy>=1.19.5",  # required for tf 2.4 below
-        "pandas>=1.3.4",
-        "psutil>=5.8.0",
-        "pybullet==3.0.6",
-        "rich>=10.13.0",
-        "rtree>=0.9.7",  # Used by sumolib
-        "sh>=1.14.2",
-        "shapely>=1.8.0",
-        "tableprint>=0.9.1",
-        "trimesh==3.9.29",  # Used for writing .glb files
-        "visdom>=0.1.8.9",
-        # The following are for Scenario Studio
-        "yattag>=1.14.0",
-        # The following is for both SS and Envision
-        "cloudpickle>=1.3.0,<1.4.0",
-        # The following are for /envision
-        "tornado>=6.1",
-        "websocket-client>=1.2.1",
-        # The following is used for imitation learning and envision
-        "ijson>=3.1.4",
-        # The following are for the /smarts/algorithms
-        "matplotlib>=3.4.3",
-        # The following are for /smarts/zoo and remote agents
-        "grpcio==1.32.0",
-        "protobuf>=3.19.1",
-        "PyYAML>=6.0",
-        "twisted>=21.7.0",
-    ],
-    extras_require={
-        "camera-obs": ["Panda3D==1.10.9", "panda3d-gltf==0.13"],
-        "dev": [
-            "black==20.8b1",
-            "grpcio-tools==1.32.0",
-            "isort==5.7.0",
-            "pre-commit==2.16.0",
-            "pylint>=2.12.2",
-            "pytype==2022.1.13",
-        ],
-        "doc": [
-            "sphinx>=4.4.0",
-            "sphinx-rtd-theme>=1.0.0",
-            "sphinxcontrib-apidoc>=0.3.0",
-        ],
-        "extras": ["pynput>=1.7.4"],  # Used by HumanKeyboardAgent
-        "ros": ["catkin_pkg", "rospkg"],
-        "test": [
-            # The following are for testing
-            "ipykernel>=6.8.0",
-            "jupyter-client>=7.1.2",
-            "pytest>=6.2.5",
-            "pytest-benchmark>=3.4.1",
-            "pytest-cov>=3.0.0",
-            "pytest-notebook>=0.7.0",
-            "pytest-xdist>=2.4.0",
-        ],
-        "train": [
-            "opencv-contrib-python-headless==4.1.2.30",
-            "ray[rllib]==1.0.1.post1",
-            "tensorflow>=2.4.0",
-            "torch==1.4.0",
-            "torchvision==0.5.0",
-        ],
-        "waymo": ["waymo-open-dataset-tf-2-4-0"],
-        "opendrive": ["opendrive2lanelet>=1.2.1"],
-    },
-    entry_points={"console_scripts": ["scl=cli.cli:scl"]},
-)
-=======
-from os import path
-
-from setuptools import find_packages, setup
-
-this_dir = path.abspath(path.dirname(__file__))
-with open(
-    path.join(this_dir, "utils", "setup", "README.pypi.md"), encoding="utf-8"
-) as f:
-    long_description = f.read()
-
-setup(
-    name="smarts",
-    description="Scalable Multi-Agent RL Training School",
-    long_description=long_description,
-    long_description_content_type="text/markdown",
-    version="0.5.1.post1",
-    packages=find_packages(exclude=("tests", "examples")),
-    include_package_data=True,
-    zip_safe=True,
-    python_requires=">=3.7",
-    install_requires=[
-        # setuptools:
-        #   tensorboard needs >=41
-        #   50.0 is broken: https://github.com/pypa/setupatools/issues/2353
-        "setuptools>=41.0.0,!=50.0",
-        "cached-property>=1.5.2",
-        "click>=8.0.3",  # used in scl
-        "eclipse-sumo==1.10.0",  # sumo
-        "gym==0.19.0",
-        "numpy>=1.19.5",  # required for tf 2.4 below
-        "pandas>=1.3.4",
-        "psutil>=5.8.0",
-        "pybullet==3.0.6",
-        "rich>=11.2.0",
-        "Rtree>=0.9.7",
-        "sh>=1.14.2",
-        "shapely>=1.8.1",
-        "scikit-learn>=1.0.1",  # KDTree from scikit-learn is used by sumo lanepoints
-        "tableprint>=0.9.1",
-        "trimesh==3.9.29",  # Used for writing .glb files
-        "visdom>=0.1.8.9",
-        # The following are for Scenario Studio
-        "yattag>=1.14.0",
-        # The following is for both SS and Envision
-        "cloudpickle>=1.3.0,<1.4.0",
-        # The following are for /envision
-        "tornado>=6.1",
-        "websocket-client>=1.2.1",
-        # The following is used for imitation learning and envision
-        "ijson>=3.1.4",
-        # The following are for the /smarts/algorithms
-        "matplotlib>=3.4.3",
-        "scikit-image>=0.18.3",
-        # The following are for /smarts/zoo and remote agents
-        "grpcio==1.32.0",
-        "protobuf>=3.19.1",
-        "PyYAML>=6.0",
-        "twisted>=21.7.0",
-    ],
-    extras_require={
-        "camera-obs": ["Panda3D==1.10.9", "panda3d-gltf==0.13"],
-        "dev": [
-            "black==20.8b1",
-            "grpcio-tools==1.32.0",
-            "isort==5.7.0",
-            "pre-commit==2.16.0",
-            "pylint>=2.12.2",
-            "pytype==2022.1.13",
-        ],
-        "doc": [
-            "sphinx>=4.4.0",
-            "sphinx-rtd-theme>=1.0.0",
-            "sphinxcontrib-apidoc>=0.3.0",
-        ],
-        "extras": ["pynput>=1.7.4"],  # Used by HumanKeyboardAgent
-        "ros": ["catkin_pkg", "rospkg"],
-        "test": [
-            # The following are for testing
-            "ipykernel>=6.8.0",
-            "jupyter-client>=7.1.2",
-            "pytest>=6.2.5",
-            "pytest-benchmark>=3.4.1",
-            "pytest-cov>=3.0.0",
-            "pytest-notebook>=0.7.0",
-            "pytest-xdist>=2.4.0",
-        ],
-        "train": [
-            "opencv-python==4.1.2.30",
-            "opencv-python-headless==4.1.2.30",
-            "ray[rllib]==1.0.1.post1",
-            "tensorflow>=2.4.0",
-            "torch==1.4.0",
-            "torchvision==0.5.0",
-        ],
-        "waymo": ["waymo-open-dataset-tf-2-4-0"],
-        "opendrive": ["opendrive2lanelet>=1.2.1"],
-    },
-    entry_points={"console_scripts": ["scl=cli.cli:scl"]},
-)
->>>>>>> 35939a8c
+from os import path
+
+from setuptools import find_packages, setup
+
+this_dir = path.abspath(path.dirname(__file__))
+with open(
+    path.join(this_dir, "utils", "setup", "README.pypi.md"), encoding="utf-8"
+) as f:
+    long_description = f.read()
+
+setup(
+    name="smarts",
+    description="Scalable Multi-Agent RL Training School",
+    long_description=long_description,
+    long_description_content_type="text/markdown",
+    version="0.5.1.post1",
+    packages=find_packages(exclude=("tests", "examples")),
+    include_package_data=True,
+    zip_safe=True,
+    python_requires=">=3.7",
+    install_requires=[
+        # setuptools:
+        #   tensorboard needs >=41
+        #   50.0 is broken: https://github.com/pypa/setupatools/issues/2353
+        "setuptools>=41.0.0,!=50.0",
+        "cached-property>=1.5.2",
+        "click>=8.0.3",  # used in scl
+        "eclipse-sumo==1.10.0",  # sumo
+        "gym==0.19.0",
+        "numpy>=1.19.5",  # required for tf 2.4 below
+        "pandas>=1.3.4",
+        "psutil>=5.8.0",
+        "pybullet==3.0.6",
+        "rich>=11.2.0",
+        "Rtree>=0.9.7",
+        "sh>=1.14.2",
+        "shapely>=1.8.1",
+        "tableprint>=0.9.1",
+        "trimesh==3.9.29",  # Used for writing .glb files
+        "visdom>=0.1.8.9",
+        # The following are for Scenario Studio
+        "yattag>=1.14.0",
+        # The following is for both SS and Envision
+        "cloudpickle>=1.3.0,<1.4.0",
+        # The following are for /envision
+        "tornado>=6.1",
+        "websocket-client>=1.2.1",
+        # The following is used for imitation learning and envision
+        "ijson>=3.1.4",
+        # The following are for the /smarts/algorithms
+        "matplotlib>=3.4.3",
+        # The following are for /smarts/zoo and remote agents
+        "grpcio==1.32.0",
+        "protobuf>=3.19.1",
+        "PyYAML>=6.0",
+        "twisted>=21.7.0",
+    ],
+    extras_require={
+        "camera-obs": ["Panda3D==1.10.9", "panda3d-gltf==0.13"],
+        "dev": [
+            "black==20.8b1",
+            "grpcio-tools==1.32.0",
+            "isort==5.7.0",
+            "pre-commit==2.16.0",
+            "pylint>=2.12.2",
+            "pytype==2022.1.13",
+        ],
+        "doc": [
+            "sphinx>=4.4.0",
+            "sphinx-rtd-theme>=1.0.0",
+            "sphinxcontrib-apidoc>=0.3.0",
+        ],
+        "extras": ["pynput>=1.7.4"],  # Used by HumanKeyboardAgent
+        "ros": ["catkin_pkg", "rospkg"],
+        "test": [
+            # The following are for testing
+            "ipykernel>=6.8.0",
+            "jupyter-client>=7.1.2",
+            "pytest>=6.2.5",
+            "pytest-benchmark>=3.4.1",
+            "pytest-cov>=3.0.0",
+            "pytest-notebook>=0.7.0",
+            "pytest-xdist>=2.4.0",
+        ],
+        "train": [
+            "opencv-python==4.1.2.30",
+            "opencv-python-headless==4.1.2.30",
+            "ray[rllib]==1.0.1.post1",
+            "tensorflow>=2.4.0",
+            "torch==1.4.0",
+            "torchvision==0.5.0",
+        ],
+        "waymo": ["waymo-open-dataset-tf-2-4-0"],
+        "opendrive": ["opendrive2lanelet>=1.2.1"],
+    },
+    entry_points={"console_scripts": ["scl=cli.cli:scl"]},
+)