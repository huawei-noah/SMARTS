--- conflicted
+++ resolved
@@ -91,15 +91,10 @@
             "torch==1.4.0",
             "torchvision==0.5.0",
         ],
-<<<<<<< HEAD
-        "waymo": ["waymo-open-dataset-tf-2-4-0",
-                  "tabulate==0.8.9"],
-=======
         "train": [
             "tensorflow>=2.4.0",
         ],
         "waymo": ["waymo-open-dataset-tf-2-4-0"],
->>>>>>> 3ae9f847
         "opendrive": ["opendrive2lanelet>=1.2.1"],
     },
     entry_points={"console_scripts": ["scl=cli.cli:scl"]},
