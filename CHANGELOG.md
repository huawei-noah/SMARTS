# Change Log
All notable changes to this project will be documented in this file.

This changelog is to adhere to the format given at [keepachangelog](keepachangelog.com/en/1.0.0/) 
and should maintain [semantic versioning](semver.org).

All text added must be human-readable. 

Copy and pasting the git commit messages is __NOT__ enough.

## [Unreleased]
<<<<<<< HEAD
### Changed
- Made changes to log sections of the scenario step in `smarts.py` to help evaluate smarts performance problems. See Issue #661.
=======
### Added
- Added a ROS wrapper/driver example to wrap SMARTS in a ROS (v1) node.
- Added the ability to pass an optional `time_delta_since_last_step` to SMARTS' `step()` function
  to support variable timesteps for co-simulation.
- Added `step_count` and `elapsed_sim_time` to the `Observation` class.  See PR #974 and Issues #884 and #918.
- Added the ability to externally update SMARTS state via a new privileged-access `ExternalProvider`.
- Allow specifying "-latest" as a version suffix for zoo locator strings.
### Changed
### Deprecated
- The `timestep_sec` property of SMARTS is being deprecated in favor of `fixed_timesep_sec`
  for clarity since we are adding the ability to have variable time steps.
### Removed

## [0.4.18] - 2021-07-22
>>>>>>> 045c3ae5
### Added 
- Dockerfile for headless machines.
- Singularity definition file and instructions to build/run singularity containers.
- Support multiple outgoing edges from SUMO maps.
- Added a Cross RL Social Agent in `zoo/policies` as a concrete training examples. See PR #700.
- Made `Ray` and its module `Ray[rllib]` optional as a requirement/dependency to setup SMARTS. See Issue #917.
### Fixed
- Suppress messages in docker containers from missing `/dev/input` folder.
- When code runs on headless machine, panda3d will fallback to using `p3headlessgl` option to render images without requiring X11.
- Fix the case where mapping a blank repository to the docker container `/src` directory via `-v $SMARTS_REPO/src` as directed in the `README` will cause `scl` and other commands to not work.
- Fix case where multiple outgoing edges could cause non-determinism.

## [0.4.17] - 2021-07-02
### Added 
- Added `ActionSpace.Imitation` and a controller to support it.  See Issue #844.
- Added a `TraverseGoal` goal for imitation learning agents.  See Issue #848.
- Added `README_pypi.md` to update to the general user installation PyPI instructions. See Issue #828. 
- Added a new utility experiment file `cli/run.py` to replace the context given by `supervisord.conf`. See PR #911.
- Added `scl zoo install` command to install zoo policy agents at the specified paths. See Issue #603.
- Added a `FrameStack` wrapper which returns stacked observations for each agent.

### Changed
- `history_vehicles_replacement_for_imitation_learning.py` now uses new Imitation action space. See Issue #844.
- Updated and removed some package versions to ensure that Python3.8 is supported by SMARTS. See issue #266. 
- Refactored `Waypoints` into `LanePoints` (static, map-based) and `Waypoints` (dynamic). See Issue #829.
- Vehicles with a `BoxChassis` can now use an `AccelerometerSensor` too.
- When importing NGSIM history data, vehicle speeds are recomputed.
- Allow custom sizes for agent vehicles in history traffic missions.
- Refactored the top level of the SMARTS module to make it easier to navigate the project and understand its structure. See issue #776.
- Made Panda3D and its modules optional as a requirement/dependencies to setup SMARTS. See Issue #883.
- Updated the `Tensorflow` version to `2.2.1` for rl-agent and bump up its version to `1.0`. See Issue #211.
- Made `Ray` and its module `Ray[rllib]` optional as a requirement/dependency to setup SMARTS. See Issue #917.
### Fixed
- Allow for non-dynamic action spaces to have action controllers.  See PR #854.
- Fix a minor bug in `sensors.py` which triggered `wrong_way` event when the vehicle goes into an intersection. See Issue #846.
- Limited the number of workers SMARTS will use to establish remote agents so as to lower memory footprint.
- Patched a restart of SUMO every 50 resets to avoid rampant memory growth.
- Fix bugs in `AccelerometerSensor`.  See PR #878.
- Ensure that `yaw_rate` is always a scalar in `EgoVehicleObservation`.
- Fix the internal holes created at sharp turns due to crude map geometry. See issue #900.
- Fixed an args count error caused by `websocket.on_close()` sending a variable number of args.
- Fixed the multi-instance display of `envision`. See Issue #784.
- Caught abrupt terminate signals, in order to shutdown zoo manager and zoo workers.
### Removed
- Removed `pview` from `make` as it refers to `.egg` file artifacts that we no longer keep around.
- Removed `supervisord.conf` and `supervisor` from dependencies and requirements. See Issue #802.

## [0.4.16] - 2021-05-11
### Added 
- Added `sanity-test` script and asked new users to run `sanity-test` instead of `make test` to ease the setup
process
- Added `on_shoulder` as part of events in observation returned from each step of simulation
- Added description of map creation and how to modify the map to allow users to create their own traffic routes in docs
- Added reference to SMARTS paper in front page of docs
- Only create `Renderer` on demand if vehicles are using camera-based sensors. See issue #725.
- Added glb models for pedestrians and motorcycles
- Added `near realtime` mode and `uncapped` mode in Envision
- Added `--allow-offset-map` option for `scl scenario build` to prevent auto-shifting of Sumo road networks
- Added options in `DoneCriteria` to trigger ego agent to be done based on other agent's done situation
### Changed
- Refactored SMARTS class to not inherit from Panda3D's ShowBase; it's aggregated instead. See issue #597.
- Updated imitation learning examples.
### Fixed
- Fixed the bug of events such as off_road not registering in observation when off_road is set to false in DoneCriteria
- Fixed Sumo road network offset bug for shifted maps.  See issue #716.
- Fixed traffic generation offset bug for shifted maps.  See issue #790.
- Fixed bugs in traffic history and changed interface to it.  See issue #732.
- Update `ego_open_agent` to use the package instead of the zoo directory version.
- Quieted error logs generated by failed Envision connections as well as noisy pybullet log messages.  See issue #819.
- Removed all coverage files created during make test. See issue #826.
- Removed scenarios and examples modules from pip installation. See issue #833.

## [0.4.15] - 2021-03-18
### Added
- This CHANGELOG as a change log to help keep track of changes in the SMARTS project that can get easily lost.
- Hosted Documentation on `readthedocs` and pointed to the smarts paper and useful parts of the documentation in the README.
- Running imitation learning will now create a cached `history_mission.pkl` file in scenario folder that stores 
the missions for all agents.
- Added ijson as a dependency. 
- Added `cached_property` as a dependency.
### Changed
- Lowered CPU cost of waypoint generation. This will result in a small increase in memory usage.
- Set the number of processes used in `make test` to ignore 2 CPUs if possible.
- Use the dummy OpEn agent (open-agent version 0.0.0) for all examples.
- Improved performance by removing unused traffic light functionality.
- Limit the memory use of traffic histories by incrementally loading the traffic history file with a worker process.
### Fixed
- In order to avoid precision issues in our coordinates with big floating point numbers, we now initially shift road networks (maps) that are offset back to the origin using [netconvert](https://sumo.dlr.de/docs/netconvert.html). We adapt Sumo vehicle positions to take this into account to allow Sumo to continue using the original coordinate system.  See Issue #325. This fix will require all scenarios to be rebuilt (`scl scenario build-all --clean ./scenarios`).
- Cleanly close down the traffic history provider thread. See PR #665.
- Improved the disposal of a SMARTS instance. See issue #378.
- Envision now resumes from current frame after un-pausing.
- Skipped generation of cut-in waypoints if they are further off-road than SMARTS currently supports to avoid process crash.
- Fix envision error 15 by cleanly shutting down the envision worker process.

## [Format] - 2021-03-12
### Added 
– Describe any new features that have been added since the last version was released.
### Changed 
– Note any changes to the software’s existing functionality.
### Deprecated
– Note any features that were once stable but are no longer and have thus been removed.
### Fixed
– List any bugs or errors that have been fixed in a change.
### Removed
– Note any features that have been deleted and removed from the software.
### Security
– Invite users to upgrade and avoid fixed software vulnerabilities.<|MERGE_RESOLUTION|>--- conflicted
+++ resolved
@@ -9,10 +9,8 @@
 Copy and pasting the git commit messages is __NOT__ enough.
 
 ## [Unreleased]
-<<<<<<< HEAD
 ### Changed
 - Made changes to log sections of the scenario step in `smarts.py` to help evaluate smarts performance problems. See Issue #661.
-=======
 ### Added
 - Added a ROS wrapper/driver example to wrap SMARTS in a ROS (v1) node.
 - Added the ability to pass an optional `time_delta_since_last_step` to SMARTS' `step()` function
@@ -20,14 +18,12 @@
 - Added `step_count` and `elapsed_sim_time` to the `Observation` class.  See PR #974 and Issues #884 and #918.
 - Added the ability to externally update SMARTS state via a new privileged-access `ExternalProvider`.
 - Allow specifying "-latest" as a version suffix for zoo locator strings.
-### Changed
 ### Deprecated
 - The `timestep_sec` property of SMARTS is being deprecated in favor of `fixed_timesep_sec`
   for clarity since we are adding the ability to have variable time steps.
 ### Removed
 
 ## [0.4.18] - 2021-07-22
->>>>>>> 045c3ae5
 ### Added 
 - Dockerfile for headless machines.
 - Singularity definition file and instructions to build/run singularity containers.
