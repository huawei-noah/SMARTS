# Change Log
All notable changes to this project will be documented in this file.

This changelog is to adhere to the format given at [keepachangelog](keepachangelog.com/en/1.0.0/)
and should maintain [semantic versioning](semver.org).

All text added must be human-readable.

Copy and pasting the git commit messages is __NOT__ enough.

## [Unreleased]
### Added
### Changed
### Deprecated
### Fixed
- Missing neighborhood vehicle ids are now added to the `highway-v1` formatted observations.
<<<<<<< HEAD
- Stopped agent providers from removing social agents when they have no actor.
=======
- Using `trip` in sstudio traffic generation no longer causes a durouter error.
>>>>>>> 4095f3f7
### Removed
### Security

## [1.0.6] # 2023-02-26
### Added
- Added a math utility for generating combination groups out of two sequences with unique index use per group. This is intended for use to generate the combinations needed to give a unique agent-mission set per reset.
- Added basic tests for `hiway-v1` resetting and unformatted observations and actions.
- Added `"steps_completed"` to observation formatter.
### Fixed
- Ensured that `hiwayenv.reset` provides unique agent-mission sets per reset.
- Fixed an issue where `sstudio.types.Via` was not hashable.

## [1.0.5] # 2023-02-19
### Added
- Added a zoo agent, named Control-and-Supervised-Learning, from NeurIPS 2022 submission. This zoo agent runs in benchmark `driving_smarts==0.0`.
- Added a zoo agent, named Discrete Soft Actor Critic, from NeurIPS 2022 submission. This zoo agent runs in benchmark `driving_smarts==0.0`.
- Added basic tests for `hiway-v1` resetting and unformatted observations and actions.
- Added `actor_ids` as a provider interface to check the actors that the provider is currently in charge of.
### Changed
- `HiWayEnvV1` derived environments now allow an explicit scenario through `reset(options["scenario"])`.
- `HiWayEnvV1` derived environments now allow an explicit simulation start time through `reset(options["start_time"])`.
- Exposed `smarts` as a property on `HiWayEnvV1`.
- Made the heading input relative to the current heading in `RelativeTargetPose` action space.
### Deprecated
### Fixed
- Issue where a 0 length lane caused `envision` to crash.
- Fixed an issue where `Feature.type_specific_info` was calling a non-existant method.
### Removed
### Security

## [1.0.4] # 2023-02-10
### Added
- Engine configuration utility that uses the following locations to allow configuration of the SMARTS engine. The engine consumes the configuration files from the following locations in the following priority: `./engine.ini`, `~/.smarts/engine.ini`, `$GLOBAL_USER/smarts/engine.ini`, and `${PYTHON_ENV}/lib/${PYTHON_VERSION}/site-packages/smarts/engine.ini`.
- Added map source uri as `map_source` inside of `hiway-v1` reset info to indicate what the current map is on reset.
- Added NGSIM documentation.
- Added a zoo agent, named Interaction-Aware Motion Prediction, from NeurIPS2022 submission. This zoo agent runs in benchmark `driving_smarts==0.0`.
- Added Agent Zoo documentation in ReadTheDocs.
### Changed
- Made changes in the docs to reflect `master` branch as the main development branch.
- Enabled supplying agent locator directly to benchmark runner and removed the need for an intermediary config file. Updated benchmark docs to reflect this.
- Individualised the agent instances in the `benchmark_runner_v0.py`.
- Made driving_smarts_competition_v0 env configurable through supply of `AgentInterface`.
- Observation of driving_smarts_competition_v0 env was fixed to be of type `ObservationOptions.unformatted`.
### Deprecated
### Fixed
- Fixed an exit error that occurs when envision attempts to close down.
- Clarified the actions for `ActionSpaceType.Continuous` and `ActionSpaceType.ActuatorDynamic` in their respective docstrings.
- Excluded from wheel any scenario build files in pattern `smarts/**/build/**/*.xml`.
- Fixed an unintended regression in the metrics.
### Removed
- Removed duplicated `smarts.env.gymnasium.action_conversion` module.
### Security

## [1.0.3] 2023-02-04
### Added
- Added action formatting option to `hiway-v0`.
- Introduced `debug: serial: bool` option to driving smarts benchmark config.
### Changed
- Moved action and observation conversions from `smarts.env.gymnasium.utils` to `smarts.env.utils`.
### Fixed
- Fixed an issue where termination while envision is enabled but not connected would cause a flurry of broken pipe errors.
- Fixed an issue where activating visdom would cause errors.
- Fixed an issue where metrics break down with unformatted observations.
- Fixed an issue where `hiway-v1` would cause an exception when using "unformatted" observations.
- Unformatted actions and observations in `hiway-v0` provide `None` rather than an incorrect space.

## [1.0.2] 2023-01-27
### Added
- The `hiway-v1` environment can now be configured to provide an "unformatted" observation. 
### Changed
- Scenario paths is no longer manually supplied to Envision server while setup. Scenario paths are automatically sent to Envision server from SMARTS during simulation startup phase.
- Updated "hiway-v1" with `gymnasium` action spaces using new `ActionsSpaceFormatter` utility.
### Fixed
- Fixed an issue where a sensor detach call when a bubble vehicle exits a bubble could cause a program crash.
- Fixed issue with "hiway-v0" where "agent_interfaces" was not populated.
- Add missing `distance_travelled` to the `hiway-v1` observations.

## [1.0.1] 2023-01-24
### Fixed
- Fixed issue where Driving SMARTS benchmark only did 2 evaluations per scenario instead of 50.
- Removed unclosed file warnings from benchmark output.

## [1.0.0] 2023-01-22
### Added
- Exposed `.glb` file metadata through the scenario `Scenario.map_glb_metadata` attribute.
- Added single vehicle `Trip` into type. 
- Added new video record ultility using moviepy.
- Added distance check between bubble and vehicle to avoid generating unnecessary cursors.
- Added `ConfigurableZone` for `Zone` object to types which enable users to build bubble by providing coordinates of the polygon.
- Added "SMARTS Performance Diagnostic" development tool for evaluating the simulation performance.
- Added a "All Simulation" button on the header of Envision and made small-windowed simulation(s) in the "All Simulations" page clickable to maximize.
- An env wrapper `Metrics` is introduced to compute agents' performance metrics.
- Extracted `TraciConn` to the SMARTS utilities as a simplified utility to help with connecting to `TraCI`.
- Added `HiWayV1` `gymansium` environment to smarts. This can be referenced through gymnasium as `smarts.env:hiway-v1`.
- Added `scl benchmark run` and `scl benchmark list` for running and listing benchmarks.
- Added the "driving_smarts" benchmark as a feature of the new `scl benchmark` suite.
- Added `smarts.benchmark` module which deals with running benchmarks.
  - Added `smarts.core.entrypoints.benchmark_runner_v0` which is the initial benchmark fully integrated into `smarts`.
- Added documentation with benchmark information.
### Deprecated
### Changed
- Minimum `SUMO` version allowed by `SumoTrafficSimulation` is now `1.10.0`.
- The `ProviderManager` interface now uses a string id for removal of an actor instead of an actor state.
- Renamed many fields of the `smarts.core.agent_interface.AgentInterface` dataclass: `lidar` -> `lidar_point_cloud`, `waypoints` -> `waypoint_paths`, `rgb` -> `top_down_rgb`, `neighborhood_vehicles` -> `neighborhood_vehicle_states`, and `ogm` -> `occupancy_grid_map`.
- Renamed `smarts.core.provider.Provider`'s `action_spaces` to `actions`.
- Moved `VehicleObservation`, `EgoVehicleObservation`, `Observation`, `RoadWaypoints`, `GridMapMetadata`, `TopDownRGB`, `OccupancyGridMap`, `DrivableAreaGridMap`, `ViaPoint`, `Vias`, `SignalObservation`, and `Collision` from `smarts.core.sensors` to `smarts.core.observations`. They are now all typed `NamedTuples`.
- Renamed `GridMapMetadata` field `camera_pos` to `camera_position`.
### Removed
- Removed all of PyMarl contents, including related interface adapter, environments, and tests.
- Removed ray usage example.
- Moved ULTRA from `huawei-noah/SMARTS` to `smarts-project/smarts-project.rl` repository.
- Removed observation_adapter, reward_adapter, and info_adapter, from `hiway_env`.
- Removed `action_space` field from the `smarts.core.agent_interface.AgentInterface` dataclass.
### Fixed
- Updated the RL example `racing` to use `smarts[camera_obs]==0.7.0rc0` and continuous flowing traffic scenario. Simplified the `racing` RL example folder structure.
- Envision "near realtime" mode bugfix
- Corrected an issue where traffic lights in SUMO traffic simulation could be empty and cause a termination of the simulation.
- Fixed an issue where vehicles could cause SMARTS to terminate from being in multiple providers.
- Fixed an issue where `sumo_traffic_simulation` would disconnect on a non-terminal exception.
- SMARTS now aggressively attempts to connect to a SUMO process as long as the SUMO process remains alive.
- SUMO traffic simulation `route_for_vehicle` had semantic errors and now works again.
- SUMO is now supported up to version `1.15.0`. Versions of SUMO `1.13.0` and onward are forced to reset rather than reload because of errors with hot resetting versions starting with `1.13.0`. 
### Security

## [0.7.0rc0] 2022-10-31
### Added
- Added a basic background traffic ("social vehicle") provider as an alternative to the SUMO traffic simulator.  This can be selected using the new `"engine"` argument to `Traffic` in Scenario Studio.
- Added a `multi-scenario-v0` environment which can build any of the following scenario, namely, `1_to_2lane_left_turn_c`, `1_to_2lane_left_turn_t`, `3lane_merge_multi_agent`, `3lane_merge_single_agent`, `3lane_cruise_multi_agent`, `3lane_cruise_single_agent`, `3lane_cut_in`, and `3lane_overtake`. Additional scenarios can also be built by supplying the paths to the scenario directories.
- Added ego's mission details into the `FormatObs` wrapper.
- Added `SmartsLaneChangingModel` and `SmartsJunctionModel` to types available for use with the new smarts traffic engine within Scenario Studio.
- Added option to `AgentInterface` to include traffic signals (lights) in `EgoVehicleObservation` objects.
- Added the ability to hover over vehicles and roadmap elements in Envision to see debug info.

### Deprecated
- Deprecated a few things related to traffic in the `Scenario` class, including the `route` argument to the `Scenario` initializer, the `route`, `route_filepath` and `route_files_enabled` properties, and the `discover_routes()` static method.  In general, the notion of "route" (singular) here is being replaced with "`traffic_specs`" (plural) that allow for specifying traffic controlled by the SMARTS engine as well as Sumo.
- `waymo_browser.py` has been deprecated in favour of the scl waymo command line tools.

### Changed
- Add `lane_offset` to `Waypoint` class and `lane_postion` to both `EgoVehicleObservation` and `VehicleObservation` classes to expose the reference-line (a.k.a. Frenet) coordinate system.
- Traffic history vehicles can now be hijacked within a bubble.  They will be relinquished to the SMARTS background traffic provider upon exiting the bubble.
- Changed the name of the `Imitation` action space to `Direct`.
- Removed `endless_traffic` option from `SumoTrafficSimulator` and instead added `repeat_route` to `Flow` type in Scenario Studio.
- Renamed `examples/observation_collection_for_imitation_learning.py` to `examples/traffic_histories_to_observations.py`.
- Renamed `examples/history_vehicles_replacement_for_imitation_learning.py` to `examples/traffic_histories_vehicle_replacement.py`.
- `SumoTrafficSimulation` will now try to hand-off the vehicles it controls to the new SMARTS background traffic provider by default if the Sumo provider crashes.
- SMARTS now gives an error about a suspected lack of junction edges in sumo maps on loading of them.
- Scenario build artifacts are now cached and built incrementally, meaning that subsequent builds (without the `clean` option) will only build the artifacts that depend on the changed DSL objects
- All build artifacts are now in a local `build/` directory in each scenario's directory
- The `allow_offset_map` option has been removed. This must now be set in a `MapSpec` object in the scenario.py if this option is needed
- All scenarios must have a `scenario.py`, and must call `gen_scenario()`, rather than the individual `gen_` functions, which are now private

### Removed
- Removed support for deprecated json-based and YAML formats for traffic histories.
- Removed time and distance to collision values from `FormatObs` wrapper as the current implementation's correctness was in doubt.

### Fixed
- Fixed bug where `yaw_rate` was always reported as 0.0 (Issue #1481).
- Modified `FrameStack` wrapper to support agents which start at a later time in the simulation.
- Truncated all waypoint paths returned by `FormatObs` wrapper to be of the same length. Previously, variable waypoint-path lengths caused inhomogenous shape error in numpy array.
- Fixed a bug where traffic providers would leak across instances due to the ~~(awful design decision of python)~~ reference types defaults in arguments sharing across instances.
- Fixed minor bugs causing some Waymo maps not to load properly.
- Fixed a bug where `Vehicle.bounding_box` was mirrored over Y causing on shoulder events to fire inappropriately.
- Fixed an issue where the ego and neighbour vehicle observation was returning `None` for the nearby `lane_id`, `lane_index`, and `road_id`. These now default to constants `off_lane`, `-1`, and `off_road` respectively.
- Fixed a bug where bubble agents would stick around and to try to get observations even after being disassociated from a vehicle.
- Fixed a bug with the `TripMeterSensor` that was not using a unit direction vector to calculate trip distance against current route.
- Fixed issues with Envision. The playback bar and realtime mode now work as expected.
- Fixed a bug where traffic history vehicles would not get traffic signal observations
- Fixed a bug where envision would not work in some versions of python due to nuances of `importlib.resource.path()`.
- Fixed an issue with incorrect vehicle sizes in Envision.

## [0.6.1] 2022-08-02
### Added
- Added standard intersection environment, `intersection-v0`, for reinforcement learning where agents have to make an unprotected left turn in the presence of traffic.
- Added an online RL example for solving the `intersection-v0` environment, using PPO algorithm from Stable Baselines3 library. An accompanying Colab example is also provided.

### Changed
- Updated license to 2022 version.
- SMARTS reset now has a start time option which will skip simulation.
- Since `gym.Space` does not support dataclass, `StdObs` type is changed from a dataclass to a dictionary.

### Removed
- Old Stable Baselines3 based example is removed in favour of the new online RL example developed using Stable Baselines3 library.

### Fixed
- Additional case added for avoiding off-route if merging early into a lane.
- Unpack utility now unpacks dataclass attributes.
- Trap manager now uses elapsed sim time rather than step delta to associate with time.

## [0.6.1rc1] 2022-04-18
### Added
- Added example scenario for importing the NGSIM `peachtree` dataset.
- Added example scenario for importing the INTERACTION `merging` dataset
### Deprecated
- Using `.yml` files to specify traffic history datasets have been deprecated in favor of using `sstudio.types.TrafficHistoryDataset` objects.
### Fixed
- Gracefully handle `EndlessGoal` missions in the MaRL benchmark. Relative goal distance with `EndlessGoal` will be now always be 0.
- Restore `rl-agent` to working order. Version incremented to `1.1.0`.
- Update `rl-agent` wheel.
- Do not auto-shift maps for a scenario that has traffic history.
- Fixed Issue #1321 such that numpy's `sliding_window_view()` is no longer needed for NGSIM traffic histories.
- Fixed NGSIM traffic history import bugs (see Issues #1354 and #1402).

## [0.6.1rc0] 2022-04-16
### Added
- Added `smarts/waymo/waymo_browser.py`, a text-based utility to explore and export scenarios from the Waymo Motion dataset to SMARTS scenarios. 
- Added `get_vehicle_start_time()` method for scenarios with traffic history data.  See Issue #1210.
- Added `sb3` reinforcement-learning example. An ego agent is trained using PPO algorithm from Stable Baselines3 library, to drive as far and as fast as possible in heavy traffic, without colliding or going off-road.
- Added `FormatObs` wrapper which converts SMARTS observations to gym-compliant RL-friendly vectorized observations and returns `StdObs`.
- Added `Pose.as_position2d()` method which converts the pose to an [x,y] position array.
- Added `EventConfiguration` dataclass in the agent interface to allow users to configure the conditions in which events are triggered
- Extended the `RoadMap` API to support `Waymo` map format in `smarts/core/waymo_map.py`.
- Added scenarios for "importing" the i80 and us101 NGSIM trajectory history datasets
- Added an observation adapter that makes the observation ego-centric: `smarts.core.utils.ego_centric_observation_adapter`.
- Added math utility `world_position_from_ego_frame` which allows converting from an ego frame to world frame.
- Added math utility `wrap_value` which constrains a float between a `min` and `max` by wrapping around every time the value exceeds `max` or falls below `min`.
- Added ego-centric adapter utility `smarts.core.utils.adapters.ego_centric_adapters.get_egocentric_adapters(action_space)` which provides an ego-centric pair of observation and action adapters that are used together to provide an ego-centric interface.
### Changed
- If more than one qualifying map file exists in a the `map_spec.source` folder, `get_road_map()` in `default_map_builder.py` will prefer to return the default files (`map.net.xml` or `map.xodr`) if they exist.
- Moved the `smarts_ros` ROS node from the `examples` area into the `smarts.ros` module so that it can be distributed with SMARTS packages.
- Use `Process` to replace `Thread` to speed up the `scl scenario build-all --clean <scenario_dir>` runtime.
- Modified the repository's front page to be more informative and better organised.
- Added an option to `Scenario.scenario_variations()` to make the iterator not yield a cycle.
### Deprecated
- Moved the `AgentSpec` class out of `smarts.core.agent` to `smarts.zoo.agent_spec`.
### Fixed
- Fixed a secondary exception that the `SumoTrafficSimulation` will throw when attempting to close a TraCI connection that is closed by an error.
- Ensure that `smarts.core.coordinates.Pose` attribute `position` is an [x, y, z] numpy array, and attribute `orientation` is a quaternion length 4 numpy array. 
- Update social vehicle pose in Bullet when no active agents are present.
- Fix suppression of `stderr` and `stdout` on `ipython` platforms via `suppress_output(..)`.
### Removed
- Removed the unconditional import of `Renderer` from `smarts/core/vehicle.py` to make `Panda3D` optional dependency regression. See Issue #1310.
### Security

## [0.6.0] 2022-03-28
### Added
- Added `get_vehicle_start_time()` method for scenarios with traffic history data.  See Issue #1210.
- Added `sb3` reinforcement-learning example. An ego agent is trained using PPO algorithm from Stable Baselines3 library, to drive as far and as fast as possible in heavy traffic, without colliding or going off-road.
- Added `FormatObs` wrapper which converts SMARTS observations to gym-compliant RL-friendly vectorized observations and returns `StdObs`.
- Added `Pose.as_position2d()` method which converts the pose to an [x,y] position array.
- Added `EventConfiguration` dataclass in the agent interface to allow users to configure the conditions in which events are triggered
- Added scenarios for "importing" the i80 and us101 NGSIM trajectory history datasets
### Changed
- If more than one qualifying map file exists in a the `map_spec.source` folder, `get_road_map()` in `default_map_builder.py` will prefer to return the default files (`map.net.xml` or `map.xodr`) if they exist.
- Moved the `smarts_ros` ROS node from the `examples` area into the `smarts.ros` module so that it can be distributed with SMARTS packages.
- Use `Process` to replace `Thread` to speed up the `scl scenario build-all --clean <scenario_dir>` runtime.
- Modified the repository's front page to be more informative and better organised.
### Deprecated
- Moved the `AgentSpec` class out of `smarts.core.agent` to `smarts.zoo.agent_spec`.
### Fixed
- Fixed a secondary exception that the `SumoTrafficSimulation` will throw when attempting to close a TraCI connection that is closed by an error.
- Ensure that `smarts.core.coordinates.Pose` attribute `position` is an [x, y, z] numpy array, and attribute `orientation` is a quaternion length 4 numpy array. 
- Update social vehicle pose in Bullet when no active agents are present.
- Document missing action space type `ActionSpaceType.TargetPose`.
### Removed
- Removed the unconditional import of `Renderer` from `smarts/core/vehicle.py` to make `Panda3D` optional dependency regression. See Issue #1310.
### Security


## [0.5.1.post1] 2022-03-11
### Fixed
- Fixed an issue involving relative imports in `examples/rllib/rllib.py`.
- Fixed an issue with uncapped `opencv` causing an error within `ray.rllib`.
- Fixed a longstanding issue that did not allow camera observations unless you had windowing.

## [0.5.1] 2022-01-25
### Added
- Added `get_vehicle_start_time()` method for scenarios with traffic history data.  See Issue #1210.
### Changed
- If more than one qualifying map file exists in a the `map_spec.source` folder, `get_road_map()` in `default_map_builder.py` will prefer to return the default files (`map.net.xml` or `map.xodr`) if they exist.
- Moved the `smarts_ros` ROS node from the `examples` area into the `smarts.ros` module so that it can be distributed with SMARTS packages.
- Use `Process` to replace `Thread` to speed up the `scl scenario build-all --clean <scenario_dir>` runtime.
### Deprecated
### Fixed
- Fixed a secondary exception that the `SumoTrafficSimulation` will throw when attempting to close a TraCI connection that is closed by an error.
### Removed
### Security

## [0.5.0] - 2022-01-07
### Added
- Added Minimum FrameRate tests to measure the fps for `smart.step()` method. See Issue #455.
- Added a ROS wrapper/driver example to wrap SMARTS in a ROS (v1) node.
- Added the ability to pass an optional `time_delta_since_last_step` to SMARTS' `step()` function
  to support variable timesteps for co-simulation.
- Added `step_count` and `elapsed_sim_time` to the `Observation` class.  See PR #974 and Issues #884 and #918.
- Added `dt` to `Observation` class to inform users of the observations of the variable timestep.
- Added the ability to externally update SMARTS state via a new privileged-access `ExternalProvider`.
- Allow specifying "-latest" as a version suffix for zoo locator strings.
- Added Base CI and dependencies requirement tests for the "darwin" platform (MacOS).
- Extended Imitation Learning codebase to allow importing traffic histories from the Waymo motion dataset and replay in a SMARTS simulation. See PR #1060.
- Added options for dealing with noise when inferring headings while importing traffic history data.  See PR #1219.
- Added `ros` extension rule to `setup.py`.
- Added a script to allow users to hijack history vehicles dynamically through a trigger event. See PR #1088.
- Added a `-y` option to `utils/setup/install_deps.sh` to accept installation by default. See issue #1081.
- Added `ParallelEnv` class and a corresponding example to simulate multiple SMARTS environments in parallel, with synchronous or asynchronous episodes.
- Added `smarts.core.utils.import_utils` to help with the dynamic import of modules.
- Added `single_agent` env wrapper and unit test. The wrapper converts a single-agent SMARTS environment's step and reset output to be compliant with gym spaces.
- Added `rgb_image` env wrapper and unit test. The wrapper filters SMARTS environment observation and returns only top-down RGB image as observation.
- Extended the `RoadMap` API to support `OpenDRIVE` map format in `smarts/core/opendrive_road_network.py`. Added 3 new scenarios with `OpenDRIVE` maps. See PR #1186.
- Added a "ReplayAgent" wrapper to allow users to rerun an agent previously run by saving its configurations and inputs. See Issue #971.
- Added `smarts.core.provider.ProviderRecoveryFlags` as flags to determine how `SMARTS` should handle failures in providers. They are as follows:
  - `NOT_REQUIRED`: Not needed for the current step. Error causes skip of provider if it should recover but cannot or should not recover.
  - `EPISODE_REQUIRED`: Needed for the current episode. Results in episode ending if it should recover but cannot or should not recover.
  - `EXPERIMENT_REQUIRED`: Needed for the experiment. Results in exception if it should recover but cannot or should not recover.
  - `ATTEMPT_RECOVERY`: Provider should attempt to recover from the exception or disconnection.
- Added recovery options for providers in `smarts.core.provider.Provider`. These include:
  - Add `recover()` method to providers to attempt to recover from errors and disconnection.
  - Add `connected` property to providers to check if the provider is still connected.
- Added recovery options to `smarts.core.smarts.SMARTS.add_provider()`
  - Add `recovery_flags` argument to configure the recovery options if the provider disconnects or throws an exception.
- Added `driving_in_traffic` reinforcement learning example. An ego agent is trained using DreamerV2 to drive as far and as fast as possible in heavy traffic, without colliding or going off-road.
- Added `smarts.core.smarts.SMARTSDestroyedError` which describes use of a destroyed `SMARTS` instance.
### Changed
- `test-requirements` github action job renamed to `check-requirements-change` and only checks for requirements changes without failing.
- Moved examples tests to `examples` and used relative imports to fix a module collision with `aiohttp`'s `examples` module.
- Made changes to log sections of the scenario step in `smarts.py` to help evaluate smarts performance problems. See Issue #661.
- Introducted `RoadMap` class to abstract away from `SumoRoadNetwork`
  and allow for (eventually) supporting other map formats.  See Issue #830 and PR #1048.
  This had multiple cascading ripple effects (especially on Waypoint generation and caching,
  Missions/Plans/Routes and road/lane-related sensors).  These include:
    - Removed the `AgentBehavior` class and the `agent_behavior` parameter to `AgentInterface`.
    - Moved the definition of `Waypoint` from `smarts.core.mission_planner` to `smarts.core.road_map`.
    - Moved the definition of `Mission` and `Goal` classes from `smarts.core.scenario` to `smarts.core.plan`.
    - Added `MapSpec` to the SStudio DSL types and introduced a simple builder pattern for creating `RoadMap` objects.
- Changed the type hint for `EgoVehicleObservation`: it returns a numpy array (and always has).
- Raised a warning message for building scenarios without `map.net.xml` file. See PR #1161.
- Updated `smarts/env/hiway_env.py` to support `OpenDRIVE` maps so that the `SMARTS` object is instantiated without the `SUMO` traffic provider and social agents. See PR #1215.
- Public `SMARTS` methods will throw `smarts.core.smarts.SMARTSDestroyedError` if `SMARTS.destroy()` has previously been called on the `SMARTS` instance.
### Fixed
- Fix lane vector for the unique cases of lane offset >= lane's length. See PR #1173.
- Logic fixes to the `_snap_internal_holes` and `_snap_external_holes` methods in `smarts.core.sumo_road_network.py` for crude geometry holes of sumo road map. Re-adjusted the entry position of vehicles in `smarts.sstudio.genhistories.py` to avoid false positive events. See PR #992.
- Prevent `test_notebook.ipynb` cells from timing out by increasing time to unlimited using `/metadata/execution/timeout=65536` within the notebook for regular uses, and `pytest` call with `--nb-exec-timeout 65536` option for tests. See for more details: "https://jupyterbook.org/content/execute.html#setting-execution-timeout" and "https://pytest-notebook.readthedocs.io/en/latest/user_guide/tutorial_intro.html#pytest-fixture".
- Stop `multiprocessing.queues.Queue` from throwing an error by importing `multiprocessing.queues` in `envision/utils/multiprocessing_queue.py`.
- Prevent vehicle insertion on top of ignored social vehicles when the `TrapManager` defaults to emitting a vehicle for the ego to control. See PR #1043
- Prevent `TrapManager`from trapping vehicles in Bubble airlocks.  See Issue #1064.
- Social-agent-buffer is instantiated only if the scenario requires social agents
- Mapped Polygon object output of Route.geometry() to sequence of coordinates.
- Updated deprecated Shapely functionality.
- Fixed the type of `position` (pose) fields emitted to envision to match the existing type hints of `tuple`.
- Properly detect whether waypoint is present in mission route, while computing distance travelled by agents with missions in TripMeterSensor.
- Fixed `test_notebook` timeout by setting `pytest --nb-exec-timeout 65536`.
### Deprecated
- The `timestep_sec` property of SMARTS is being deprecated in favor of `fixed_timesep_sec`
  for clarity since we are adding the ability to have variable time steps.
### Removed
- Remove `ray_multi_instance` example when running `make sanity-test`
- Removed deprecated fields from `AgentSpec`:  `policy_builder`, `policy_params`, and `perform_self_test`.
- Removed deprecated class `AgentPolicy` from `agent.py`.
- Removed `route_waypoints` attribute from `smarts.core.sensors.RoadWaypoints`.

## [0.4.18] - 2021-07-22
### Added
- Dockerfile for headless machines.
- Singularity definition file and instructions to build/run singularity containers.
- Support multiple outgoing edges from SUMO maps.
- Added a Cross RL Social Agent in `zoo/policies` as a concrete training examples. See PR #700.
- Made `Ray` and its module `Ray[rllib]` optional as a requirement/dependency to setup SMARTS. See Issue #917.
### Fixed
- Suppress messages in docker containers from missing `/dev/input` folder.
- When code runs on headless machine, panda3d will fallback to using `p3headlessgl` option to render images without requiring X11.
- Fix the case where mapping a blank repository to the docker container `/src` directory via `-v $SMARTS_REPO/src` as directed in the `README` will cause `scl` and other commands to not work.
- Fix case where multiple outgoing edges could cause non-determinism.

## [0.4.17] - 2021-07-02
### Added
- Added `ActionSpace.Imitation` and a controller to support it.  See Issue #844.
- Added a `TraverseGoal` goal for imitation learning agents.  See Issue #848.
- Added `README_pypi.md` to update to the general user installation PyPI instructions. See Issue #828.
- Added a new utility experiment file `cli/run.py` to replace the context given by `supervisord.conf`. See PR #911.
- Added `scl zoo install` command to install zoo policy agents at the specified paths. See Issue #603.
- Added a `FrameStack` wrapper which returns stacked observations for each agent.
### Changed
- `history_vehicles_replacement_for_imitation_learning.py` now uses new Imitation action space. See Issue #844.
- Updated and removed some package versions to ensure that Python3.8 is supported by SMARTS. See issue #266.
- Refactored `Waypoints` into `LanePoints` (static, map-based) and `Waypoints` (dynamic). See Issue #829.
- Vehicles with a `BoxChassis` can now use an `AccelerometerSensor` too.
- When importing NGSIM history data, vehicle speeds are recomputed.
- Allow custom sizes for agent vehicles in history traffic missions.
- Refactored the top level of the SMARTS module to make it easier to navigate the project and understand its structure. See issue #776.
- Made Panda3D and its modules optional as a requirement/dependencies to setup SMARTS. See Issue #883.
- Updated the `Tensorflow` version to `2.2.1` for rl-agent and bump up its version to `1.0`. See Issue #211.
- Made `Ray` and its module `Ray[rllib]` optional as a requirement/dependency to setup SMARTS. See Issue #917.
- Added an error if a `SMARTS` instance reaches program exit without a manual `del` of the instance or a call to `SMARTS.destroy()`.
### Fixed
- Allow for non-dynamic action spaces to have action controllers.  See PR #854.
- Fix a minor bug in `sensors.py` which triggered `wrong_way` event when the vehicle goes into an intersection. See Issue #846.
- Limited the number of workers SMARTS will use to establish remote agents so as to lower memory footprint.
- Patched a restart of SUMO every 50 resets to avoid rampant memory growth.
- Fix bugs in `AccelerometerSensor`.  See PR #878.
- Ensure that `yaw_rate` is always a scalar in `EgoVehicleObservation`.
- Fix the internal holes created at sharp turns due to crude map geometry. See issue #900.
- Fixed an args count error caused by `websocket.on_close()` sending a variable number of args.
- Fixed the multi-instance display of `envision`. See Issue #784.
- Caught abrupt terminate signals, in order to shutdown zoo manager and zoo workers.
- Include tire model in package by moving `tire_parameters.yaml` from `./examples/tools` to `./smarts/core/models`. See Issue #1140
- Fixed an issue where `SMARTS.destroy()` would still cause `SMARTS.__del__()` to throw an error at program exit.
### Removed
- Removed `pview` from `make` as it refers to `.egg` file artifacts that we no longer keep around.
- Removed `supervisord.conf` and `supervisor` from dependencies and requirements. See Issue #802.

## [0.4.16] - 2021-05-11
### Added
- Added `sanity-test` script and asked new users to run `sanity-test` instead of `make test` to ease the setup
process
- Added `on_shoulder` as part of events in observation returned from each step of simulation
- Added description of map creation and how to modify the map to allow users to create their own traffic routes in docs
- Added reference to SMARTS paper in front page of docs
- Only create `Renderer` on demand if vehicles are using camera-based sensors. See issue #725.
- Added glb models for pedestrians and motorcycles
- Added `near realtime` mode and `uncapped` mode in Envision
- Added `--allow-offset-map` option for `scl scenario build` to prevent auto-shifting of Sumo road networks
- Added options in `DoneCriteria` to trigger ego agent to be done based on other agent's done situation
### Changed
- Refactored SMARTS class to not inherit from Panda3D's ShowBase; it's aggregated instead. See issue #597.
- Updated imitation learning examples.
### Fixed
- Fixed the bug of events such as off_road not registering in observation when off_road is set to false in DoneCriteria
- Fixed Sumo road network offset bug for shifted maps.  See issue #716.
- Fixed traffic generation offset bug for shifted maps.  See issue #790.
- Fixed bugs in traffic history and changed interface to it.  See issue #732.
- Update `ego_open_agent` to use the package instead of the zoo directory version.
- Quieted error logs generated by failed Envision connections as well as noisy pybullet log messages.  See issue #819.
- Removed all coverage files created during make test. See issue #826.
- Removed scenarios and examples modules from pip installation. See issue #833.

## [0.4.15] - 2021-03-18
### Added
- This CHANGELOG as a change log to help keep track of changes in the SMARTS project that can get easily lost.
- Hosted Documentation on `readthedocs` and pointed to the smarts paper and useful parts of the documentation in the README.
- Running imitation learning will now create a cached `history_mission.pkl` file in scenario folder that stores
the missions for all agents.
- Added ijson as a dependency.
- Added `cached-property` as a dependency.
### Changed
- Lowered CPU cost of waypoint generation. This will result in a small increase in memory usage.
- Set the number of processes used in `make test` to ignore 2 CPUs if possible.
- Use the dummy OpEn agent (open-agent version 0.0.0) for all examples.
- Improved performance by removing unused traffic light functionality.
- Limit the memory use of traffic histories by incrementally loading the traffic history file with a worker process.
### Fixed
- In order to avoid precision issues in our coordinates with big floating point numbers, we now initially shift road networks (maps) that are offset back to the origin using [netconvert](https://sumo.dlr.de/docs/netconvert.html). We adapt Sumo vehicle positions to take this into account to allow Sumo to continue using the original coordinate system.  See Issue #325. This fix will require all scenarios to be rebuilt (`scl scenario build-all --clean ./scenarios`).
- Cleanly close down the traffic history provider thread. See PR #665.
- Improved the disposal of a SMARTS instance. See issue #378.
- Envision now resumes from current frame after un-pausing.
- Skipped generation of cut-in waypoints if they are further off-road than SMARTS currently supports to avoid process crash.
- Fix envision error 15 by cleanly shutting down the envision worker process.

## [Format] - 2021-03-12
### Added
– Describe any new features that have been added since the last version was released.
### Changed
– Note any changes to the software’s existing functionality.
### Deprecated
– Note any features that were once stable but are no longer and have thus been removed.
### Fixed
– List any bugs or errors that have been fixed in a change.
### Removed
– Note any features that have been deleted and removed from the software.
### Security
– Invite users to upgrade and avoid fixed software vulnerabilities.<|MERGE_RESOLUTION|>--- conflicted
+++ resolved
@@ -14,11 +14,8 @@
 ### Deprecated
 ### Fixed
 - Missing neighborhood vehicle ids are now added to the `highway-v1` formatted observations.
-<<<<<<< HEAD
 - Stopped agent providers from removing social agents when they have no actor.
-=======
 - Using `trip` in sstudio traffic generation no longer causes a durouter error.
->>>>>>> 4095f3f7
 ### Removed
 ### Security
 
