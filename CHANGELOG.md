--- conflicted
+++ resolved
@@ -17,12 +17,9 @@
 - Added reference to SMARTS paper in front page of docs
 - Only create `Renderer` on demand if vehicles are using camera-based sensors. See issue #725.
 - Added glb models for pedestrians and motorcycles
-<<<<<<< HEAD
 - Added `near realtime` mode and `uncapped` mode in Envision
-=======
 - Added `--allow-offset-map` option for `scl scenario build` to prevent auto-shifting of Sumo road networks
 - Added options in DoneCreteria to trigger ego agent to be done based on other agent's done situation
->>>>>>> 88a43059
 ### Changed
 - Refactored SMARTS class to not inherit from Panda3D's ShowBase; it's aggregated instead. See issue #597.
 ### Fixed
