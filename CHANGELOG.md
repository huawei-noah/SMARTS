--- conflicted
+++ resolved
@@ -21,14 +21,11 @@
 - The `VehicleState` now has the `bounding_box_points` property to get the vehicle minimum bounding box as a set of points.
 - Added engine configuration options for `core:debug`, `core:observation_workers`, and `core:reset_retries`.
 - Explained in the docs that agents may spawn at different times in multiagent scenarios.
-<<<<<<< HEAD
-=======
 - Added `RaySensorResolver` as an alternative parallel resolver.
 - Added `[ray]` option for `smarts` package. This currently conflicts with `[rllib]`.
 - Added engine `observation_workers` configuration which can be used to configure the number of parallel sensor workers: 0 runs the sensors on the local thread, >=1 runs using the multiprocessing backing.
 - Added engine `sensor_parallelization` configuration of sensor parallelization backing, options ("mp"|"ray"): "mp" python multiprocessing, "ray" ray worker backing.
 - Added engine `reset_retries` configuration engine retries before the simulator will raise an error on reset.
->>>>>>> b1c13171
 - Introduced new comfort cost function in metric module.
 - Introduced new gap-between-vehicles cost function in metric module.
 ### Changed
@@ -45,18 +42,12 @@
 - Considering lane-change time ranges between 3s and 6s, assuming a speed of 13.89m/s, the via sensor lane acquisition range was increased from 40m to 80m, for better driving ability.
 - Modified naming of benchmark used in NeurIPS 2022 from driving-smarts-competition-env to driving-smarts-v2022.
 - Sstudio generated scenario vehicle traffic ids are now shortened.
-<<<<<<< HEAD
-=======
 - ChaseViaPoints zoo agent uses unconstrained path change command, instead of being constrained to [-1, 0, +1] path change commands used previously. 
->>>>>>> b1c13171
 - Made the metrics module configurable by supplying parameters through a `Params` class.
 - Neighborhood vehicles which should be excluded from the `dist_to_obstacles` cost function can be specified through `Params`. This would be useful in certain tasks, like the vehicle-following task where the distance to the lead vehicle should not be included in the computation of the `dist_to_obstacles` cost function.
 - Unified the computation of `dist_to_destination` (previously known as `completion`) and `steps` (i.e., time taken) as functions inside the cost functions module, instead of computing them separately in a different module.
 - In the metrics module, the records which is the raw metrics data and the scoring which is the formula to compute the final results are now separated to provided greater flexibility for applying metrics to different environments.
-<<<<<<< HEAD
-=======
 - Benchmark listing may specify specialised metric formula for each benchmark.
->>>>>>> b1c13171
 - Changed `benchmark_runner_v0.py` to only average records across scenarios that share the same environment. Records are not averaged across different environments, because the scoring formula may differ in different environments.
 - Renamed GapBetweenVehicles cost to VehicleGap cost in metric module.
 ### Deprecated
