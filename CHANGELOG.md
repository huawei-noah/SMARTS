--- conflicted
+++ resolved
@@ -28,9 +28,6 @@
 - Added `single_agent` env wrapper and unit test. The wrapper converts a single-agent SMARTS environment's step and reset output to be compliant with gym spaces.
 - Added `rgb_image` env wrapper and unit test. The wrapper filters SMARTS environment observation and returns only top-down RGB image as observation.
 - Added a "ReplayAgent" wrapper to allow users to rerun an agent previously run by saving its configurations and inputs. See Issue #971.
-<<<<<<< HEAD
-- Added standard intersection environment, `intersection-v0`, where agents have to make a left turn in the presence of traffic.
-=======
 - Added `smarts.core.provider.ProviderRecoveryFlags` as flags to determine how `SMARTS` should handle failures in providers. They are as follows:
   - `NOT_REQUIRED`: Not needed for the current step. Error causes skip of provider if it should recover but cannot or should not recover.
   - `EPISODE_REQUIRED`: Needed for the current episode. Results in episode ending if it should recover but cannot or should not recover.
@@ -43,7 +40,8 @@
   - Add `recovery_flags` argument to configure the recovery options if the provider disconnects or throws an exception.
 - Added `driving_in_traffic` reinforcement learning example. An ego agent is trained using DreamerV2 to drive as far and as fast as possible in heavy traffic, without colliding or going off-road.
 - Added `smarts.core.smarts.SMARTSDestroyedError` which describes use of a destroyed `SMARTS` instance. 
->>>>>>> f11e0a34
+- Added standard intersection environment, `intersection-v0`, for reinforcement learning where agents have to make a left turn in the presence of traffic.
+- Added `StandardObs` wrapper which preprocesses SMARTS observations and only returns standardized gym-compliant observations.
 ### Changed
 - `test-requirements` github action job renamed to `check-requirements-change` and only checks for requirements changes without failing.
 - Moved examples tests to `examples` and used relative imports to fix a module collision with `aiohttp`'s `examples` module.
