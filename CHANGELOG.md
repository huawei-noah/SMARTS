# Change Log
All notable changes to this project will be documented in this file.

This changelog is to adhere to the format given at [keepachangelog](keepachangelog.com/en/1.0.0/) 
and should maintain [semantic versioning](semver.org).

All text added must be human-readable. 

Copy and pasting the git commit messages is __NOT__ enough.

## [Unreleased]
### Added
- Added Minimum FrameRate tests to measure the fps for `smart.step()` method. See Issue #455.
- Added a ROS wrapper/driver example to wrap SMARTS in a ROS (v1) node.
- Added the ability to pass an optional `time_delta_since_last_step` to SMARTS' `step()` function
  to support variable timesteps for co-simulation.
- Added `step_count` and `elapsed_sim_time` to the `Observation` class.  See PR #974 and Issues #884 and #918.
- Added `dt` to `Observation` class to inform users of the observations of the variable timestep.
- Added the ability to externally update SMARTS state via a new privileged-access `ExternalProvider`.
- Allow specifying "-latest" as a version suffix for zoo locator strings.
- Added Base CI and dependencies requirement tests for the "darwin" platform (MacOS).
- Extended Imitation Learning codebase to allow importing traffic histories from the Waymo motion dataset and replay in a SMARTS simulation. See PR #1060.
- Added options for dealing with noise when inferring headings while importing traffic history data.  See PR #1219.
- Added `ros` extension rule to `setup.py`.
- Added a script to allow users to hijack history vehicles dynamically through a trigger event. See PR #1088.
- Added a `-y` option to `utils/setup/install_deps.sh` to accept installation by default. See issue #1081.
- Added `ParallelEnv` class and a corresponding example to simulate multiple SMARTS environments in parallel, with synchronous or asynchronous episodes.
- Added `smarts.core.utils.import_utils` to help with the dynamic import of modules.
- Added `single_agent` env wrapper and unit test. The wrapper converts a single-agent SMARTS environment's step and reset output to be compliant with gym spaces.
- Added `rgb_image` env wrapper and unit test. The wrapper filters SMARTS environment observation and returns only top-down RGB image as observation.
- Added a "ReplayAgent" wrapper to allow users to rerun an agent previously run by saving its configurations and inputs. See Issue #971.
- Added `smarts.core.provider.ProviderRecoveryFlags` as flags to determine how `SMARTS` should handle failures in providers. They are as follows:
  - `NOT_REQUIRED`: Not needed for the current step. Error causes skip of provider if it should recover but cannot or should not recover.
  - `EPISODE_REQUIRED`: Needed for the current episode. Results in episode ending if it should recover but cannot or should not recover.
  - `EXPERIMENT_REQUIRED`: Needed for the experiment. Results in exception if it should recover but cannot or should not recover.
  - `ATTEMPT_RECOVERY`: Provider should attempt to recover from the exception or disconnection.
- Added recovery options for providers in `smarts.core.provider.Provider`. These include:
  - Add `recover()` method to providers to attempt to recover from errors and disconnection.
  - Add `connected` property to providers to check if the provider is still connected.
- Added recovery options to `smarts.core.smarts.SMARTS.add_provider()`
  - Add `recovery_flags` argument to configure the recovery options if the provider disconnects or throws an exception.
<<<<<<< HEAD
- Added `get_vehicle_start_time()` method for scenarios with traffic history data.  See Issue #1210.

=======
- Added `driving_in_traffic` reinforcement learning example. An ego agent is trained using DreamerV2 to drive as far and as fast as possible in heavy traffic, without colliding or going off-road.
- Added `smarts.core.smarts.SMARTSDestroyedError` which describes use of a destroyed `SMARTS` instance. 
>>>>>>> 57b8462c
### Changed
- `test-requirements` github action job renamed to `check-requirements-change` and only checks for requirements changes without failing.
- Moved examples tests to `examples` and used relative imports to fix a module collision with `aiohttp`'s `examples` module.
- Made changes to log sections of the scenario step in `smarts.py` to help evaluate smarts performance problems. See Issue #661.
- Introducted `RoadMap` class to abstract away from `SumoRoadNetwork` 
  and allow for (eventually) supporting other map formats.  See Issue #830 and PR #1048.
  This had multiple cascading ripple effects (especially on Waypoint generation and caching,
  Missions/Plans/Routes and road/lane-related sensors).  These include:
    - Removed the `AgentBehavior` class and the `agent_behavior` parameter to `AgentInterface`.
    - Moved the definition of `Waypoint` from `smarts.core.mission_planner` to `smarts.core.road_map`.
    - Moved the definition of `Mission` and `Goal` classes from `smarts.core.scenario` to `smarts.core.plan`.
    - Added `MapSpec` to the SStudio DSL types and introduced a simple builder pattern for creating `RoadMap` objects.
- Changed the type hint for `EgoVehicleObservation`: it returns a numpy array (and always has).
- Raised a warning message for building scenarios without `map.net.xml` file. See PR #1161.
- Public `SMARTS` methods will throw `smarts.core.smarts.SMARTSDestroyedError` if `SMARTS.destroy()` has previously been called on the `SMARTS` instance.
### Fixed
- Fix lane vector for the unique cases of lane offset >= lane's length. See PR #1173.
- Logic fixes to the `_snap_internal_holes` and `_snap_external_holes` methods in `smarts.core.sumo_road_network.py` for crude geometry holes of sumo road map. Re-adjusted the entry position of vehicles in `smarts.sstudio.genhistories.py` to avoid false positive events. See PR #992. 
- Prevent `test_notebook.ipynb` cells from timing out by increasing time to unlimited using `/metadata/execution/timeout=65536` within the notebook for regular uses, and `pytest` call with `--nb-exec-timeout 65536` option for tests. See for more details: "https://jupyterbook.org/content/execute.html#setting-execution-timeout" and "https://pytest-notebook.readthedocs.io/en/latest/user_guide/tutorial_intro.html#pytest-fixture".
- Stop `multiprocessing.queues.Queue` from throwing an error by importing `multiprocessing.queues` in `envision/utils/multiprocessing_queue.py`.
- Prevent vehicle insertion on top of ignored social vehicles when the `TrapManager` defaults to emitting a vehicle for the ego to control. See PR #1043
- Prevent `TrapManager`from trapping vehicles in Bubble airlocks.  See Issue #1064.
- Social-agent-buffer is instantiated only if the scenario requires social agents
- Mapped Polygon object output of Route.geometry() to sequence of coordinates.
- Updated deprecated Shapely functionality.
- Fixed the type of `position` (pose) fields emitted to envision to match the existing type hints of `tuple`.
- Properly detect whether waypoint is present in mission route, while computing distance travelled by agents with missions in TripMeterSensor.
- Fixed `test_notebook` timeout by setting `pytest --nb-exec-timeout 65536`. 
### Deprecated
- The `timestep_sec` property of SMARTS is being deprecated in favor of `fixed_timesep_sec`
  for clarity since we are adding the ability to have variable time steps.
### Removed
- Remove `ray_multi_instance` example when running `make sanity-test`
- Removed deprecated fields from `AgentSpec`:  `policy_builder`, `policy_params`, and `perform_self_test`.
- Removed deprecated class `AgentPolicy` from `agent.py`.
- Removed `route_waypoints` attribute from `smarts.core.sensors.RoadWaypoints`.

## [0.4.18] - 2021-07-22
### Added 
- Dockerfile for headless machines.
- Singularity definition file and instructions to build/run singularity containers.
- Support multiple outgoing edges from SUMO maps.
- Added a Cross RL Social Agent in `zoo/policies` as a concrete training examples. See PR #700.
- Made `Ray` and its module `Ray[rllib]` optional as a requirement/dependency to setup SMARTS. See Issue #917.
### Fixed
- Suppress messages in docker containers from missing `/dev/input` folder.
- When code runs on headless machine, panda3d will fallback to using `p3headlessgl` option to render images without requiring X11.
- Fix the case where mapping a blank repository to the docker container `/src` directory via `-v $SMARTS_REPO/src` as directed in the `README` will cause `scl` and other commands to not work.
- Fix case where multiple outgoing edges could cause non-determinism.

## [0.4.17] - 2021-07-02
### Added 
- Added `ActionSpace.Imitation` and a controller to support it.  See Issue #844.
- Added a `TraverseGoal` goal for imitation learning agents.  See Issue #848.
- Added `README_pypi.md` to update to the general user installation PyPI instructions. See Issue #828. 
- Added a new utility experiment file `cli/run.py` to replace the context given by `supervisord.conf`. See PR #911.
- Added `scl zoo install` command to install zoo policy agents at the specified paths. See Issue #603.
- Added a `FrameStack` wrapper which returns stacked observations for each agent.
### Changed
- `history_vehicles_replacement_for_imitation_learning.py` now uses new Imitation action space. See Issue #844.
- Updated and removed some package versions to ensure that Python3.8 is supported by SMARTS. See issue #266. 
- Refactored `Waypoints` into `LanePoints` (static, map-based) and `Waypoints` (dynamic). See Issue #829.
- Vehicles with a `BoxChassis` can now use an `AccelerometerSensor` too.
- When importing NGSIM history data, vehicle speeds are recomputed.
- Allow custom sizes for agent vehicles in history traffic missions.
- Refactored the top level of the SMARTS module to make it easier to navigate the project and understand its structure. See issue #776.
- Made Panda3D and its modules optional as a requirement/dependencies to setup SMARTS. See Issue #883.
- Updated the `Tensorflow` version to `2.2.1` for rl-agent and bump up its version to `1.0`. See Issue #211.
- Made `Ray` and its module `Ray[rllib]` optional as a requirement/dependency to setup SMARTS. See Issue #917.
- Added an error if a `SMARTS` instance reaches program exit without a manual `del` of the instance or a call to `SMARTS.destroy()`.
### Fixed
- Allow for non-dynamic action spaces to have action controllers.  See PR #854.
- Fix a minor bug in `sensors.py` which triggered `wrong_way` event when the vehicle goes into an intersection. See Issue #846.
- Limited the number of workers SMARTS will use to establish remote agents so as to lower memory footprint.
- Patched a restart of SUMO every 50 resets to avoid rampant memory growth.
- Fix bugs in `AccelerometerSensor`.  See PR #878.
- Ensure that `yaw_rate` is always a scalar in `EgoVehicleObservation`.
- Fix the internal holes created at sharp turns due to crude map geometry. See issue #900.
- Fixed an args count error caused by `websocket.on_close()` sending a variable number of args.
- Fixed the multi-instance display of `envision`. See Issue #784.
- Caught abrupt terminate signals, in order to shutdown zoo manager and zoo workers.
- Include tire model in package by moving `tire_parameters.yaml` from `./examples/tools` to `./smarts/core/models`. See Issue #1140
- Fixed an issue where `SMARTS.destroy()` would still cause `SMARTS.__del__()` to throw an error at program exit.
### Removed
- Removed `pview` from `make` as it refers to `.egg` file artifacts that we no longer keep around.
- Removed `supervisord.conf` and `supervisor` from dependencies and requirements. See Issue #802.

## [0.4.16] - 2021-05-11
### Added 
- Added `sanity-test` script and asked new users to run `sanity-test` instead of `make test` to ease the setup
process
- Added `on_shoulder` as part of events in observation returned from each step of simulation
- Added description of map creation and how to modify the map to allow users to create their own traffic routes in docs
- Added reference to SMARTS paper in front page of docs
- Only create `Renderer` on demand if vehicles are using camera-based sensors. See issue #725.
- Added glb models for pedestrians and motorcycles
- Added `near realtime` mode and `uncapped` mode in Envision
- Added `--allow-offset-map` option for `scl scenario build` to prevent auto-shifting of Sumo road networks
- Added options in `DoneCriteria` to trigger ego agent to be done based on other agent's done situation
### Changed
- Refactored SMARTS class to not inherit from Panda3D's ShowBase; it's aggregated instead. See issue #597.
- Updated imitation learning examples.
### Fixed
- Fixed the bug of events such as off_road not registering in observation when off_road is set to false in DoneCriteria
- Fixed Sumo road network offset bug for shifted maps.  See issue #716.
- Fixed traffic generation offset bug for shifted maps.  See issue #790.
- Fixed bugs in traffic history and changed interface to it.  See issue #732.
- Update `ego_open_agent` to use the package instead of the zoo directory version.
- Quieted error logs generated by failed Envision connections as well as noisy pybullet log messages.  See issue #819.
- Removed all coverage files created during make test. See issue #826.
- Removed scenarios and examples modules from pip installation. See issue #833.

## [0.4.15] - 2021-03-18
### Added
- This CHANGELOG as a change log to help keep track of changes in the SMARTS project that can get easily lost.
- Hosted Documentation on `readthedocs` and pointed to the smarts paper and useful parts of the documentation in the README.
- Running imitation learning will now create a cached `history_mission.pkl` file in scenario folder that stores 
the missions for all agents.
- Added ijson as a dependency. 
- Added `cached-property` as a dependency.
### Changed
- Lowered CPU cost of waypoint generation. This will result in a small increase in memory usage.
- Set the number of processes used in `make test` to ignore 2 CPUs if possible.
- Use the dummy OpEn agent (open-agent version 0.0.0) for all examples.
- Improved performance by removing unused traffic light functionality.
- Limit the memory use of traffic histories by incrementally loading the traffic history file with a worker process.
### Fixed
- In order to avoid precision issues in our coordinates with big floating point numbers, we now initially shift road networks (maps) that are offset back to the origin using [netconvert](https://sumo.dlr.de/docs/netconvert.html). We adapt Sumo vehicle positions to take this into account to allow Sumo to continue using the original coordinate system.  See Issue #325. This fix will require all scenarios to be rebuilt (`scl scenario build-all --clean ./scenarios`).
- Cleanly close down the traffic history provider thread. See PR #665.
- Improved the disposal of a SMARTS instance. See issue #378.
- Envision now resumes from current frame after un-pausing.
- Skipped generation of cut-in waypoints if they are further off-road than SMARTS currently supports to avoid process crash.
- Fix envision error 15 by cleanly shutting down the envision worker process.

## [Format] - 2021-03-12
### Added 
– Describe any new features that have been added since the last version was released.
### Changed 
– Note any changes to the software’s existing functionality.
### Deprecated
– Note any features that were once stable but are no longer and have thus been removed.
### Fixed
– List any bugs or errors that have been fixed in a change.
### Removed
– Note any features that have been deleted and removed from the software.
### Security
– Invite users to upgrade and avoid fixed software vulnerabilities.<|MERGE_RESOLUTION|>--- conflicted
+++ resolved
@@ -39,13 +39,9 @@
   - Add `connected` property to providers to check if the provider is still connected.
 - Added recovery options to `smarts.core.smarts.SMARTS.add_provider()`
   - Add `recovery_flags` argument to configure the recovery options if the provider disconnects or throws an exception.
-<<<<<<< HEAD
 - Added `get_vehicle_start_time()` method for scenarios with traffic history data.  See Issue #1210.
-
-=======
 - Added `driving_in_traffic` reinforcement learning example. An ego agent is trained using DreamerV2 to drive as far and as fast as possible in heavy traffic, without colliding or going off-road.
 - Added `smarts.core.smarts.SMARTSDestroyedError` which describes use of a destroyed `SMARTS` instance. 
->>>>>>> 57b8462c
 ### Changed
 - `test-requirements` github action job renamed to `check-requirements-change` and only checks for requirements changes without failing.
 - Moved examples tests to `examples` and used relative imports to fix a module collision with `aiohttp`'s `examples` module.
