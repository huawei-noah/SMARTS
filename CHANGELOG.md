# Change Log
All notable changes to this project will be documented in this file.

This changelog is to adhere to the format given at [keepachangelog](keepachangelog.com/en/1.0.0/)
and should maintain [semantic versioning](semver.org).

All text added must be human-readable.

Copy and pasting the git commit messages is __NOT__ enough.

## [Unreleased]
### Added
### Changed
### Deprecated
### Fixed
<<<<<<< HEAD
- Fixed an issue where Argoverse scenarios with a `Mission` would not run properly
=======
- `Trip.actor` field is now effective. Previously `actor` had no effect.
>>>>>>> c69767ce
### Removed
### Security

## [1.0.11] # 2023-04-02
### Added
### Changed
- Moved benchmark scenarios into SMARTS/scenarios folder.
- Simplified the scenario loading code in driving_smarts benchmark.
- The `"hiway-v1"` environment now uses `ScenarioOrder` configuration rather than a boolean.
### Deprecated
### Fixed
- Fix case where heading source attribute could be undefined.
- Updated interaction aware motion prediciton zoo agent to work with smarts.
- Edge dividers no longer flow through intersections in Argoverse 2 maps.
### Removed
### Security

## [1.0.10] # 2023-03-27
### Added
- Added vehicle of interest coloring through scenario studio. This lets the scenario color vehicles that match a certain pattern of vehicle id.
- SMARTS now provides `remove_provider` to remove a provider from the simulation. Use carefully.
### Changed
### Deprecated
### Fixed
- Fixed "rl/racing" `numpy` incompatibility.
- Fixed an issue with SUMO maps where waypoints in junctions would not return all possible paths.
- Fixed an issue in Argoverse maps where adjacent lanes would sometimes not be grouped in the same road.
### Removed
### Security

## [1.0.9] # 2023-03-20
### Added
- Added support for the [Argoverse 2 Motion Forecasting Dataset](https://www.argoverse.org/av2.html#forecasting-link) (see `scenarios/argoverse`)
- Added `waymo_open_dataset` as a module at the SMARTS repo level, to be able to load waymo scenarios without any external packages
### Changed
- Changed the `lanepoint_spacing` setting in `MapSpec` to be non-optional. Lanepoints are now generated lazily when waypoints are used.
### Deprecated
### Fixed
### Removed
- Removed `waymo-open-dataset-tf-2-4-0` package as a dependency
### Security

## [1.0.8] # 2023-03-10
### Added
- Agent manager now has `add_and_emit_social_agent` to generate a new social agent that is immediately in control of a vehicle.
### Changed
- Changed the minimum supported Python version from 3.7 to 3.8
### Deprecated
### Fixed
- Fixed `hiway-v1` environment to use `"render_modes"` instead of `"render.modes"`.
- Fixed an issue with SMARTS where the social vehicles started instantly regardless of what mission start time they were given.
- Missing waypoint paths `'lane_id'`  is now added to the `hiway-v1` formatted observations.
- Engine config utility now properly evaluates `[Ff]alse` as `False` when using a `bool` cast.
### Removed
### Security

## [1.0.7] # 2023-03-04
### Added
- Added objective, scenario description, and trained agent performance, to the Driving Smarts 2022 benchmark documentation.
### Changed
- Unique id suffix is removed from vehicle name while building agent vehicle in `VehicleIndex.build_agent_vehicle()` function. 
### Deprecated
### Fixed
- Missing neighborhood vehicle ids are now added to the `highway-v1` formatted observations.
- Stopped agent providers from removing social agents when they have no actor.
- Using `trip` in sstudio traffic generation no longer causes a durouter error.
- Chassis collision AABB first pass now has an additional `0.05m` tolerance to identify axis aligned collisions that would previously be missed.
- Agent to mission padding warning now occurs when there are less missions than agents rather than when there are the same number of agents as missions.
- Agent manager should no longer de-synchronize vehicle ids with the vehicle index.
### Removed
### Security

## [1.0.6] # 2023-02-26
### Added
- Added a math utility for generating combination groups out of two sequences with unique index use per group. This is intended for use to generate the combinations needed to give a unique agent-mission set per reset.
- Added basic tests for `hiway-v1` resetting and unformatted observations and actions.
- Added `"steps_completed"` to observation formatter.
### Fixed
- Ensured that `hiwayenv.reset` provides unique agent-mission sets per reset.
- Fixed an issue where `sstudio.types.Via` was not hashable.

## [1.0.5] # 2023-02-19
### Added
- Added a zoo agent, named Control-and-Supervised-Learning, from NeurIPS 2022 submission. This zoo agent runs in benchmark `driving_smarts==0.0`.
- Added a zoo agent, named Discrete Soft Actor Critic, from NeurIPS 2022 submission. This zoo agent runs in benchmark `driving_smarts==0.0`.
- Added basic tests for `hiway-v1` resetting and unformatted observations and actions.
- Added `actor_ids` as a provider interface to check the actors that the provider is currently in charge of.
### Changed
- `HiWayEnvV1` derived environments now allow an explicit scenario through `reset(options["scenario"])`.
- `HiWayEnvV1` derived environments now allow an explicit simulation start time through `reset(options["start_time"])`.
- Exposed `smarts` as a property on `HiWayEnvV1`.
- Made the heading input relative to the current heading in `RelativeTargetPose` action space.
### Deprecated
### Fixed
- Issue where a 0 length lane caused `envision` to crash.
- Fixed an issue where `Feature.type_specific_info` was calling a non-existant method.
### Removed
### Security

## [1.0.4] # 2023-02-10
### Added
- Engine configuration utility that uses the following locations to allow configuration of the SMARTS engine. The engine consumes the configuration files from the following locations in the following priority: `./engine.ini`, `~/.smarts/engine.ini`, `$GLOBAL_USER/smarts/engine.ini`, and `${PYTHON_ENV}/lib/${PYTHON_VERSION}/site-packages/smarts/engine.ini`.
- Added map source uri as `map_source` inside of `hiway-v1` reset info to indicate what the current map is on reset.
- Added NGSIM documentation.
- Added a zoo agent, named Interaction-Aware Motion Prediction, from NeurIPS2022 submission. This zoo agent runs in benchmark `driving_smarts==0.0`.
- Added Agent Zoo documentation in ReadTheDocs.
### Changed
- Made changes in the docs to reflect `master` branch as the main development branch.
- Enabled supplying agent locator directly to benchmark runner and removed the need for an intermediary config file. Updated benchmark docs to reflect this.
- Individualised the agent instances in the `benchmark_runner_v0.py`.
- Made driving_smarts_competition_v0 env configurable through supply of `AgentInterface`.
- Observation of driving_smarts_competition_v0 env was fixed to be of type `ObservationOptions.unformatted`.
### Deprecated
### Fixed
- Fixed an exit error that occurs when envision attempts to close down.
- Clarified the actions for `ActionSpaceType.Continuous` and `ActionSpaceType.ActuatorDynamic` in their respective docstrings.
- Excluded from wheel any scenario build files in pattern `smarts/**/build/**/*.xml`.
- Fixed an unintended regression in the metrics.
### Removed
- Removed duplicated `smarts.env.gymnasium.action_conversion` module.
### Security

## [1.0.3] 2023-02-04
### Added
- Added action formatting option to `hiway-v0`.
- Introduced `debug: serial: bool` option to driving smarts benchmark config.
### Changed
- Moved action and observation conversions from `smarts.env.gymnasium.utils` to `smarts.env.utils`.
### Fixed
- Fixed an issue where termination while envision is enabled but not connected would cause a flurry of broken pipe errors.
- Fixed an issue where activating visdom would cause errors.
- Fixed an issue where metrics break down with unformatted observations.
- Fixed an issue where `hiway-v1` would cause an exception when using "unformatted" observations.
- Unformatted actions and observations in `hiway-v0` provide `None` rather than an incorrect space.

## [1.0.2] 2023-01-27
### Added
- The `hiway-v1` environment can now be configured to provide an "unformatted" observation. 
### Changed
- Scenario paths is no longer manually supplied to Envision server while setup. Scenario paths are automatically sent to Envision server from SMARTS during simulation startup phase.
- Updated "hiway-v1" with `gymnasium` action spaces using new `ActionsSpaceFormatter` utility.
### Fixed
- Fixed an issue where a sensor detach call when a bubble vehicle exits a bubble could cause a program crash.
- Fixed issue with "hiway-v0" where "agent_interfaces" was not populated.
- Add missing `distance_travelled` to the `hiway-v1` observations.

## [1.0.1] 2023-01-24
### Fixed
- Fixed issue where Driving SMARTS benchmark only did 2 evaluations per scenario instead of 50.
- Removed unclosed file warnings from benchmark output.

## [1.0.0] 2023-01-22
### Added
- Exposed `.glb` file metadata through the scenario `Scenario.map_glb_metadata` attribute.
- Added single vehicle `Trip` into type. 
- Added new video record ultility using moviepy.
- Added distance check between bubble and vehicle to avoid generating unnecessary cursors.
- Added `ConfigurableZone` for `Zone` object to types which enable users to build bubble by providing coordinates of the polygon.
- Added "SMARTS Performance Diagnostic" development tool for evaluating the simulation performance.
- Added a "All Simulation" button on the header of Envision and made small-windowed simulation(s) in the "All Simulations" page clickable to maximize.
- An env wrapper `Metrics` is introduced to compute agents' performance metrics.
- Extracted `TraciConn` to the SMARTS utilities as a simplified utility to help with connecting to `TraCI`.
- Added `HiWayV1` `gymansium` environment to smarts. This can be referenced through gymnasium as `smarts.env:hiway-v1`.
- Added `scl benchmark run` and `scl benchmark list` for running and listing benchmarks.
- Added the "driving_smarts" benchmark as a feature of the new `scl benchmark` suite.
- Added `smarts.benchmark` module which deals with running benchmarks.
  - Added `smarts.core.entrypoints.benchmark_runner_v0` which is the initial benchmark fully integrated into `smarts`.
- Added documentation with benchmark information.
### Deprecated
### Changed
- Minimum `SUMO` version allowed by `SumoTrafficSimulation` is now `1.10.0`.
- The `ProviderManager` interface now uses a string id for removal of an actor instead of an actor state.
- Renamed many fields of the `smarts.core.agent_interface.AgentInterface` dataclass: `lidar` -> `lidar_point_cloud`, `waypoints` -> `waypoint_paths`, `rgb` -> `top_down_rgb`, `neighborhood_vehicles` -> `neighborhood_vehicle_states`, and `ogm` -> `occupancy_grid_map`.
- Renamed `smarts.core.provider.Provider`'s `action_spaces` to `actions`.
- Moved `VehicleObservation`, `EgoVehicleObservation`, `Observation`, `RoadWaypoints`, `GridMapMetadata`, `TopDownRGB`, `OccupancyGridMap`, `DrivableAreaGridMap`, `ViaPoint`, `Vias`, `SignalObservation`, and `Collision` from `smarts.core.sensors` to `smarts.core.observations`. They are now all typed `NamedTuples`.
- Renamed `GridMapMetadata` field `camera_pos` to `camera_position`.
### Removed
- Removed all of PyMarl contents, including related interface adapter, environments, and tests.
- Removed ray usage example.
- Moved ULTRA from `huawei-noah/SMARTS` to `smarts-project/smarts-project.rl` repository.
- Removed observation_adapter, reward_adapter, and info_adapter, from `hiway_env`.
- Removed `action_space` field from the `smarts.core.agent_interface.AgentInterface` dataclass.
### Fixed
- Updated the RL example `racing` to use `smarts[camera_obs]==0.7.0rc0` and continuous flowing traffic scenario. Simplified the `racing` RL example folder structure.
- Envision "near realtime" mode bugfix
- Corrected an issue where traffic lights in SUMO traffic simulation could be empty and cause a termination of the simulation.
- Fixed an issue where vehicles could cause SMARTS to terminate from being in multiple providers.
- Fixed an issue where `sumo_traffic_simulation` would disconnect on a non-terminal exception.
- SMARTS now aggressively attempts to connect to a SUMO process as long as the SUMO process remains alive.
- SUMO traffic simulation `route_for_vehicle` had semantic errors and now works again.
- SUMO is now supported up to version `1.15.0`. Versions of SUMO `1.13.0` and onward are forced to reset rather than reload because of errors with hot resetting versions starting with `1.13.0`. 
### Security

## [0.7.0rc0] 2022-10-31
### Added
- Added a basic background traffic ("social vehicle") provider as an alternative to the SUMO traffic simulator.  This can be selected using the new `"engine"` argument to `Traffic` in Scenario Studio.
- Added a `multi-scenario-v0` environment which can build any of the following scenario, namely, `1_to_2lane_left_turn_c`, `1_to_2lane_left_turn_t`, `3lane_merge_multi_agent`, `3lane_merge_single_agent`, `3lane_cruise_multi_agent`, `3lane_cruise_single_agent`, `3lane_cut_in`, and `3lane_overtake`. Additional scenarios can also be built by supplying the paths to the scenario directories.
- Added ego's mission details into the `FormatObs` wrapper.
- Added `SmartsLaneChangingModel` and `SmartsJunctionModel` to types available for use with the new smarts traffic engine within Scenario Studio.
- Added option to `AgentInterface` to include traffic signals (lights) in `EgoVehicleObservation` objects.
- Added the ability to hover over vehicles and roadmap elements in Envision to see debug info.

### Deprecated
- Deprecated a few things related to traffic in the `Scenario` class, including the `route` argument to the `Scenario` initializer, the `route`, `route_filepath` and `route_files_enabled` properties, and the `discover_routes()` static method.  In general, the notion of "route" (singular) here is being replaced with "`traffic_specs`" (plural) that allow for specifying traffic controlled by the SMARTS engine as well as Sumo.
- `waymo_browser.py` has been deprecated in favour of the scl waymo command line tools.

### Changed
- Add `lane_offset` to `Waypoint` class and `lane_postion` to both `EgoVehicleObservation` and `VehicleObservation` classes to expose the reference-line (a.k.a. Frenet) coordinate system.
- Traffic history vehicles can now be hijacked within a bubble.  They will be relinquished to the SMARTS background traffic provider upon exiting the bubble.
- Changed the name of the `Imitation` action space to `Direct`.
- Removed `endless_traffic` option from `SumoTrafficSimulator` and instead added `repeat_route` to `Flow` type in Scenario Studio.
- Renamed `examples/observation_collection_for_imitation_learning.py` to `examples/traffic_histories_to_observations.py`.
- Renamed `examples/history_vehicles_replacement_for_imitation_learning.py` to `examples/traffic_histories_vehicle_replacement.py`.
- `SumoTrafficSimulation` will now try to hand-off the vehicles it controls to the new SMARTS background traffic provider by default if the Sumo provider crashes.
- SMARTS now gives an error about a suspected lack of junction edges in sumo maps on loading of them.
- Scenario build artifacts are now cached and built incrementally, meaning that subsequent builds (without the `clean` option) will only build the artifacts that depend on the changed DSL objects
- All build artifacts are now in a local `build/` directory in each scenario's directory
- The `allow_offset_map` option has been removed. This must now be set in a `MapSpec` object in the scenario.py if this option is needed
- All scenarios must have a `scenario.py`, and must call `gen_scenario()`, rather than the individual `gen_` functions, which are now private

### Removed
- Removed support for deprecated json-based and YAML formats for traffic histories.
- Removed time and distance to collision values from `FormatObs` wrapper as the current implementation's correctness was in doubt.

### Fixed
- Fixed bug where `yaw_rate` was always reported as 0.0 (Issue #1481).
- Modified `FrameStack` wrapper to support agents which start at a later time in the simulation.
- Truncated all waypoint paths returned by `FormatObs` wrapper to be of the same length. Previously, variable waypoint-path lengths caused inhomogenous shape error in numpy array.
- Fixed a bug where traffic providers would leak across instances due to the ~~(awful design decision of python)~~ reference types defaults in arguments sharing across instances.
- Fixed minor bugs causing some Waymo maps not to load properly.
- Fixed a bug where `Vehicle.bounding_box` was mirrored over Y causing on shoulder events to fire inappropriately.
- Fixed an issue where the ego and neighbour vehicle observation was returning `None` for the nearby `lane_id`, `lane_index`, and `road_id`. These now default to constants `off_lane`, `-1`, and `off_road` respectively.
- Fixed a bug where bubble agents would stick around and to try to get observations even after being disassociated from a vehicle.
- Fixed a bug with the `TripMeterSensor` that was not using a unit direction vector to calculate trip distance against current route.
- Fixed issues with Envision. The playback bar and realtime mode now work as expected.
- Fixed a bug where traffic history vehicles would not get traffic signal observations
- Fixed a bug where envision would not work in some versions of python due to nuances of `importlib.resource.path()`.
- Fixed an issue with incorrect vehicle sizes in Envision.

## [0.6.1] 2022-08-02
### Added
- Added standard intersection environment, `intersection-v0`, for reinforcement learning where agents have to make an unprotected left turn in the presence of traffic.
- Added an online RL example for solving the `intersection-v0` environment, using PPO algorithm from Stable Baselines3 library. An accompanying Colab example is also provided.

### Changed
- Updated license to 2022 version.
- SMARTS reset now has a start time option which will skip simulation.
- Since `gym.Space` does not support dataclass, `StdObs` type is changed from a dataclass to a dictionary.

### Removed
- Old Stable Baselines3 based example is removed in favour of the new online RL example developed using Stable Baselines3 library.

### Fixed
- Additional case added for avoiding off-route if merging early into a lane.
- Unpack utility now unpacks dataclass attributes.
- Trap manager now uses elapsed sim time rather than step delta to associate with time.

## [0.6.1rc1] 2022-04-18
### Added
- Added example scenario for importing the NGSIM `peachtree` dataset.
- Added example scenario for importing the INTERACTION `merging` dataset
### Deprecated
- Using `.yml` files to specify traffic history datasets have been deprecated in favor of using `sstudio.types.TrafficHistoryDataset` objects.
### Fixed
- Gracefully handle `EndlessGoal` missions in the MaRL benchmark. Relative goal distance with `EndlessGoal` will be now always be 0.
- Restore `rl-agent` to working order. Version incremented to `1.1.0`.
- Update `rl-agent` wheel.
- Do not auto-shift maps for a scenario that has traffic history.
- Fixed Issue #1321 such that numpy's `sliding_window_view()` is no longer needed for NGSIM traffic histories.
- Fixed NGSIM traffic history import bugs (see Issues #1354 and #1402).

## [0.6.1rc0] 2022-04-16
### Added
- Added `smarts/waymo/waymo_browser.py`, a text-based utility to explore and export scenarios from the Waymo Motion dataset to SMARTS scenarios. 
- Added `get_vehicle_start_time()` method for scenarios with traffic history data.  See Issue #1210.
- Added `sb3` reinforcement-learning example. An ego agent is trained using PPO algorithm from Stable Baselines3 library, to drive as far and as fast as possible in heavy traffic, without colliding or going off-road.
- Added `FormatObs` wrapper which converts SMARTS observations to gym-compliant RL-friendly vectorized observations and returns `StdObs`.
- Added `Pose.as_position2d()` method which converts the pose to an [x,y] position array.
- Added `EventConfiguration` dataclass in the agent interface to allow users to configure the conditions in which events are triggered
- Extended the `RoadMap` API to support `Waymo` map format in `smarts/core/waymo_map.py`.
- Added scenarios for "importing" the i80 and us101 NGSIM trajectory history datasets
- Added an observation adapter that makes the observation ego-centric: `smarts.core.utils.ego_centric_observation_adapter`.
- Added math utility `world_position_from_ego_frame` which allows converting from an ego frame to world frame.
- Added math utility `wrap_value` which constrains a float between a `min` and `max` by wrapping around every time the value exceeds `max` or falls below `min`.
- Added ego-centric adapter utility `smarts.core.utils.adapters.ego_centric_adapters.get_egocentric_adapters(action_space)` which provides an ego-centric pair of observation and action adapters that are used together to provide an ego-centric interface.
### Changed
- If more than one qualifying map file exists in a the `map_spec.source` folder, `get_road_map()` in `default_map_builder.py` will prefer to return the default files (`map.net.xml` or `map.xodr`) if they exist.
- Moved the `smarts_ros` ROS node from the `examples` area into the `smarts.ros` module so that it can be distributed with SMARTS packages.
- Use `Process` to replace `Thread` to speed up the `scl scenario build-all --clean <scenario_dir>` runtime.
- Modified the repository's front page to be more informative and better organised.
- Added an option to `Scenario.scenario_variations()` to make the iterator not yield a cycle.
### Deprecated
- Moved the `AgentSpec` class out of `smarts.core.agent` to `smarts.zoo.agent_spec`.
### Fixed
- Fixed a secondary exception that the `SumoTrafficSimulation` will throw when attempting to close a TraCI connection that is closed by an error.
- Ensure that `smarts.core.coordinates.Pose` attribute `position` is an [x, y, z] numpy array, and attribute `orientation` is a quaternion length 4 numpy array. 
- Update social vehicle pose in Bullet when no active agents are present.
- Fix suppression of `stderr` and `stdout` on `ipython` platforms via `suppress_output(..)`.
### Removed
- Removed the unconditional import of `Renderer` from `smarts/core/vehicle.py` to make `Panda3D` optional dependency regression. See Issue #1310.
### Security

## [0.6.0] 2022-03-28
### Added
- Added `get_vehicle_start_time()` method for scenarios with traffic history data.  See Issue #1210.
- Added `sb3` reinforcement-learning example. An ego agent is trained using PPO algorithm from Stable Baselines3 library, to drive as far and as fast as possible in heavy traffic, without colliding or going off-road.
- Added `FormatObs` wrapper which converts SMARTS observations to gym-compliant RL-friendly vectorized observations and returns `StdObs`.
- Added `Pose.as_position2d()` method which converts the pose to an [x,y] position array.
- Added `EventConfiguration` dataclass in the agent interface to allow users to configure the conditions in which events are triggered
- Added scenarios for "importing" the i80 and us101 NGSIM trajectory history datasets
### Changed
- If more than one qualifying map file exists in a the `map_spec.source` folder, `get_road_map()` in `default_map_builder.py` will prefer to return the default files (`map.net.xml` or `map.xodr`) if they exist.
- Moved the `smarts_ros` ROS node from the `examples` area into the `smarts.ros` module so that it can be distributed with SMARTS packages.
- Use `Process` to replace `Thread` to speed up the `scl scenario build-all --clean <scenario_dir>` runtime.
- Modified the repository's front page to be more informative and better organised.
### Deprecated
- Moved the `AgentSpec` class out of `smarts.core.agent` to `smarts.zoo.agent_spec`.
### Fixed
- Fixed a secondary exception that the `SumoTrafficSimulation` will throw when attempting to close a TraCI connection that is closed by an error.
- Ensure that `smarts.core.coordinates.Pose` attribute `position` is an [x, y, z] numpy array, and attribute `orientation` is a quaternion length 4 numpy array. 
- Update social vehicle pose in Bullet when no active agents are present.
- Document missing action space type `ActionSpaceType.TargetPose`.
### Removed
- Removed the unconditional import of `Renderer` from `smarts/core/vehicle.py` to make `Panda3D` optional dependency regression. See Issue #1310.
### Security


## [0.5.1.post1] 2022-03-11
### Fixed
- Fixed an issue involving relative imports in `examples/rllib/rllib.py`.
- Fixed an issue with uncapped `opencv` causing an error within `ray.rllib`.
- Fixed a longstanding issue that did not allow camera observations unless you had windowing.

## [0.5.1] 2022-01-25
### Added
- Added `get_vehicle_start_time()` method for scenarios with traffic history data.  See Issue #1210.
### Changed
- If more than one qualifying map file exists in a the `map_spec.source` folder, `get_road_map()` in `default_map_builder.py` will prefer to return the default files (`map.net.xml` or `map.xodr`) if they exist.
- Moved the `smarts_ros` ROS node from the `examples` area into the `smarts.ros` module so that it can be distributed with SMARTS packages.
- Use `Process` to replace `Thread` to speed up the `scl scenario build-all --clean <scenario_dir>` runtime.
### Deprecated
### Fixed
- Fixed a secondary exception that the `SumoTrafficSimulation` will throw when attempting to close a TraCI connection that is closed by an error.
### Removed
### Security

## [0.5.0] - 2022-01-07
### Added
- Added Minimum FrameRate tests to measure the fps for `smart.step()` method. See Issue #455.
- Added a ROS wrapper/driver example to wrap SMARTS in a ROS (v1) node.
- Added the ability to pass an optional `time_delta_since_last_step` to SMARTS' `step()` function
  to support variable timesteps for co-simulation.
- Added `step_count` and `elapsed_sim_time` to the `Observation` class.  See PR #974 and Issues #884 and #918.
- Added `dt` to `Observation` class to inform users of the observations of the variable timestep.
- Added the ability to externally update SMARTS state via a new privileged-access `ExternalProvider`.
- Allow specifying "-latest" as a version suffix for zoo locator strings.
- Added Base CI and dependencies requirement tests for the "darwin" platform (MacOS).
- Extended Imitation Learning codebase to allow importing traffic histories from the Waymo motion dataset and replay in a SMARTS simulation. See PR #1060.
- Added options for dealing with noise when inferring headings while importing traffic history data.  See PR #1219.
- Added `ros` extension rule to `setup.py`.
- Added a script to allow users to hijack history vehicles dynamically through a trigger event. See PR #1088.
- Added a `-y` option to `utils/setup/install_deps.sh` to accept installation by default. See issue #1081.
- Added `ParallelEnv` class and a corresponding example to simulate multiple SMARTS environments in parallel, with synchronous or asynchronous episodes.
- Added `smarts.core.utils.import_utils` to help with the dynamic import of modules.
- Added `single_agent` env wrapper and unit test. The wrapper converts a single-agent SMARTS environment's step and reset output to be compliant with gym spaces.
- Added `rgb_image` env wrapper and unit test. The wrapper filters SMARTS environment observation and returns only top-down RGB image as observation.
- Extended the `RoadMap` API to support `OpenDRIVE` map format in `smarts/core/opendrive_road_network.py`. Added 3 new scenarios with `OpenDRIVE` maps. See PR #1186.
- Added a "ReplayAgent" wrapper to allow users to rerun an agent previously run by saving its configurations and inputs. See Issue #971.
- Added `smarts.core.provider.ProviderRecoveryFlags` as flags to determine how `SMARTS` should handle failures in providers. They are as follows:
  - `NOT_REQUIRED`: Not needed for the current step. Error causes skip of provider if it should recover but cannot or should not recover.
  - `EPISODE_REQUIRED`: Needed for the current episode. Results in episode ending if it should recover but cannot or should not recover.
  - `EXPERIMENT_REQUIRED`: Needed for the experiment. Results in exception if it should recover but cannot or should not recover.
  - `ATTEMPT_RECOVERY`: Provider should attempt to recover from the exception or disconnection.
- Added recovery options for providers in `smarts.core.provider.Provider`. These include:
  - Add `recover()` method to providers to attempt to recover from errors and disconnection.
  - Add `connected` property to providers to check if the provider is still connected.
- Added recovery options to `smarts.core.smarts.SMARTS.add_provider()`
  - Add `recovery_flags` argument to configure the recovery options if the provider disconnects or throws an exception.
- Added `driving_in_traffic` reinforcement learning example. An ego agent is trained using DreamerV2 to drive as far and as fast as possible in heavy traffic, without colliding or going off-road.
- Added `smarts.core.smarts.SMARTSDestroyedError` which describes use of a destroyed `SMARTS` instance.
### Changed
- `test-requirements` github action job renamed to `check-requirements-change` and only checks for requirements changes without failing.
- Moved examples tests to `examples` and used relative imports to fix a module collision with `aiohttp`'s `examples` module.
- Made changes to log sections of the scenario step in `smarts.py` to help evaluate smarts performance problems. See Issue #661.
- Introducted `RoadMap` class to abstract away from `SumoRoadNetwork`
  and allow for (eventually) supporting other map formats.  See Issue #830 and PR #1048.
  This had multiple cascading ripple effects (especially on Waypoint generation and caching,
  Missions/Plans/Routes and road/lane-related sensors).  These include:
    - Removed the `AgentBehavior` class and the `agent_behavior` parameter to `AgentInterface`.
    - Moved the definition of `Waypoint` from `smarts.core.mission_planner` to `smarts.core.road_map`.
    - Moved the definition of `Mission` and `Goal` classes from `smarts.core.scenario` to `smarts.core.plan`.
    - Added `MapSpec` to the SStudio DSL types and introduced a simple builder pattern for creating `RoadMap` objects.
- Changed the type hint for `EgoVehicleObservation`: it returns a numpy array (and always has).
- Raised a warning message for building scenarios without `map.net.xml` file. See PR #1161.
- Updated `smarts/env/hiway_env.py` to support `OpenDRIVE` maps so that the `SMARTS` object is instantiated without the `SUMO` traffic provider and social agents. See PR #1215.
- Public `SMARTS` methods will throw `smarts.core.smarts.SMARTSDestroyedError` if `SMARTS.destroy()` has previously been called on the `SMARTS` instance.
### Fixed
- Fix lane vector for the unique cases of lane offset >= lane's length. See PR #1173.
- Logic fixes to the `_snap_internal_holes` and `_snap_external_holes` methods in `smarts.core.sumo_road_network.py` for crude geometry holes of sumo road map. Re-adjusted the entry position of vehicles in `smarts.sstudio.genhistories.py` to avoid false positive events. See PR #992.
- Prevent `test_notebook.ipynb` cells from timing out by increasing time to unlimited using `/metadata/execution/timeout=65536` within the notebook for regular uses, and `pytest` call with `--nb-exec-timeout 65536` option for tests. See for more details: "https://jupyterbook.org/content/execute.html#setting-execution-timeout" and "https://pytest-notebook.readthedocs.io/en/latest/user_guide/tutorial_intro.html#pytest-fixture".
- Stop `multiprocessing.queues.Queue` from throwing an error by importing `multiprocessing.queues` in `envision/utils/multiprocessing_queue.py`.
- Prevent vehicle insertion on top of ignored social vehicles when the `TrapManager` defaults to emitting a vehicle for the ego to control. See PR #1043
- Prevent `TrapManager`from trapping vehicles in Bubble airlocks.  See Issue #1064.
- Social-agent-buffer is instantiated only if the scenario requires social agents
- Mapped Polygon object output of Route.geometry() to sequence of coordinates.
- Updated deprecated Shapely functionality.
- Fixed the type of `position` (pose) fields emitted to envision to match the existing type hints of `tuple`.
- Properly detect whether waypoint is present in mission route, while computing distance travelled by agents with missions in TripMeterSensor.
- Fixed `test_notebook` timeout by setting `pytest --nb-exec-timeout 65536`.
### Deprecated
- The `timestep_sec` property of SMARTS is being deprecated in favor of `fixed_timesep_sec`
  for clarity since we are adding the ability to have variable time steps.
### Removed
- Remove `ray_multi_instance` example when running `make sanity-test`
- Removed deprecated fields from `AgentSpec`:  `policy_builder`, `policy_params`, and `perform_self_test`.
- Removed deprecated class `AgentPolicy` from `agent.py`.
- Removed `route_waypoints` attribute from `smarts.core.sensors.RoadWaypoints`.

## [0.4.18] - 2021-07-22
### Added
- Dockerfile for headless machines.
- Singularity definition file and instructions to build/run singularity containers.
- Support multiple outgoing edges from SUMO maps.
- Added a Cross RL Social Agent in `zoo/policies` as a concrete training examples. See PR #700.
- Made `Ray` and its module `Ray[rllib]` optional as a requirement/dependency to setup SMARTS. See Issue #917.
### Fixed
- Suppress messages in docker containers from missing `/dev/input` folder.
- When code runs on headless machine, panda3d will fallback to using `p3headlessgl` option to render images without requiring X11.
- Fix the case where mapping a blank repository to the docker container `/src` directory via `-v $SMARTS_REPO/src` as directed in the `README` will cause `scl` and other commands to not work.
- Fix case where multiple outgoing edges could cause non-determinism.

## [0.4.17] - 2021-07-02
### Added
- Added `ActionSpace.Imitation` and a controller to support it.  See Issue #844.
- Added a `TraverseGoal` goal for imitation learning agents.  See Issue #848.
- Added `README_pypi.md` to update to the general user installation PyPI instructions. See Issue #828.
- Added a new utility experiment file `cli/run.py` to replace the context given by `supervisord.conf`. See PR #911.
- Added `scl zoo install` command to install zoo policy agents at the specified paths. See Issue #603.
- Added a `FrameStack` wrapper which returns stacked observations for each agent.
### Changed
- `history_vehicles_replacement_for_imitation_learning.py` now uses new Imitation action space. See Issue #844.
- Updated and removed some package versions to ensure that Python3.8 is supported by SMARTS. See issue #266.
- Refactored `Waypoints` into `LanePoints` (static, map-based) and `Waypoints` (dynamic). See Issue #829.
- Vehicles with a `BoxChassis` can now use an `AccelerometerSensor` too.
- When importing NGSIM history data, vehicle speeds are recomputed.
- Allow custom sizes for agent vehicles in history traffic missions.
- Refactored the top level of the SMARTS module to make it easier to navigate the project and understand its structure. See issue #776.
- Made Panda3D and its modules optional as a requirement/dependencies to setup SMARTS. See Issue #883.
- Updated the `Tensorflow` version to `2.2.1` for rl-agent and bump up its version to `1.0`. See Issue #211.
- Made `Ray` and its module `Ray[rllib]` optional as a requirement/dependency to setup SMARTS. See Issue #917.
- Added an error if a `SMARTS` instance reaches program exit without a manual `del` of the instance or a call to `SMARTS.destroy()`.
### Fixed
- Allow for non-dynamic action spaces to have action controllers.  See PR #854.
- Fix a minor bug in `sensors.py` which triggered `wrong_way` event when the vehicle goes into an intersection. See Issue #846.
- Limited the number of workers SMARTS will use to establish remote agents so as to lower memory footprint.
- Patched a restart of SUMO every 50 resets to avoid rampant memory growth.
- Fix bugs in `AccelerometerSensor`.  See PR #878.
- Ensure that `yaw_rate` is always a scalar in `EgoVehicleObservation`.
- Fix the internal holes created at sharp turns due to crude map geometry. See issue #900.
- Fixed an args count error caused by `websocket.on_close()` sending a variable number of args.
- Fixed the multi-instance display of `envision`. See Issue #784.
- Caught abrupt terminate signals, in order to shutdown zoo manager and zoo workers.
- Include tire model in package by moving `tire_parameters.yaml` from `./examples/tools` to `./smarts/core/models`. See Issue #1140
- Fixed an issue where `SMARTS.destroy()` would still cause `SMARTS.__del__()` to throw an error at program exit.
### Removed
- Removed `pview` from `make` as it refers to `.egg` file artifacts that we no longer keep around.
- Removed `supervisord.conf` and `supervisor` from dependencies and requirements. See Issue #802.

## [0.4.16] - 2021-05-11
### Added
- Added `sanity-test` script and asked new users to run `sanity-test` instead of `make test` to ease the setup
process
- Added `on_shoulder` as part of events in observation returned from each step of simulation
- Added description of map creation and how to modify the map to allow users to create their own traffic routes in docs
- Added reference to SMARTS paper in front page of docs
- Only create `Renderer` on demand if vehicles are using camera-based sensors. See issue #725.
- Added glb models for pedestrians and motorcycles
- Added `near realtime` mode and `uncapped` mode in Envision
- Added `--allow-offset-map` option for `scl scenario build` to prevent auto-shifting of Sumo road networks
- Added options in `DoneCriteria` to trigger ego agent to be done based on other agent's done situation
### Changed
- Refactored SMARTS class to not inherit from Panda3D's ShowBase; it's aggregated instead. See issue #597.
- Updated imitation learning examples.
### Fixed
- Fixed the bug of events such as off_road not registering in observation when off_road is set to false in DoneCriteria
- Fixed Sumo road network offset bug for shifted maps.  See issue #716.
- Fixed traffic generation offset bug for shifted maps.  See issue #790.
- Fixed bugs in traffic history and changed interface to it.  See issue #732.
- Update `ego_open_agent` to use the package instead of the zoo directory version.
- Quieted error logs generated by failed Envision connections as well as noisy pybullet log messages.  See issue #819.
- Removed all coverage files created during make test. See issue #826.
- Removed scenarios and examples modules from pip installation. See issue #833.

## [0.4.15] - 2021-03-18
### Added
- This CHANGELOG as a change log to help keep track of changes in the SMARTS project that can get easily lost.
- Hosted Documentation on `readthedocs` and pointed to the smarts paper and useful parts of the documentation in the README.
- Running imitation learning will now create a cached `history_mission.pkl` file in scenario folder that stores
the missions for all agents.
- Added ijson as a dependency.
- Added `cached-property` as a dependency.
### Changed
- Lowered CPU cost of waypoint generation. This will result in a small increase in memory usage.
- Set the number of processes used in `make test` to ignore 2 CPUs if possible.
- Use the dummy OpEn agent (open-agent version 0.0.0) for all examples.
- Improved performance by removing unused traffic light functionality.
- Limit the memory use of traffic histories by incrementally loading the traffic history file with a worker process.
### Fixed
- In order to avoid precision issues in our coordinates with big floating point numbers, we now initially shift road networks (maps) that are offset back to the origin using [netconvert](https://sumo.dlr.de/docs/netconvert.html). We adapt Sumo vehicle positions to take this into account to allow Sumo to continue using the original coordinate system.  See Issue #325. This fix will require all scenarios to be rebuilt (`scl scenario build-all --clean ./scenarios`).
- Cleanly close down the traffic history provider thread. See PR #665.
- Improved the disposal of a SMARTS instance. See issue #378.
- Envision now resumes from current frame after un-pausing.
- Skipped generation of cut-in waypoints if they are further off-road than SMARTS currently supports to avoid process crash.
- Fix envision error 15 by cleanly shutting down the envision worker process.

## [Format] - 2021-03-12
### Added
– Describe any new features that have been added since the last version was released.
### Changed
– Note any changes to the software’s existing functionality.
### Deprecated
– Note any features that were once stable but are no longer and have thus been scheduled for removal.
### Fixed
– List any bugs or errors that have been fixed in a change.
### Removed
– Note any features that have been deleted and removed from the software.
### Security
– Invite users to upgrade and avoid fixed software vulnerabilities.<|MERGE_RESOLUTION|>--- conflicted
+++ resolved
@@ -13,11 +13,8 @@
 ### Changed
 ### Deprecated
 ### Fixed
-<<<<<<< HEAD
-- Fixed an issue where Argoverse scenarios with a `Mission` would not run properly
-=======
+- Fixed an issue where Argoverse scenarios with a `Mission` would not run properly.
 - `Trip.actor` field is now effective. Previously `actor` had no effect.
->>>>>>> c69767ce
 ### Removed
 ### Security
 
