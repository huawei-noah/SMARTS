--- conflicted
+++ resolved
@@ -31,10 +31,7 @@
 - Added baseline example, consisting of training, inference, and zoo agent registration, for the driving and turning tasks in Driving SMARTS 2023.1 and 2023.2 benchmarks, respectively. It uses RelativeTargetPose action space.
 - Documented the challenge objective, desired inference code structure, and use of baseline example, for Driving SMARTS 2023.1 (i.e., basic motion planning) and 2023.2 (i.e, turns) benchmarks.
 - Added an env wrapper for constraining the relative target pose action range.
-<<<<<<< HEAD
-=======
 - Added a specialised metric formula module for Driving SMARTS 2023.1 and 2023.2 benchmark.
->>>>>>> 2555725b
 ### Changed
 - The trap manager, `TrapManager`, is now a subclass of `ActorCaptureManager`.
 - Considering lane-change time ranges between 3s and 6s, assuming a speed of 13.89m/s, the via sensor lane acquisition range was increased from 40m to 80m, for better driving ability.
@@ -60,13 +57,9 @@
 - Renamed GapBetweenVehicles cost to VehicleGap cost in metric module.
 - Camera metadata now uses radians instead of degrees.
 - The `Panda3d` implementation of `Renderer` has been extracted from the interface and moved to `smarts.p3d`.
-<<<<<<< HEAD
-- Included `RelativeTargetPose` action space to set of allowed action spaces in `platoon-v0` env.
-=======
 - Made all metrics as functions to be minimised, except the overall score which is to be maximised.
 - Driving SMARTS 2023.3 benchmark and the metrics module now uses `actor_of_interest_re_filter` from scenario metadata to identify the lead vehicle.
 - Included `RelativeTargetPose` action space to the set of allowed action spaces in `platoon-v0` env.
->>>>>>> 2555725b
 ### Deprecated
 ### Fixed
 - Fixed issues related to waypoints in junctions on Argoverse maps. Waypoints will now be generated for all paths leading through the lane(s) the vehicle is on.
