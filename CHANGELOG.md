# Change Log
All notable changes to this project will be documented in this file.

This changelog is to adhere to the format given at [keepachangelog](keepachangelog.com/en/1.0.0/)
and should maintain [semantic versioning](semver.org).

All text added must be human-readable.

Copy and pasting the git commit messages is __NOT__ enough.

## [Unreleased]
### Added
- `visdom` can now be configured through the engine.ini configuration file `visdom:enabled`, `visdom:hostname`, and `visdom:port` (environment variables `SMARTS_VISDOM_ENABLED`, `SMARTS_VISDOM_HOSTNAME`, `SMARTS_VISDOM_PORT`.)
- Added an install extra that installs the requirements for all optional modules. Use `pip install .[all]`.
- Added `Condition`, `ConditionRequires`, `ConditionState` and various condition implementations to enable logical operations in scenarios.
- Traffic lights are now rendered in Envision.
- Traffic lights are now rendered in camera observations.
- Interest vehicles now show up in Envision.
- Seed of `hiway-v1` env can be retrieved through a new property `seed`.
### Changed
- Changed waypoints in sumo maps to use more incoming lanes into junctions.
- Increased the cutoff radius for filtering out waypoints that are too far away in junctions in sumo maps.
- Made Envision dependencies optional. Use `pip install -e .[envision]` to install them.
- Made Waymo dependencies optional. Use `pip install -e .[waymo]` to install them.
- `SumoTrafficSimulator` now uses the last vehicle subscription update to back `route_for_vehicle()`. This means that the routes of vehicles can still be determined even if `SumoTrafficSimulation` disconnects.
- Reward function in platoon RL example retrieves actor-of-interest from marked neighborhood vehicles.
- `dist_to_destination` metric cost function computes the route distance and end point for vehicle of interest contained in social agents, SMARTS traffic provider, SUMO traffic provider, and traffic history provider.
- `sstudio` generated scenario vehicle traffic IDs are now shortened.
- `TrapEntryTactic.wait_to_hijack_limit_s` field now defaults to `0`.
- `EntryTactic` derived classes now contain `condition` to provide extra filtering of candidate actors.
- `EntryTactic` derived classes now contain `start_time`.
- `info` returned by `hiway-v1` in `reset()` and `step()` methods are unified.
- Changed instances of `hiway-v0` and `gym` to use `hiway-v1` and `gymnasium`, respectively.
- `RoadMap.Route` now optionally stores the start and end lanes of the route.
- `DistToDestination` metric is now computed by summing the (i) off-route distance driven by the vehicle from its last on-route position, and (ii) the distance to goal from the vehicle's last on-route position. 
### Deprecated
- `visdom` is set to be removed from the SMARTS object parameters.
- Deprecated `start_time` on missions.
### Fixed
- Fixed implementations of `RoadMap.waypoint_paths()` to ensure that the result is never empty.
- The routes of `SumoTrafficSimulation` traffic vehicles are now preserved to be passed over to other traffic simulators when the `SumoTrafficSimulation` disconnects.
- `SumoTrafficSimulation` no longer reports that it manages vehicles when it is disconnected.
- Fixed waypoints so that they will always be the length of the `lookahead` parameter, even in junctions.
- Fixed an issue where a single waypoint would appear in off-route lanes for missions with a goal.
<<<<<<< HEAD
- Fixed an issue where the `off_route` event would be incorrectly triggered when driving on overlapping lanes.
=======
- Fixed an underlying issue with the sensor manager where the sensors were not removed immediately.
- Fixed an issue where warnings could be generated when an agent takes over an existing vehicle if the vehicle previously had sensors on it.
>>>>>>> fd24997e
### Removed
- Removed the following dependencies from smarts: `pandas`, `rich`, `twisted`, `sh`.
- Moved `baselines/marl_benchmark` from this repository to `smarts-project/smarts-project.rl` repository.
- Removed `intersection-v0` env and `examples/rl/intersection` as they are superseded by `driving-smarts-v2023` env and `examples/rl/drive`, respectively.
- Removed `examples/rl/racing` as base repository `danijar/dreamerv2` is not updated anymore and this example will be superseded by `examples/rl/drive`.
- Removed `FrameStack` environment wrapper.
### Security

## [1.1.0] # 2023-04-28
### Added
- Added an actor capture manager interface, `ActorCaptureManager`, which describes a manager that handles the change of control of actors. Operations in an actor manager step should not cause conflict in the simulation.
- Added a new entry tactic, `IdEntryTactic`, which provides the scenario the ability to select a specific actor for an agent to take over.
- Registered a new `chase-via-points-agent-v0` agent in agent zoo, which can effectively chase via points across different road sections by using the waypoints.
- Added new driving-smarts-v2023 benchmark consisting of new (i) driving-smarts-v2023 env and (ii) platoon-v0 env.
- Added baseline example, consisting of training, inference, and zoo agent registration, for the platooning task in Driving SMARTS 2023.3 benchmark.
- Documented the challenge objective, desired inference code structure, and use of baseline example, for Driving SMARTS 2023.3 benchmark, i.e., platooning task.
- Added a new scenario consisting of merge-exit map, sumo lead vehicle, and traffic, for the vehicle-following task.
- Added a `SensorManager` which manages placing sensors on actors in the simulations.
- The `VehicleState` now has the `bounding_box_points` property to get the vehicle minimum bounding box as a set of points.
- Added engine configuration options for `core:debug`, `core:observation_workers`, and `core:reset_retries`.
- Explained in the docs that agents may spawn at different times in multiagent scenarios.
- Added `RaySensorResolver` as an alternative parallel resolver.
- Added `[ray]` option for `smarts` package. This currently conflicts with `[rllib]`.
- Added engine `observation_workers` configuration which can be used to configure the number of parallel sensor workers: 0 runs the sensors on the local thread, >=1 runs using the multiprocessing backing.
- Added engine `sensor_parallelization` configuration of sensor parallelization backing, options ("mp"|"ray"): "mp" python multiprocessing, "ray" ray worker backing.
- Added engine `reset_retries` configuration engine retries before the simulator will raise an error on reset.
- Introduced new comfort cost function in metric module.
- Introduced new gap-between-vehicles cost function in metric module.
- Added baseline example, consisting of training, inference, and zoo agent registration, for the driving and turning tasks in Driving SMARTS 2023.1 and 2023.2 benchmarks, respectively. It uses RelativeTargetPose action space.
- Documented the challenge objective, desired inference code structure, and use of baseline example, for Driving SMARTS 2023.1 (i.e., basic motion planning) and 2023.2 (i.e, turns) benchmarks.
- Added an env wrapper for constraining the relative target pose action range.
- Added a specialised metric formula module for Driving SMARTS 2023.1 and 2023.2 benchmark.
### Changed
- The trap manager, `TrapManager`, is now a subclass of `ActorCaptureManager`.
- Considering lane-change time ranges between 3s and 6s, assuming a speed of 13.89m/s, the via sensor lane acquisition range was increased from 40m to 80m, for better driving ability.
- The `AgentType.Full` now includes `road_waypoints`, `accelerometer`, and `lane_positions`.
- `ActionSpaceType` has been moved from `controller` to its own file.
- `VehicleState` has been moved to its own file.
- Sensors are no longer added and configured in the `agent_manager`. They are instead managed in the `sensor_manager`.
- Renamed all terminology relating to actor to owner in `VehicleIndex`.
- Renamed all terminology relating to shadow actor to shadower in `VehicleIndex`.
- `Collision` has been moved from `smarts.core.observations` to `smarts.core.vehicle_state`.
- The trap manager, `TrapManager`, is now a subclass of `ActorCaptureManager`.
- Considering lane-change time ranges between 3s and 6s, assuming a speed of 13.89m/s, the via sensor lane acquisition range was increased from 40m to 80m, for better driving ability.
- Modified naming of benchmark used in NeurIPS 2022 from driving-smarts-competition-env to driving-smarts-v2022.
- Social agent actor vehicles are now exactly named the same as the `name` of the actor. 
- Sstudio generated scenario vehicle traffic ids are now shortened.
- ChaseViaPoints zoo agent uses unconstrained path change command, instead of being constrained to [-1, 0, +1] path change commands used previously. 
- Made the metrics module configurable by supplying parameters through a `Params` class.
- Neighborhood vehicles which should be excluded from the `dist_to_obstacles` cost function can be specified through `Params`. This would be useful in certain tasks, like the vehicle-following task where the distance to the lead vehicle should not be included in the computation of the `dist_to_obstacles` cost function.
- Unified the computation of `dist_to_destination` (previously known as `completion`) and `steps` (i.e., time taken) as functions inside the cost functions module, instead of computing them separately in a different module.
- In the metrics module, the records which is the raw metrics data and the scoring which is the formula to compute the final results are now separated to provided greater flexibility for applying metrics to different environments.
- Benchmark listing may specify specialised metric formula for each benchmark.
- Changed `benchmark_runner_v0.py` to only average records across scenarios that share the same environment. Records are not averaged across different environments, because the scoring formula may differ in different environments.
- Renamed GapBetweenVehicles cost to VehicleGap cost in metric module.
- Camera metadata now uses radians instead of degrees.
- The `Panda3d` implementation of `Renderer` has been extracted from the interface and moved to `smarts.p3d`.
- Made all metrics as functions to be minimised, except the overall score which is to be maximised.
- Driving SMARTS 2023.3 benchmark and the metrics module now uses `actor_of_interest_re_filter` from scenario metadata to identify the lead vehicle.
- Included `RelativeTargetPose` action space to the set of allowed action spaces in `platoon-v0` env.
- `Collision.collidee_id` now gives the vehicle id rather than the name of the owner of the vehicle (usually the agent id.) `Collision.collidee_owner_id` now provides the id of the controlling `agent` (or other controlling entity in the future.) This is because 1) `collidee_id` should refer to the body and 2) in most cases the owner name would be `None`.
- Entry tactics now use conditions to determine when they should capture an actor.
### Deprecated
### Fixed
- Fixed issues related to waypoints in junctions on Argoverse maps. Waypoints will now be generated for all paths leading through the lane(s) the vehicle is on.
- Fixed an issue where Argoverse scenarios with a `Mission` would not run properly.
- `Trip.actor` field is now effective. Previously `actor` had no effect.
- Fixed an issue where building sumo scenarios would sometimes stall.
- `VehicleIndex` no longer segfaults when attempting to `repr()` it.
- Fixed issues related to waypoints in SUMO maps. Waypoints in junctions should now return all possible paths through the junction.
- Fixed CI tests for metrics.
- Fixed `traffic_histories_to_observations` script.
- Fixed an issue where the actor states and vehicle states were not synchronized after simulation vehicle updates resulting in different values from the simulation frame.
- Minor fix in regular expression compilation of `actor_of_interest_re_filter` from scenario metadata.
- Fixed acceleration and jerk computation in comfort metric, by ignoring vehicle position jitters smaller than a threshold.
- Fixed an issue in Envision where vehicle debug info would not update correctly.
### Removed
- Removed the deprecated `waymo_browser` utility.
- Removed camera observation `created_at` attribute from metadata to make observation completely reproducible.
- Removed `cached_property` as a dependency.
### Security

## [1.0.11] # 2023-04-02
### Added
### Changed
- Moved benchmark scenarios into SMARTS/scenarios folder.
- Simplified the scenario loading code in driving_smarts benchmark.
- The `"hiway-v1"` environment now uses `ScenarioOrder` configuration rather than a boolean.
### Deprecated
### Fixed
- Fix case where heading source attribute could be undefined.
- Updated interaction aware motion prediciton zoo agent to work with smarts.
- Edge dividers no longer flow through intersections in Argoverse 2 maps.
### Removed
### Security

## [1.0.10] # 2023-03-27
### Added
- Added vehicle of interest coloring through scenario studio. This lets the scenario color vehicles that match a certain pattern of vehicle id.
- SMARTS now provides `remove_provider` to remove a provider from the simulation. Use carefully.
### Changed
### Deprecated
### Fixed
- Fixed "rl/racing" `numpy` incompatibility.
- Fixed an issue with SUMO maps where waypoints in junctions would not return all possible paths.
- Fixed an issue in Argoverse maps where adjacent lanes would sometimes not be grouped in the same road.
### Removed
### Security

## [1.0.9] # 2023-03-20
### Added
- Added support for the [Argoverse 2 Motion Forecasting Dataset](https://www.argoverse.org/av2.html#forecasting-link) (see `scenarios/argoverse`)
- Added `waymo_open_dataset` as a module at the SMARTS repo level, to be able to load waymo scenarios without any external packages
### Changed
- Changed the `lanepoint_spacing` setting in `MapSpec` to be non-optional. Lanepoints are now generated lazily when waypoints are used.
### Deprecated
### Fixed
### Removed
- Removed `waymo-open-dataset-tf-2-4-0` package as a dependency
### Security

## [1.0.8] # 2023-03-10
### Added
- Agent manager now has `add_and_emit_social_agent` to generate a new social agent that is immediately in control of a vehicle.
### Changed
- Changed the minimum supported Python version from 3.7 to 3.8
### Deprecated
### Fixed
- Fixed `hiway-v1` environment to use `"render_modes"` instead of `"render.modes"`.
- Fixed an issue with SMARTS where the social vehicles started instantly regardless of what mission start time they were given.
- Missing waypoint paths `'lane_id'`  is now added to the `hiway-v1` formatted observations.
- Engine config utility now properly evaluates `[Ff]alse` as `False` when using a `bool` cast.
### Removed
### Security

## [1.0.7] # 2023-03-04
### Added
- Added objective, scenario description, and trained agent performance, to the Driving Smarts 2022 benchmark documentation.
### Changed
- Unique id suffix is removed from vehicle name while building agent vehicle in `VehicleIndex.build_agent_vehicle()` function. 
### Deprecated
### Fixed
- Missing neighborhood vehicle ids are now added to the `highway-v1` formatted observations.
- Stopped agent providers from removing social agents when they have no actor.
- Using `trip` in sstudio traffic generation no longer causes a durouter error.
- Chassis collision AABB first pass now has an additional `0.05m` tolerance to identify axis aligned collisions that would previously be missed.
- Agent to mission padding warning now occurs when there are less missions than agents rather than when there are the same number of agents as missions.
- Agent manager should no longer de-synchronize vehicle ids with the vehicle index.
### Removed
### Security

## [1.0.6] # 2023-02-26
### Added
- Added a math utility for generating combination groups out of two sequences with unique index use per group. This is intended for use to generate the combinations needed to give a unique agent-mission set per reset.
- Added basic tests for `hiway-v1` resetting and unformatted observations and actions.
- Added `"steps_completed"` to observation formatter.
### Fixed
- Ensured that `hiwayenv.reset` provides unique agent-mission sets per reset.
- Fixed an issue where `sstudio.types.Via` was not hashable.

## [1.0.5] # 2023-02-19
### Added
- Added a zoo agent, named Control-and-Supervised-Learning, from NeurIPS 2022 submission. This zoo agent runs in benchmark `driving_smarts==0.0`.
- Added a zoo agent, named Discrete Soft Actor Critic, from NeurIPS 2022 submission. This zoo agent runs in benchmark `driving_smarts==0.0`.
- Added basic tests for `hiway-v1` resetting and unformatted observations and actions.
- Added `actor_ids` as a provider interface to check the actors that the provider is currently in charge of.
### Changed
- `HiWayEnvV1` derived environments now allow an explicit scenario through `reset(options["scenario"])`.
- `HiWayEnvV1` derived environments now allow an explicit simulation start time through `reset(options["start_time"])`.
- Exposed `smarts` as a property on `HiWayEnvV1`.
- Made the heading input relative to the current heading in `RelativeTargetPose` action space.
### Deprecated
### Fixed
- Issue where a 0 length lane caused `envision` to crash.
- Fixed an issue where `Feature.type_specific_info` was calling a non-existant method.
### Removed
### Security

## [1.0.4] # 2023-02-10
### Added
- Engine configuration utility that uses the following locations to allow configuration of the SMARTS engine. The engine consumes the configuration files from the following locations in the following priority: `./engine.ini`, `~/.smarts/engine.ini`, `$GLOBAL_USER/smarts/engine.ini`, and `${PYTHON_ENV}/lib/${PYTHON_VERSION}/site-packages/smarts/engine.ini`.
- Added map source uri as `map_source` inside of `hiway-v1` reset info to indicate what the current map is on reset.
- Added NGSIM documentation.
- Added a zoo agent, named Interaction-Aware Motion Prediction, from NeurIPS2022 submission. This zoo agent runs in benchmark `driving_smarts==0.0`.
- Added Agent Zoo documentation in ReadTheDocs.
### Changed
- Made changes in the docs to reflect `master` branch as the main development branch.
- Enabled supplying agent locator directly to benchmark runner and removed the need for an intermediary config file. Updated benchmark docs to reflect this.
- Individualised the agent instances in the `benchmark_runner_v0.py`.
- Made driving_smarts_competition_v0 env configurable through supply of `AgentInterface`.
- Observation of driving_smarts_competition_v0 env was fixed to be of type `ObservationOptions.unformatted`.
### Deprecated
### Fixed
- Fixed an exit error that occurs when envision attempts to close down.
- Clarified the actions for `ActionSpaceType.Continuous` and `ActionSpaceType.ActuatorDynamic` in their respective docstrings.
- Excluded from wheel any scenario build files in pattern `smarts/**/build/**/*.xml`.
- Fixed an unintended regression in the metrics.
### Removed
- Removed duplicated `smarts.env.gymnasium.action_conversion` module.
### Security

## [1.0.3] 2023-02-04
### Added
- Added action formatting option to `hiway-v0`.
- Introduced `debug: serial: bool` option to driving smarts benchmark config.
### Changed
- Moved action and observation conversions from `smarts.env.gymnasium.utils` to `smarts.env.utils`.
### Fixed
- Fixed an issue where termination while envision is enabled but not connected would cause a flurry of broken pipe errors.
- Fixed an issue where activating visdom would cause errors.
- Fixed an issue where metrics break down with unformatted observations.
- Fixed an issue where `hiway-v1` would cause an exception when using "unformatted" observations.
- Unformatted actions and observations in `hiway-v0` provide `None` rather than an incorrect space.

## [1.0.2] 2023-01-27
### Added
- The `hiway-v1` environment can now be configured to provide an "unformatted" observation. 
### Changed
- Scenario paths is no longer manually supplied to Envision server while setup. Scenario paths are automatically sent to Envision server from SMARTS during simulation startup phase.
- Updated "hiway-v1" with `gymnasium` action spaces using new `ActionsSpaceFormatter` utility.
### Fixed
- Fixed an issue where a sensor detach call when a bubble vehicle exits a bubble could cause a program crash.
- Fixed issue with "hiway-v0" where "agent_interfaces" was not populated.
- Add missing `distance_travelled` to the `hiway-v1` observations.

## [1.0.1] 2023-01-24
### Fixed
- Fixed issue where Driving SMARTS benchmark only did 2 evaluations per scenario instead of 50.
- Removed unclosed file warnings from benchmark output.

## [1.0.0] 2023-01-22
### Added
- Exposed `.glb` file metadata through the scenario `Scenario.map_glb_metadata` attribute.
- Added single vehicle `Trip` into type. 
- Added new video record ultility using moviepy.
- Added distance check between bubble and vehicle to avoid generating unnecessary cursors.
- Added `ConfigurableZone` for `Zone` object to types which enable users to build bubble by providing coordinates of the polygon.
- Added "SMARTS Performance Diagnostic" development tool for evaluating the simulation performance.
- Added a "All Simulation" button on the header of Envision and made small-windowed simulation(s) in the "All Simulations" page clickable to maximize.
- An env wrapper `Metrics` is introduced to compute agents' performance metrics.
- Extracted `TraciConn` to the SMARTS utilities as a simplified utility to help with connecting to `TraCI`.
- Added `HiWayV1` `gymansium` environment to smarts. This can be referenced through gymnasium as `smarts.env:hiway-v1`.
- Added `scl benchmark run` and `scl benchmark list` for running and listing benchmarks.
- Added the "driving_smarts" benchmark as a feature of the new `scl benchmark` suite.
- Added `smarts.benchmark` module which deals with running benchmarks.
  - Added `smarts.core.entrypoints.benchmark_runner_v0` which is the initial benchmark fully integrated into `smarts`.
- Added documentation with benchmark information.
### Deprecated
### Changed
- Minimum `SUMO` version allowed by `SumoTrafficSimulation` is now `1.10.0`.
- The `ProviderManager` interface now uses a string id for removal of an actor instead of an actor state.
- Renamed many fields of the `smarts.core.agent_interface.AgentInterface` dataclass: `lidar` -> `lidar_point_cloud`, `waypoints` -> `waypoint_paths`, `rgb` -> `top_down_rgb`, `neighborhood_vehicles` -> `neighborhood_vehicle_states`, and `ogm` -> `occupancy_grid_map`.
- Renamed `smarts.core.provider.Provider`'s `action_spaces` to `actions`.
- Moved `VehicleObservation`, `EgoVehicleObservation`, `Observation`, `RoadWaypoints`, `GridMapMetadata`, `TopDownRGB`, `OccupancyGridMap`, `DrivableAreaGridMap`, `ViaPoint`, `Vias`, `SignalObservation`, and `Collision` from `smarts.core.sensors` to `smarts.core.observations`. They are now all typed `NamedTuples`.
- Renamed `GridMapMetadata` field `camera_pos` to `camera_position`.
### Removed
- Removed all of PyMarl contents, including related interface adapter, environments, and tests.
- Removed ray usage example.
- Moved ULTRA from `huawei-noah/SMARTS` to `smarts-project/smarts-project.rl` repository.
- Removed observation_adapter, reward_adapter, and info_adapter, from `hiway_env`.
- Removed `action_space` field from the `smarts.core.agent_interface.AgentInterface` dataclass.
### Fixed
- Updated the RL example `racing` to use `smarts[camera_obs]==0.7.0rc0` and continuous flowing traffic scenario. Simplified the `racing` RL example folder structure.
- Envision "near realtime" mode bugfix
- Corrected an issue where traffic lights in SUMO traffic simulation could be empty and cause a termination of the simulation.
- Fixed an issue where vehicles could cause SMARTS to terminate from being in multiple providers.
- Fixed an issue where `sumo_traffic_simulation` would disconnect on a non-terminal exception.
- SMARTS now aggressively attempts to connect to a SUMO process as long as the SUMO process remains alive.
- SUMO traffic simulation `route_for_vehicle` had semantic errors and now works again.
- SUMO is now supported up to version `1.15.0`. Versions of SUMO `1.13.0` and onward are forced to reset rather than reload because of errors with hot resetting versions starting with `1.13.0`. 
### Security

## [0.7.0rc0] 2022-10-31
### Added
- Added a basic background traffic ("social vehicle") provider as an alternative to the SUMO traffic simulator.  This can be selected using the new `"engine"` argument to `Traffic` in Scenario Studio.
- Added a `multi-scenario-v0` environment which can build any of the following scenario, namely, `1_to_2lane_left_turn_c`, `1_to_2lane_left_turn_t`, `3lane_merge_multi_agent`, `3lane_merge_single_agent`, `3lane_cruise_multi_agent`, `3lane_cruise_single_agent`, `3lane_cut_in`, and `3lane_overtake`. Additional scenarios can also be built by supplying the paths to the scenario directories.
- Added ego's mission details into the `FormatObs` wrapper.
- Added `SmartsLaneChangingModel` and `SmartsJunctionModel` to types available for use with the new smarts traffic engine within Scenario Studio.
- Added option to `AgentInterface` to include traffic signals (lights) in `EgoVehicleObservation` objects.
- Added the ability to hover over vehicles and roadmap elements in Envision to see debug info.

### Deprecated
- Deprecated a few things related to traffic in the `Scenario` class, including the `route` argument to the `Scenario` initializer, the `route`, `route_filepath` and `route_files_enabled` properties, and the `discover_routes()` static method.  In general, the notion of "route" (singular) here is being replaced with "`traffic_specs`" (plural) that allow for specifying traffic controlled by the SMARTS engine as well as Sumo.
- `waymo_browser.py` has been deprecated in favour of the scl waymo command line tools.

### Changed
- Add `lane_offset` to `Waypoint` class and `lane_postion` to both `EgoVehicleObservation` and `VehicleObservation` classes to expose the reference-line (a.k.a. Frenet) coordinate system.
- Traffic history vehicles can now be hijacked within a bubble.  They will be relinquished to the SMARTS background traffic provider upon exiting the bubble.
- Changed the name of the `Imitation` action space to `Direct`.
- Removed `endless_traffic` option from `SumoTrafficSimulator` and instead added `repeat_route` to `Flow` type in Scenario Studio.
- Renamed `examples/observation_collection_for_imitation_learning.py` to `examples/traffic_histories_to_observations.py`.
- Renamed `examples/history_vehicles_replacement_for_imitation_learning.py` to `examples/traffic_histories_vehicle_replacement.py`.
- `SumoTrafficSimulation` will now try to hand-off the vehicles it controls to the new SMARTS background traffic provider by default if the Sumo provider crashes.
- SMARTS now gives an error about a suspected lack of junction edges in sumo maps on loading of them.
- Scenario build artifacts are now cached and built incrementally, meaning that subsequent builds (without the `clean` option) will only build the artifacts that depend on the changed DSL objects
- All build artifacts are now in a local `build/` directory in each scenario's directory
- The `allow_offset_map` option has been removed. This must now be set in a `MapSpec` object in the scenario.py if this option is needed
- All scenarios must have a `scenario.py`, and must call `gen_scenario()`, rather than the individual `gen_` functions, which are now private

### Removed
- Removed support for deprecated json-based and YAML formats for traffic histories.
- Removed time and distance to collision values from `FormatObs` wrapper as the current implementation's correctness was in doubt.

### Fixed
- Fixed bug where `yaw_rate` was always reported as 0.0 (Issue #1481).
- Modified `FrameStack` wrapper to support agents which start at a later time in the simulation.
- Truncated all waypoint paths returned by `FormatObs` wrapper to be of the same length. Previously, variable waypoint-path lengths caused inhomogenous shape error in numpy array.
- Fixed a bug where traffic providers would leak across instances due to the ~~(awful design decision of python)~~ reference types defaults in arguments sharing across instances.
- Fixed minor bugs causing some Waymo maps not to load properly.
- Fixed a bug where `Vehicle.bounding_box` was mirrored over Y causing on shoulder events to fire inappropriately.
- Fixed an issue where the ego and neighbour vehicle observation was returning `None` for the nearby `lane_id`, `lane_index`, and `road_id`. These now default to constants `off_lane`, `-1`, and `off_road` respectively.
- Fixed a bug where bubble agents would stick around and to try to get observations even after being disassociated from a vehicle.
- Fixed a bug with the `TripMeterSensor` that was not using a unit direction vector to calculate trip distance against current route.
- Fixed issues with Envision. The playback bar and realtime mode now work as expected.
- Fixed a bug where traffic history vehicles would not get traffic signal observations
- Fixed a bug where envision would not work in some versions of python due to nuances of `importlib.resource.path()`.
- Fixed an issue with incorrect vehicle sizes in Envision.

## [0.6.1] 2022-08-02
### Added
- Added standard intersection environment, `intersection-v0`, for reinforcement learning where agents have to make an unprotected left turn in the presence of traffic.
- Added an online RL example for solving the `intersection-v0` environment, using PPO algorithm from Stable Baselines3 library. An accompanying Colab example is also provided.

### Changed
- Updated license to 2022 version.
- SMARTS reset now has a start time option which will skip simulation.
- Since `gym.Space` does not support dataclass, `StdObs` type is changed from a dataclass to a dictionary.

### Removed
- Old Stable Baselines3 based example is removed in favour of the new online RL example developed using Stable Baselines3 library.

### Fixed
- Additional case added for avoiding off-route if merging early into a lane.
- Unpack utility now unpacks dataclass attributes.
- Trap manager now uses elapsed sim time rather than step delta to associate with time.

## [0.6.1rc1] 2022-04-18
### Added
- Added example scenario for importing the NGSIM `peachtree` dataset.
- Added example scenario for importing the INTERACTION `merging` dataset
### Deprecated
- Using `.yml` files to specify traffic history datasets have been deprecated in favor of using `sstudio.types.TrafficHistoryDataset` objects.
### Fixed
- Gracefully handle `EndlessGoal` missions in the MaRL benchmark. Relative goal distance with `EndlessGoal` will be now always be 0.
- Restore `rl-agent` to working order. Version incremented to `1.1.0`.
- Update `rl-agent` wheel.
- Do not auto-shift maps for a scenario that has traffic history.
- Fixed Issue #1321 such that numpy's `sliding_window_view()` is no longer needed for NGSIM traffic histories.
- Fixed NGSIM traffic history import bugs (see Issues #1354 and #1402).

## [0.6.1rc0] 2022-04-16
### Added
- Added `smarts/waymo/waymo_browser.py`, a text-based utility to explore and export scenarios from the Waymo Motion dataset to SMARTS scenarios. 
- Added `get_vehicle_start_time()` method for scenarios with traffic history data.  See Issue #1210.
- Added `sb3` reinforcement-learning example. An ego agent is trained using PPO algorithm from Stable Baselines3 library, to drive as far and as fast as possible in heavy traffic, without colliding or going off-road.
- Added `FormatObs` wrapper which converts SMARTS observations to gym-compliant RL-friendly vectorized observations and returns `StdObs`.
- Added `Pose.as_position2d()` method which converts the pose to an [x,y] position array.
- Added `EventConfiguration` dataclass in the agent interface to allow users to configure the conditions in which events are triggered
- Extended the `RoadMap` API to support `Waymo` map format in `smarts/core/waymo_map.py`.
- Added scenarios for "importing" the i80 and us101 NGSIM trajectory history datasets
- Added an observation adapter that makes the observation ego-centric: `smarts.core.utils.ego_centric_observation_adapter`.
- Added math utility `world_position_from_ego_frame` which allows converting from an ego frame to world frame.
- Added math utility `wrap_value` which constrains a float between a `min` and `max` by wrapping around every time the value exceeds `max` or falls below `min`.
- Added ego-centric adapter utility `smarts.core.utils.adapters.ego_centric_adapters.get_egocentric_adapters(action_space)` which provides an ego-centric pair of observation and action adapters that are used together to provide an ego-centric interface.
### Changed
- If more than one qualifying map file exists in a the `map_spec.source` folder, `get_road_map()` in `default_map_builder.py` will prefer to return the default files (`map.net.xml` or `map.xodr`) if they exist.
- Moved the `smarts_ros` ROS node from the `examples` area into the `smarts.ros` module so that it can be distributed with SMARTS packages.
- Use `Process` to replace `Thread` to speed up the `scl scenario build-all --clean <scenario_dir>` runtime.
- Modified the repository's front page to be more informative and better organised.
- Added an option to `Scenario.scenario_variations()` to make the iterator not yield a cycle.
### Deprecated
- Moved the `AgentSpec` class out of `smarts.core.agent` to `smarts.zoo.agent_spec`.
### Fixed
- Fixed a secondary exception that the `SumoTrafficSimulation` will throw when attempting to close a TraCI connection that is closed by an error.
- Ensure that `smarts.core.coordinates.Pose` attribute `position` is an [x, y, z] numpy array, and attribute `orientation` is a quaternion length 4 numpy array. 
- Update social vehicle pose in Bullet when no active agents are present.
- Fix suppression of `stderr` and `stdout` on `ipython` platforms via `suppress_output(..)`.
### Removed
- Removed the unconditional import of `Renderer` from `smarts/core/vehicle.py` to make `Panda3D` optional dependency regression. See Issue #1310.
### Security

## [0.6.0] 2022-03-28
### Added
- Added `get_vehicle_start_time()` method for scenarios with traffic history data.  See Issue #1210.
- Added `sb3` reinforcement-learning example. An ego agent is trained using PPO algorithm from Stable Baselines3 library, to drive as far and as fast as possible in heavy traffic, without colliding or going off-road.
- Added `FormatObs` wrapper which converts SMARTS observations to gym-compliant RL-friendly vectorized observations and returns `StdObs`.
- Added `Pose.as_position2d()` method which converts the pose to an [x,y] position array.
- Added `EventConfiguration` dataclass in the agent interface to allow users to configure the conditions in which events are triggered
- Added scenarios for "importing" the i80 and us101 NGSIM trajectory history datasets
### Changed
- If more than one qualifying map file exists in a the `map_spec.source` folder, `get_road_map()` in `default_map_builder.py` will prefer to return the default files (`map.net.xml` or `map.xodr`) if they exist.
- Moved the `smarts_ros` ROS node from the `examples` area into the `smarts.ros` module so that it can be distributed with SMARTS packages.
- Use `Process` to replace `Thread` to speed up the `scl scenario build-all --clean <scenario_dir>` runtime.
- Modified the repository's front page to be more informative and better organised.
### Deprecated
- Moved the `AgentSpec` class out of `smarts.core.agent` to `smarts.zoo.agent_spec`.
### Fixed
- Fixed a secondary exception that the `SumoTrafficSimulation` will throw when attempting to close a TraCI connection that is closed by an error.
- Ensure that `smarts.core.coordinates.Pose` attribute `position` is an [x, y, z] numpy array, and attribute `orientation` is a quaternion length 4 numpy array. 
- Update social vehicle pose in Bullet when no active agents are present.
- Document missing action space type `ActionSpaceType.TargetPose`.
### Removed
- Removed the unconditional import of `Renderer` from `smarts/core/vehicle.py` to make `Panda3D` optional dependency regression. See Issue #1310.
### Security


## [0.5.1.post1] 2022-03-11
### Fixed
- Fixed an issue involving relative imports in `examples/rllib/rllib.py`.
- Fixed an issue with uncapped `opencv` causing an error within `ray.rllib`.
- Fixed a longstanding issue that did not allow camera observations unless you had windowing.

## [0.5.1] 2022-01-25
### Added
- Added `get_vehicle_start_time()` method for scenarios with traffic history data.  See Issue #1210.
### Changed
- If more than one qualifying map file exists in a the `map_spec.source` folder, `get_road_map()` in `default_map_builder.py` will prefer to return the default files (`map.net.xml` or `map.xodr`) if they exist.
- Moved the `smarts_ros` ROS node from the `examples` area into the `smarts.ros` module so that it can be distributed with SMARTS packages.
- Use `Process` to replace `Thread` to speed up the `scl scenario build-all --clean <scenario_dir>` runtime.
### Deprecated
### Fixed
- Fixed a secondary exception that the `SumoTrafficSimulation` will throw when attempting to close a TraCI connection that is closed by an error.
### Removed
### Security

## [0.5.0] - 2022-01-07
### Added
- Added Minimum FrameRate tests to measure the fps for `smart.step()` method. See Issue #455.
- Added a ROS wrapper/driver example to wrap SMARTS in a ROS (v1) node.
- Added the ability to pass an optional `time_delta_since_last_step` to SMARTS' `step()` function
  to support variable timesteps for co-simulation.
- Added `step_count` and `elapsed_sim_time` to the `Observation` class.  See PR #974 and Issues #884 and #918.
- Added `dt` to `Observation` class to inform users of the observations of the variable timestep.
- Added the ability to externally update SMARTS state via a new privileged-access `ExternalProvider`.
- Allow specifying "-latest" as a version suffix for zoo locator strings.
- Added Base CI and dependencies requirement tests for the "darwin" platform (MacOS).
- Extended Imitation Learning codebase to allow importing traffic histories from the Waymo motion dataset and replay in a SMARTS simulation. See PR #1060.
- Added options for dealing with noise when inferring headings while importing traffic history data.  See PR #1219.
- Added `ros` extension rule to `setup.py`.
- Added a script to allow users to hijack history vehicles dynamically through a trigger event. See PR #1088.
- Added a `-y` option to `utils/setup/install_deps.sh` to accept installation by default. See issue #1081.
- Added `ParallelEnv` class and a corresponding example to simulate multiple SMARTS environments in parallel, with synchronous or asynchronous episodes.
- Added `smarts.core.utils.import_utils` to help with the dynamic import of modules.
- Added `single_agent` env wrapper and unit test. The wrapper converts a single-agent SMARTS environment's step and reset output to be compliant with gym spaces.
- Added `rgb_image` env wrapper and unit test. The wrapper filters SMARTS environment observation and returns only top-down RGB image as observation.
- Extended the `RoadMap` API to support `OpenDRIVE` map format in `smarts/core/opendrive_road_network.py`. Added 3 new scenarios with `OpenDRIVE` maps. See PR #1186.
- Added a "ReplayAgent" wrapper to allow users to rerun an agent previously run by saving its configurations and inputs. See Issue #971.
- Added `smarts.core.provider.ProviderRecoveryFlags` as flags to determine how `SMARTS` should handle failures in providers. They are as follows:
  - `NOT_REQUIRED`: Not needed for the current step. Error causes skip of provider if it should recover but cannot or should not recover.
  - `EPISODE_REQUIRED`: Needed for the current episode. Results in episode ending if it should recover but cannot or should not recover.
  - `EXPERIMENT_REQUIRED`: Needed for the experiment. Results in exception if it should recover but cannot or should not recover.
  - `ATTEMPT_RECOVERY`: Provider should attempt to recover from the exception or disconnection.
- Added recovery options for providers in `smarts.core.provider.Provider`. These include:
  - Add `recover()` method to providers to attempt to recover from errors and disconnection.
  - Add `connected` property to providers to check if the provider is still connected.
- Added recovery options to `smarts.core.smarts.SMARTS.add_provider()`
  - Add `recovery_flags` argument to configure the recovery options if the provider disconnects or throws an exception.
- Added `driving_in_traffic` reinforcement learning example. An ego agent is trained using DreamerV2 to drive as far and as fast as possible in heavy traffic, without colliding or going off-road.
- Added `smarts.core.smarts.SMARTSDestroyedError` which describes use of a destroyed `SMARTS` instance.
### Changed
- `test-requirements` github action job renamed to `check-requirements-change` and only checks for requirements changes without failing.
- Moved examples tests to `examples` and used relative imports to fix a module collision with `aiohttp`'s `examples` module.
- Made changes to log sections of the scenario step in `smarts.py` to help evaluate smarts performance problems. See Issue #661.
- Introducted `RoadMap` class to abstract away from `SumoRoadNetwork`
  and allow for (eventually) supporting other map formats.  See Issue #830 and PR #1048.
  This had multiple cascading ripple effects (especially on Waypoint generation and caching,
  Missions/Plans/Routes and road/lane-related sensors).  These include:
    - Removed the `AgentBehavior` class and the `agent_behavior` parameter to `AgentInterface`.
    - Moved the definition of `Waypoint` from `smarts.core.mission_planner` to `smarts.core.road_map`.
    - Moved the definition of `Mission` and `Goal` classes from `smarts.core.scenario` to `smarts.core.plan`.
    - Added `MapSpec` to the SStudio DSL types and introduced a simple builder pattern for creating `RoadMap` objects.
- Changed the type hint for `EgoVehicleObservation`: it returns a numpy array (and always has).
- Raised a warning message for building scenarios without `map.net.xml` file. See PR #1161.
- Updated `smarts/env/hiway_env.py` to support `OpenDRIVE` maps so that the `SMARTS` object is instantiated without the `SUMO` traffic provider and social agents. See PR #1215.
- Public `SMARTS` methods will throw `smarts.core.smarts.SMARTSDestroyedError` if `SMARTS.destroy()` has previously been called on the `SMARTS` instance.
### Fixed
- Fix lane vector for the unique cases of lane offset >= lane's length. See PR #1173.
- Logic fixes to the `_snap_internal_holes` and `_snap_external_holes` methods in `smarts.core.sumo_road_network.py` for crude geometry holes of sumo road map. Re-adjusted the entry position of vehicles in `smarts.sstudio.genhistories.py` to avoid false positive events. See PR #992.
- Prevent `test_notebook.ipynb` cells from timing out by increasing time to unlimited using `/metadata/execution/timeout=65536` within the notebook for regular uses, and `pytest` call with `--nb-exec-timeout 65536` option for tests. See for more details: "https://jupyterbook.org/content/execute.html#setting-execution-timeout" and "https://pytest-notebook.readthedocs.io/en/latest/user_guide/tutorial_intro.html#pytest-fixture".
- Stop `multiprocessing.queues.Queue` from throwing an error by importing `multiprocessing.queues` in `envision/utils/multiprocessing_queue.py`.
- Prevent vehicle insertion on top of ignored social vehicles when the `TrapManager` defaults to emitting a vehicle for the ego to control. See PR #1043
- Prevent `TrapManager`from trapping vehicles in Bubble airlocks.  See Issue #1064.
- Social-agent-buffer is instantiated only if the scenario requires social agents
- Mapped Polygon object output of Route.geometry() to sequence of coordinates.
- Updated deprecated Shapely functionality.
- Fixed the type of `position` (pose) fields emitted to envision to match the existing type hints of `tuple`.
- Properly detect whether waypoint is present in mission route, while computing distance travelled by agents with missions in TripMeterSensor.
- Fixed `test_notebook` timeout by setting `pytest --nb-exec-timeout 65536`.
### Deprecated
- The `timestep_sec` property of SMARTS is being deprecated in favor of `fixed_timesep_sec`
  for clarity since we are adding the ability to have variable time steps.
### Removed
- Remove `ray_multi_instance` example when running `make sanity-test`
- Removed deprecated fields from `AgentSpec`:  `policy_builder`, `policy_params`, and `perform_self_test`.
- Removed deprecated class `AgentPolicy` from `agent.py`.
- Removed `route_waypoints` attribute from `smarts.core.sensors.RoadWaypoints`.

## [0.4.18] - 2021-07-22
### Added
- Dockerfile for headless machines.
- Singularity definition file and instructions to build/run singularity containers.
- Support multiple outgoing edges from SUMO maps.
- Added a Cross RL Social Agent in `zoo/policies` as a concrete training examples. See PR #700.
- Made `Ray` and its module `Ray[rllib]` optional as a requirement/dependency to setup SMARTS. See Issue #917.
### Fixed
- Suppress messages in docker containers from missing `/dev/input` folder.
- When code runs on headless machine, panda3d will fallback to using `p3headlessgl` option to render images without requiring X11.
- Fix the case where mapping a blank repository to the docker container `/src` directory via `-v $SMARTS_REPO/src` as directed in the `README` will cause `scl` and other commands to not work.
- Fix case where multiple outgoing edges could cause non-determinism.

## [0.4.17] - 2021-07-02
### Added
- Added `ActionSpace.Imitation` and a controller to support it.  See Issue #844.
- Added a `TraverseGoal` goal for imitation learning agents.  See Issue #848.
- Added `README_pypi.md` to update to the general user installation PyPI instructions. See Issue #828.
- Added a new utility experiment file `cli/run.py` to replace the context given by `supervisord.conf`. See PR #911.
- Added `scl zoo install` command to install zoo policy agents at the specified paths. See Issue #603.
- Added a `FrameStack` wrapper which returns stacked observations for each agent.
### Changed
- `history_vehicles_replacement_for_imitation_learning.py` now uses new Imitation action space. See Issue #844.
- Updated and removed some package versions to ensure that Python3.8 is supported by SMARTS. See issue #266.
- Refactored `Waypoints` into `LanePoints` (static, map-based) and `Waypoints` (dynamic). See Issue #829.
- Vehicles with a `BoxChassis` can now use an `AccelerometerSensor` too.
- When importing NGSIM history data, vehicle speeds are recomputed.
- Allow custom sizes for agent vehicles in history traffic missions.
- Refactored the top level of the SMARTS module to make it easier to navigate the project and understand its structure. See issue #776.
- Made Panda3D and its modules optional as a requirement/dependencies to setup SMARTS. See Issue #883.
- Updated the `Tensorflow` version to `2.2.1` for rl-agent and bump up its version to `1.0`. See Issue #211.
- Made `Ray` and its module `Ray[rllib]` optional as a requirement/dependency to setup SMARTS. See Issue #917.
- Added an error if a `SMARTS` instance reaches program exit without a manual `del` of the instance or a call to `SMARTS.destroy()`.
### Fixed
- Allow for non-dynamic action spaces to have action controllers.  See PR #854.
- Fix a minor bug in `sensors.py` which triggered `wrong_way` event when the vehicle goes into an intersection. See Issue #846.
- Limited the number of workers SMARTS will use to establish remote agents so as to lower memory footprint.
- Patched a restart of SUMO every 50 resets to avoid rampant memory growth.
- Fix bugs in `AccelerometerSensor`.  See PR #878.
- Ensure that `yaw_rate` is always a scalar in `EgoVehicleObservation`.
- Fix the internal holes created at sharp turns due to crude map geometry. See issue #900.
- Fixed an args count error caused by `websocket.on_close()` sending a variable number of args.
- Fixed the multi-instance display of `envision`. See Issue #784.
- Caught abrupt terminate signals, in order to shutdown zoo manager and zoo workers.
- Include tire model in package by moving `tire_parameters.yaml` from `./examples/tools` to `./smarts/core/models`. See Issue #1140
- Fixed an issue where `SMARTS.destroy()` would still cause `SMARTS.__del__()` to throw an error at program exit.
### Removed
- Removed `pview` from `make` as it refers to `.egg` file artifacts that we no longer keep around.
- Removed `supervisord.conf` and `supervisor` from dependencies and requirements. See Issue #802.

## [0.4.16] - 2021-05-11
### Added
- Added `sanity-test` script and asked new users to run `sanity-test` instead of `make test` to ease the setup
process
- Added `on_shoulder` as part of events in observation returned from each step of simulation
- Added description of map creation and how to modify the map to allow users to create their own traffic routes in docs
- Added reference to SMARTS paper in front page of docs
- Only create `Renderer` on demand if vehicles are using camera-based sensors. See issue #725.
- Added glb models for pedestrians and motorcycles
- Added `near realtime` mode and `uncapped` mode in Envision
- Added `--allow-offset-map` option for `scl scenario build` to prevent auto-shifting of Sumo road networks
- Added options in `DoneCriteria` to trigger ego agent to be done based on other agent's done situation
### Changed
- Refactored SMARTS class to not inherit from Panda3D's ShowBase; it's aggregated instead. See issue #597.
- Updated imitation learning examples.
### Fixed
- Fixed the bug of events such as off_road not registering in observation when off_road is set to false in DoneCriteria
- Fixed Sumo road network offset bug for shifted maps.  See issue #716.
- Fixed traffic generation offset bug for shifted maps.  See issue #790.
- Fixed bugs in traffic history and changed interface to it.  See issue #732.
- Update `ego_open_agent` to use the package instead of the zoo directory version.
- Quieted error logs generated by failed Envision connections as well as noisy pybullet log messages.  See issue #819.
- Removed all coverage files created during make test. See issue #826.
- Removed scenarios and examples modules from pip installation. See issue #833.

## [0.4.15] - 2021-03-18
### Added
- This CHANGELOG as a change log to help keep track of changes in the SMARTS project that can get easily lost.
- Hosted Documentation on `readthedocs` and pointed to the smarts paper and useful parts of the documentation in the README.
- Running imitation learning will now create a cached `history_mission.pkl` file in scenario folder that stores
the missions for all agents.
- Added ijson as a dependency.
- Added `cached-property` as a dependency.
### Changed
- Lowered CPU cost of waypoint generation. This will result in a small increase in memory usage.
- Set the number of processes used in `make test` to ignore 2 CPUs if possible.
- Use the dummy OpEn agent (open-agent version 0.0.0) for all examples.
- Improved performance by removing unused traffic light functionality.
- Limit the memory use of traffic histories by incrementally loading the traffic history file with a worker process.
### Fixed
- In order to avoid precision issues in our coordinates with big floating point numbers, we now initially shift road networks (maps) that are offset back to the origin using [netconvert](https://sumo.dlr.de/docs/netconvert.html). We adapt Sumo vehicle positions to take this into account to allow Sumo to continue using the original coordinate system.  See Issue #325. This fix will require all scenarios to be rebuilt (`scl scenario build-all --clean ./scenarios`).
- Cleanly close down the traffic history provider thread. See PR #665.
- Improved the disposal of a SMARTS instance. See issue #378.
- Envision now resumes from current frame after un-pausing.
- Skipped generation of cut-in waypoints if they are further off-road than SMARTS currently supports to avoid process crash.
- Fix envision error 15 by cleanly shutting down the envision worker process.

## [Format] - 2021-03-12
### Added
– Describe any new features that have been added since the last version was released.
### Changed
– Note any changes to the software’s existing functionality.
### Deprecated
– Note any features that were once stable but are no longer and have thus been scheduled for removal.
### Fixed
– List any bugs or errors that have been fixed in a change.
### Removed
– Note any features that have been deleted and removed from the software.
### Security
– Invite users to upgrade and avoid fixed software vulnerabilities.<|MERGE_RESOLUTION|>--- conflicted
+++ resolved
@@ -42,12 +42,9 @@
 - `SumoTrafficSimulation` no longer reports that it manages vehicles when it is disconnected.
 - Fixed waypoints so that they will always be the length of the `lookahead` parameter, even in junctions.
 - Fixed an issue where a single waypoint would appear in off-route lanes for missions with a goal.
-<<<<<<< HEAD
 - Fixed an issue where the `off_route` event would be incorrectly triggered when driving on overlapping lanes.
-=======
 - Fixed an underlying issue with the sensor manager where the sensors were not removed immediately.
 - Fixed an issue where warnings could be generated when an agent takes over an existing vehicle if the vehicle previously had sensors on it.
->>>>>>> fd24997e
 ### Removed
 - Removed the following dependencies from smarts: `pandas`, `rich`, `twisted`, `sh`.
 - Moved `baselines/marl_benchmark` from this repository to `smarts-project/smarts-project.rl` repository.
