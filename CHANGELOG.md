# Change Log
All notable changes to this project will be documented in this file.

This changelog is to adhere to the format given at [keepachangelog](keepachangelog.com/en/1.0.0/)
and should maintain [semantic versioning](semver.org).

All text added must be human-readable.

Copy and pasting the git commit messages is __NOT__ enough.

# [Unreleased]
### Added
- Added a basic background traffic ("social vehicle") provider as an alternative to the SUMO traffic simulator.  This can be selected using the new `"engine"` argument to `Traffic` in Scenario Studio.

### Deprecated
- Deprecated a few things related to traffic in the `Scenario` class, including the `route` argument to the `Scenario` initializer, the `route`, `route_filepath` and `route_files_enabled` properties, and the `discover_routes()` static method.  In general, the notion of "route" (singular) here is being replaced with "`traffic_specs`" (plural) that allow for specifying traffic controlled by the SMARTS engine as well as Sumo.

### Changed
<<<<<<< HEAD
- Removed `endless_traffic` option from `SumoTrafficSimulator` and instead added `repeat_route` to `Flow` type in Scenario Studio.
=======
- Add `lane_offset` to `Waypoint` class and `lane_postion` to both `EgoVehicleObservation` and `VehicleObservation` classes to expose the reference-line (a.k.a. Frenet) coordinate system.
>>>>>>> 4cae80e0
- Traffic history vehicles can now be hijacked within a bubble.  They will be relinquished to the SMARTS background traffic provider upon exiting the bubble.
- Changed the name of the `Imitation` action space to `Direct`.

### Removed

### Fixed
- Fixed bug where `yaw_rate` was always reported as 0.0 (Issue #1481).

# [0.6.1]
### Added
- Added standard intersection environment, `intersection-v0`, for reinforcement learning where agents have to make an uprotected left turn in the presence of traffic.
- Added an online RL example for solving the `intersection-v0` environment, using PPO algorithm from Stable Baselines3 library. An accompanying Colab example is also provided.

### Changed
- Updated license to 2022 version.
- SMARTS reset now has a start time option which will skip simulation.
- Since `gym.Space` does not support dataclass, `StdObs` type is changed from a dataclass to a dictionary.

### Removed
- Old Stable Baselines3 based example is removed in favour of the new online RL example developed using Stable Baselines3 library.

### Fixed
- Additional case added for avoiding off-route if merging early into a lane.
- Unpack utility now unpacks dataclass attributes.
- Trap manager now uses elapsed sim time rather than step delta to associate with time.

### [0.6.1rc1] 15-04-18
### Added
- Added example scenario for importing the NGSIM `peachtree` dataset.
- Added example scenario for importing the INTERACTION `merging` dataset
### Deprecated
- Using `.yml` files to specify traffic history datasets have been deprecated in favor of using `sstudio.types.TrafficHistoryDataset` objects.
### Fixed
- Gracefully handle `EndlessGoal` missions in the MaRL benchmark. Relative goal distance with `EndlessGoal` will be now always be 0.
- Restore `rl-agent` to working order. Version incremented to `1.1.0`.
- Update `rl-agent` wheel.
- Do not auto-shift maps for a scenario that has traffic history.
- Fixed Issue #1321 such that numpy's `sliding_window_view()` is no longer needed for NGSIM traffic histories.
- Fixed NGSIM traffic history import bugs (see Issues #1354 and #1402).

### [0.6.1rc0] 15-04-16
### Added
- Added `smarts/waymo/waymo_browser.py`, a text-based utility to explore and export scenarios from the Waymo Motion dataset to SMARTS scenarios. 
- Added `get_vehicle_start_time()` method for scenarios with traffic history data.  See Issue #1210.
- Added `sb3` reinforcement-learning example. An ego agent is trained using PPO algorithm from Stable Baselines3 library, to drive as far and as fast as possible in heavy traffic, without colliding or going off-road.
- Added `FormatObs` wrapper which converts SMARTS observations to gym-compliant RL-friendly vectorized observations and returns `StdObs`.
- Added `Pose.as_position2d()` method which converts the pose to an [x,y] position array.
- Added `EventConfiguration` dataclass in the agent interface to allow users to configure the conditions in which events are triggered
- Extended the `RoadMap` API to support `Waymo` map format in `smarts/core/waymo_map.py`.
- Added scenarios for "importing" the i80 and us101 NGSIM trajectory history datasets
- Added an observation adapter that makes the observation ego-centric: `smarts.core.utils.ego_centric_observation_adapter`.
- Added math utility `world_position_from_ego_frame` which allows converting from an ego frame to world frame.
- Added math utility `wrap_value` which constrains a float between a `min` and `max` by wrapping around every time the value exceeds `max` or falls below `min`.
- Added ego-centric adapter utility `smarts.core.utils.adapters.ego_centric_adapters.get_egocentric_adapters(action_space)` which provides an ego-centric pair of observation and action adapters that are used together to provide an ego-centric interface.
### Changed
- If more than one qualifying map file exists in a the `map_spec.source` folder, `get_road_map()` in `default_map_builder.py` will prefer to return the default files (`map.net.xml` or `map.xodr`) if they exist.
- Moved the `smarts_ros` ROS node from the `examples` area into the `smarts.ros` module so that it can be distributed with SMARTS packages.
- Use `Process` to replace `Thread` to speed up the `scl scenario build-all --clean <scenario_dir>` runtime.
- Modified the repository's front page to be more informative and better organised.
- Added an option to `Scenario.scenario_variations()` to make the iterator not yield a cycle.
### Deprecated
- Moved the `AgentSpec` class out of `smarts.core.agent` to `smarts.zoo.agent_spec`.
### Fixed
- Fixed a secondary exception that the `SumoTrafficSimulation` will throw when attempting to close a TraCI connection that is closed by an error.
- Ensure that `smarts.core.coordinates.Pose` attribute `position` is an [x, y, z] numpy array, and attribute `orientation` is a quaternion length 4 numpy array. 
- Update social vehicle pose in Bullet when no active agents are present.
- Fix suppression of `stderr` and `stdout` on `ipython` platforms via `suppress_output(..)`.
### Removed
- Removed the unconditional import of `Renderer` from `smarts/core/vehicle.py` to make `Panda3D` optional dependency regression. See Issue #1310.
### Security

## [0.6.0] 2022-03-28
### Added
- Added `get_vehicle_start_time()` method for scenarios with traffic history data.  See Issue #1210.
- Added `sb3` reinforcement-learning example. An ego agent is trained using PPO algorithm from Stable Baselines3 library, to drive as far and as fast as possible in heavy traffic, without colliding or going off-road.
- Added `FormatObs` wrapper which converts SMARTS observations to gym-compliant RL-friendly vectorized observations and returns `StdObs`.
- Added `Pose.as_position2d()` method which converts the pose to an [x,y] position array.
- Added `EventConfiguration` dataclass in the agent interface to allow users to configure the conditions in which events are triggered
- Added scenarios for "importing" the i80 and us101 NGSIM trajectory history datasets
### Changed
- If more than one qualifying map file exists in a the `map_spec.source` folder, `get_road_map()` in `default_map_builder.py` will prefer to return the default files (`map.net.xml` or `map.xodr`) if they exist.
- Moved the `smarts_ros` ROS node from the `examples` area into the `smarts.ros` module so that it can be distributed with SMARTS packages.
- Use `Process` to replace `Thread` to speed up the `scl scenario build-all --clean <scenario_dir>` runtime.
- Modified the repository's front page to be more informative and better organised.
### Deprecated
- Moved the `AgentSpec` class out of `smarts.core.agent` to `smarts.zoo.agent_spec`.
### Fixed
- Fixed a secondary exception that the `SumoTrafficSimulation` will throw when attempting to close a TraCI connection that is closed by an error.
- Ensure that `smarts.core.coordinates.Pose` attribute `position` is an [x, y, z] numpy array, and attribute `orientation` is a quaternion length 4 numpy array. 
- Update social vehicle pose in Bullet when no active agents are present.
- Document missing action space type `ActionSpaceType.TargetPose`.
### Removed
- Removed the unconditional import of `Renderer` from `smarts/core/vehicle.py` to make `Panda3D` optional dependency regression. See Issue #1310.
### Security


## [0.5.1.post1] 2022-03-11
### Fixed
- Fixed an issue involving relative imports in `examples/rllib/rllib.py`.
- Fixed an issue with uncapped `opencv` causing an error within `ray.rllib`.
- Fixed a longstanding issue that did not allow camera observations unless you had windowing.

## [0.5.1] 2022-01-25
### Added
- Added `get_vehicle_start_time()` method for scenarios with traffic history data.  See Issue #1210.
### Changed
- If more than one qualifying map file exists in a the `map_spec.source` folder, `get_road_map()` in `default_map_builder.py` will prefer to return the default files (`map.net.xml` or `map.xodr`) if they exist.
- Moved the `smarts_ros` ROS node from the `examples` area into the `smarts.ros` module so that it can be distributed with SMARTS packages.
- Use `Process` to replace `Thread` to speed up the `scl scenario build-all --clean <scenario_dir>` runtime.
### Deprecated
### Fixed
- Fixed a secondary exception that the `SumoTrafficSimulation` will throw when attempting to close a TraCI connection that is closed by an error.
### Removed
### Security

## [0.5.0] - 2022-01-07
### Added
- Added Minimum FrameRate tests to measure the fps for `smart.step()` method. See Issue #455.
- Added a ROS wrapper/driver example to wrap SMARTS in a ROS (v1) node.
- Added the ability to pass an optional `time_delta_since_last_step` to SMARTS' `step()` function
  to support variable timesteps for co-simulation.
- Added `step_count` and `elapsed_sim_time` to the `Observation` class.  See PR #974 and Issues #884 and #918.
- Added `dt` to `Observation` class to inform users of the observations of the variable timestep.
- Added the ability to externally update SMARTS state via a new privileged-access `ExternalProvider`.
- Allow specifying "-latest" as a version suffix for zoo locator strings.
- Added Base CI and dependencies requirement tests for the "darwin" platform (MacOS).
- Extended Imitation Learning codebase to allow importing traffic histories from the Waymo motion dataset and replay in a SMARTS simulation. See PR #1060.
- Added options for dealing with noise when inferring headings while importing traffic history data.  See PR #1219.
- Added `ros` extension rule to `setup.py`.
- Added a script to allow users to hijack history vehicles dynamically through a trigger event. See PR #1088.
- Added a `-y` option to `utils/setup/install_deps.sh` to accept installation by default. See issue #1081.
- Added `ParallelEnv` class and a corresponding example to simulate multiple SMARTS environments in parallel, with synchronous or asynchronous episodes.
- Added `smarts.core.utils.import_utils` to help with the dynamic import of modules.
- Added `single_agent` env wrapper and unit test. The wrapper converts a single-agent SMARTS environment's step and reset output to be compliant with gym spaces.
- Added `rgb_image` env wrapper and unit test. The wrapper filters SMARTS environment observation and returns only top-down RGB image as observation.
- Extended the `RoadMap` API to support `OpenDRIVE` map format in `smarts/core/opendrive_road_network.py`. Added 3 new scenarios with `OpenDRIVE` maps. See PR #1186.
- Added a "ReplayAgent" wrapper to allow users to rerun an agent previously run by saving its configurations and inputs. See Issue #971.
- Added `smarts.core.provider.ProviderRecoveryFlags` as flags to determine how `SMARTS` should handle failures in providers. They are as follows:
  - `NOT_REQUIRED`: Not needed for the current step. Error causes skip of provider if it should recover but cannot or should not recover.
  - `EPISODE_REQUIRED`: Needed for the current episode. Results in episode ending if it should recover but cannot or should not recover.
  - `EXPERIMENT_REQUIRED`: Needed for the experiment. Results in exception if it should recover but cannot or should not recover.
  - `ATTEMPT_RECOVERY`: Provider should attempt to recover from the exception or disconnection.
- Added recovery options for providers in `smarts.core.provider.Provider`. These include:
  - Add `recover()` method to providers to attempt to recover from errors and disconnection.
  - Add `connected` property to providers to check if the provider is still connected.
- Added recovery options to `smarts.core.smarts.SMARTS.add_provider()`
  - Add `recovery_flags` argument to configure the recovery options if the provider disconnects or throws an exception.
- Added `driving_in_traffic` reinforcement learning example. An ego agent is trained using DreamerV2 to drive as far and as fast as possible in heavy traffic, without colliding or going off-road.
- Added `smarts.core.smarts.SMARTSDestroyedError` which describes use of a destroyed `SMARTS` instance.
### Changed
- `test-requirements` github action job renamed to `check-requirements-change` and only checks for requirements changes without failing.
- Moved examples tests to `examples` and used relative imports to fix a module collision with `aiohttp`'s `examples` module.
- Made changes to log sections of the scenario step in `smarts.py` to help evaluate smarts performance problems. See Issue #661.
- Introducted `RoadMap` class to abstract away from `SumoRoadNetwork`
  and allow for (eventually) supporting other map formats.  See Issue #830 and PR #1048.
  This had multiple cascading ripple effects (especially on Waypoint generation and caching,
  Missions/Plans/Routes and road/lane-related sensors).  These include:
    - Removed the `AgentBehavior` class and the `agent_behavior` parameter to `AgentInterface`.
    - Moved the definition of `Waypoint` from `smarts.core.mission_planner` to `smarts.core.road_map`.
    - Moved the definition of `Mission` and `Goal` classes from `smarts.core.scenario` to `smarts.core.plan`.
    - Added `MapSpec` to the SStudio DSL types and introduced a simple builder pattern for creating `RoadMap` objects.
- Changed the type hint for `EgoVehicleObservation`: it returns a numpy array (and always has).
- Raised a warning message for building scenarios without `map.net.xml` file. See PR #1161.
- Updated `smarts/env/hiway_env.py` to support `OpenDRIVE` maps so that the `SMARTS` object is instantiated without the `SUMO` traffic provider and social agents. See PR #1215.
- Public `SMARTS` methods will throw `smarts.core.smarts.SMARTSDestroyedError` if `SMARTS.destroy()` has previously been called on the `SMARTS` instance.
### Fixed
- Fix lane vector for the unique cases of lane offset >= lane's length. See PR #1173.
- Logic fixes to the `_snap_internal_holes` and `_snap_external_holes` methods in `smarts.core.sumo_road_network.py` for crude geometry holes of sumo road map. Re-adjusted the entry position of vehicles in `smarts.sstudio.genhistories.py` to avoid false positive events. See PR #992.
- Prevent `test_notebook.ipynb` cells from timing out by increasing time to unlimited using `/metadata/execution/timeout=65536` within the notebook for regular uses, and `pytest` call with `--nb-exec-timeout 65536` option for tests. See for more details: "https://jupyterbook.org/content/execute.html#setting-execution-timeout" and "https://pytest-notebook.readthedocs.io/en/latest/user_guide/tutorial_intro.html#pytest-fixture".
- Stop `multiprocessing.queues.Queue` from throwing an error by importing `multiprocessing.queues` in `envision/utils/multiprocessing_queue.py`.
- Prevent vehicle insertion on top of ignored social vehicles when the `TrapManager` defaults to emitting a vehicle for the ego to control. See PR #1043
- Prevent `TrapManager`from trapping vehicles in Bubble airlocks.  See Issue #1064.
- Social-agent-buffer is instantiated only if the scenario requires social agents
- Mapped Polygon object output of Route.geometry() to sequence of coordinates.
- Updated deprecated Shapely functionality.
- Fixed the type of `position` (pose) fields emitted to envision to match the existing type hints of `tuple`.
- Properly detect whether waypoint is present in mission route, while computing distance travelled by agents with missions in TripMeterSensor.
- Fixed `test_notebook` timeout by setting `pytest --nb-exec-timeout 65536`.
### Deprecated
- The `timestep_sec` property of SMARTS is being deprecated in favor of `fixed_timesep_sec`
  for clarity since we are adding the ability to have variable time steps.
### Removed
- Remove `ray_multi_instance` example when running `make sanity-test`
- Removed deprecated fields from `AgentSpec`:  `policy_builder`, `policy_params`, and `perform_self_test`.
- Removed deprecated class `AgentPolicy` from `agent.py`.
- Removed `route_waypoints` attribute from `smarts.core.sensors.RoadWaypoints`.

## [0.4.18] - 2021-07-22
### Added
- Dockerfile for headless machines.
- Singularity definition file and instructions to build/run singularity containers.
- Support multiple outgoing edges from SUMO maps.
- Added a Cross RL Social Agent in `zoo/policies` as a concrete training examples. See PR #700.
- Made `Ray` and its module `Ray[rllib]` optional as a requirement/dependency to setup SMARTS. See Issue #917.
### Fixed
- Suppress messages in docker containers from missing `/dev/input` folder.
- When code runs on headless machine, panda3d will fallback to using `p3headlessgl` option to render images without requiring X11.
- Fix the case where mapping a blank repository to the docker container `/src` directory via `-v $SMARTS_REPO/src` as directed in the `README` will cause `scl` and other commands to not work.
- Fix case where multiple outgoing edges could cause non-determinism.

## [0.4.17] - 2021-07-02
### Added
- Added `ActionSpace.Imitation` and a controller to support it.  See Issue #844.
- Added a `TraverseGoal` goal for imitation learning agents.  See Issue #848.
- Added `README_pypi.md` to update to the general user installation PyPI instructions. See Issue #828.
- Added a new utility experiment file `cli/run.py` to replace the context given by `supervisord.conf`. See PR #911.
- Added `scl zoo install` command to install zoo policy agents at the specified paths. See Issue #603.
- Added a `FrameStack` wrapper which returns stacked observations for each agent.
### Changed
- `history_vehicles_replacement_for_imitation_learning.py` now uses new Imitation action space. See Issue #844.
- Updated and removed some package versions to ensure that Python3.8 is supported by SMARTS. See issue #266.
- Refactored `Waypoints` into `LanePoints` (static, map-based) and `Waypoints` (dynamic). See Issue #829.
- Vehicles with a `BoxChassis` can now use an `AccelerometerSensor` too.
- When importing NGSIM history data, vehicle speeds are recomputed.
- Allow custom sizes for agent vehicles in history traffic missions.
- Refactored the top level of the SMARTS module to make it easier to navigate the project and understand its structure. See issue #776.
- Made Panda3D and its modules optional as a requirement/dependencies to setup SMARTS. See Issue #883.
- Updated the `Tensorflow` version to `2.2.1` for rl-agent and bump up its version to `1.0`. See Issue #211.
- Made `Ray` and its module `Ray[rllib]` optional as a requirement/dependency to setup SMARTS. See Issue #917.
- Added an error if a `SMARTS` instance reaches program exit without a manual `del` of the instance or a call to `SMARTS.destroy()`.
### Fixed
- Allow for non-dynamic action spaces to have action controllers.  See PR #854.
- Fix a minor bug in `sensors.py` which triggered `wrong_way` event when the vehicle goes into an intersection. See Issue #846.
- Limited the number of workers SMARTS will use to establish remote agents so as to lower memory footprint.
- Patched a restart of SUMO every 50 resets to avoid rampant memory growth.
- Fix bugs in `AccelerometerSensor`.  See PR #878.
- Ensure that `yaw_rate` is always a scalar in `EgoVehicleObservation`.
- Fix the internal holes created at sharp turns due to crude map geometry. See issue #900.
- Fixed an args count error caused by `websocket.on_close()` sending a variable number of args.
- Fixed the multi-instance display of `envision`. See Issue #784.
- Caught abrupt terminate signals, in order to shutdown zoo manager and zoo workers.
- Include tire model in package by moving `tire_parameters.yaml` from `./examples/tools` to `./smarts/core/models`. See Issue #1140
- Fixed an issue where `SMARTS.destroy()` would still cause `SMARTS.__del__()` to throw an error at program exit.
### Removed
- Removed `pview` from `make` as it refers to `.egg` file artifacts that we no longer keep around.
- Removed `supervisord.conf` and `supervisor` from dependencies and requirements. See Issue #802.

## [0.4.16] - 2021-05-11
### Added
- Added `sanity-test` script and asked new users to run `sanity-test` instead of `make test` to ease the setup
process
- Added `on_shoulder` as part of events in observation returned from each step of simulation
- Added description of map creation and how to modify the map to allow users to create their own traffic routes in docs
- Added reference to SMARTS paper in front page of docs
- Only create `Renderer` on demand if vehicles are using camera-based sensors. See issue #725.
- Added glb models for pedestrians and motorcycles
- Added `near realtime` mode and `uncapped` mode in Envision
- Added `--allow-offset-map` option for `scl scenario build` to prevent auto-shifting of Sumo road networks
- Added options in `DoneCriteria` to trigger ego agent to be done based on other agent's done situation
### Changed
- Refactored SMARTS class to not inherit from Panda3D's ShowBase; it's aggregated instead. See issue #597.
- Updated imitation learning examples.
### Fixed
- Fixed the bug of events such as off_road not registering in observation when off_road is set to false in DoneCriteria
- Fixed Sumo road network offset bug for shifted maps.  See issue #716.
- Fixed traffic generation offset bug for shifted maps.  See issue #790.
- Fixed bugs in traffic history and changed interface to it.  See issue #732.
- Update `ego_open_agent` to use the package instead of the zoo directory version.
- Quieted error logs generated by failed Envision connections as well as noisy pybullet log messages.  See issue #819.
- Removed all coverage files created during make test. See issue #826.
- Removed scenarios and examples modules from pip installation. See issue #833.

## [0.4.15] - 2021-03-18
### Added
- This CHANGELOG as a change log to help keep track of changes in the SMARTS project that can get easily lost.
- Hosted Documentation on `readthedocs` and pointed to the smarts paper and useful parts of the documentation in the README.
- Running imitation learning will now create a cached `history_mission.pkl` file in scenario folder that stores
the missions for all agents.
- Added ijson as a dependency.
- Added `cached-property` as a dependency.
### Changed
- Lowered CPU cost of waypoint generation. This will result in a small increase in memory usage.
- Set the number of processes used in `make test` to ignore 2 CPUs if possible.
- Use the dummy OpEn agent (open-agent version 0.0.0) for all examples.
- Improved performance by removing unused traffic light functionality.
- Limit the memory use of traffic histories by incrementally loading the traffic history file with a worker process.
### Fixed
- In order to avoid precision issues in our coordinates with big floating point numbers, we now initially shift road networks (maps) that are offset back to the origin using [netconvert](https://sumo.dlr.de/docs/netconvert.html). We adapt Sumo vehicle positions to take this into account to allow Sumo to continue using the original coordinate system.  See Issue #325. This fix will require all scenarios to be rebuilt (`scl scenario build-all --clean ./scenarios`).
- Cleanly close down the traffic history provider thread. See PR #665.
- Improved the disposal of a SMARTS instance. See issue #378.
- Envision now resumes from current frame after un-pausing.
- Skipped generation of cut-in waypoints if they are further off-road than SMARTS currently supports to avoid process crash.
- Fix envision error 15 by cleanly shutting down the envision worker process.

## [Format] - 2021-03-12
### Added
– Describe any new features that have been added since the last version was released.
### Changed
– Note any changes to the software’s existing functionality.
### Deprecated
– Note any features that were once stable but are no longer and have thus been removed.
### Fixed
– List any bugs or errors that have been fixed in a change.
### Removed
– Note any features that have been deleted and removed from the software.
### Security
– Invite users to upgrade and avoid fixed software vulnerabilities.<|MERGE_RESOLUTION|>--- conflicted
+++ resolved
@@ -16,13 +16,10 @@
 - Deprecated a few things related to traffic in the `Scenario` class, including the `route` argument to the `Scenario` initializer, the `route`, `route_filepath` and `route_files_enabled` properties, and the `discover_routes()` static method.  In general, the notion of "route" (singular) here is being replaced with "`traffic_specs`" (plural) that allow for specifying traffic controlled by the SMARTS engine as well as Sumo.
 
 ### Changed
-<<<<<<< HEAD
-- Removed `endless_traffic` option from `SumoTrafficSimulator` and instead added `repeat_route` to `Flow` type in Scenario Studio.
-=======
 - Add `lane_offset` to `Waypoint` class and `lane_postion` to both `EgoVehicleObservation` and `VehicleObservation` classes to expose the reference-line (a.k.a. Frenet) coordinate system.
->>>>>>> 4cae80e0
 - Traffic history vehicles can now be hijacked within a bubble.  They will be relinquished to the SMARTS background traffic provider upon exiting the bubble.
 - Changed the name of the `Imitation` action space to `Direct`.
+- Removed `endless_traffic` option from `SumoTrafficSimulator` and instead added `repeat_route` to `Flow` type in Scenario Studio.
 
 ### Removed
 
