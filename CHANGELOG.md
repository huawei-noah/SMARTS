# Change Log
All notable changes to this project will be documented in this file.

This changelog is to adhere to the format given at [keepachangelog](keepachangelog.com/en/1.0.0/)
and should maintain [semantic versioning](semver.org).

All text added must be human-readable.

Copy and pasting the git commit messages is __NOT__ enough.

## [Unreleased]
### Added
- Added an actor capture manager interface, `ActorCaptureManager`, which describes a manager that handles the change of control of actors. Operations in an actor manager step should not cause conflict in the simulation.
- Added a new entry tactic, `IdEntryTactic`, which provides the scenario the ability to select a specific actor for an agent to take over.
- Registered a new `chase-via-points-agent-v0` agent in agent zoo, which can effectively chase via points across different road sections by using the waypoints.
- Added new driving-smarts-v2023 benchmark consisting of new (i) driving-smarts-v2023 env and (ii) platoon-v0 env.
- Added baseline example, consisting of training, inference, and zoo agent registration, for the platooning task in Driving SMARTS 2023.3 benchmark.
- Documented the challenge objective, desired inference code structure, and use of baseline example, for Driving SMARTS 2023.3 benchmark, i.e., platooning task.
- Added a new scenario consisting of merge-exit map, sumo lead vehicle, and traffic, for the vehicle-following task.
- Added a `SensorManager` which manages placing sensors on actors in the simulations.
- The `VehicleState` now has the `bounding_box_points` property to get the vehicle minimum bounding box as a set of points.
- Added engine configuration options for `core:debug`, `core:observation_workers`, and `core:reset_retries`.
- Explained in the docs that agents may spawn at different times in multiagent scenarios.
- Added `RaySensorResolver` as an alternative parallel resolver.
- Added `[ray]` option for `smarts` package. This currently conflicts with `[rllib]`.
- Added engine `observation_workers` configuration which can be used to configure the number of parallel sensor workers: 0 runs the sensors on the local thread, >=1 runs using the multiprocessing backing.
- Added engine `sensor_parallelization` configuration of sensor parallelization backing, options ("mp"|"ray"): "mp" python multiprocessing, "ray" ray worker backing.
- Added engine `reset_retries` configuration engine retries before the simulator will raise an error on reset.
- Introduced new comfort cost function in metric module.
- Introduced new gap-between-vehicles cost function in metric module.
- Added baseline example, consisting of training, inference, and zoo agent registration, for the driving and turning tasks in Driving SMARTS 2023.1 and 2023.2 benchmarks, respectively. It uses RelativeTargetPose action space.
- Documented the challenge objective, desired inference code structure, and use of baseline example, for Driving SMARTS 2023.1 (i.e., basic motion planning) and 2023.2 (i.e, turns) benchmarks.
- Added an env wrapper for constraining the relative target pose action range.
- Added a specialised metric formula module for Driving SMARTS 2023.1 and 2023.2 benchmark.
### Changed
- The trap manager, `TrapManager`, is now a subclass of `ActorCaptureManager`.
- Considering lane-change time ranges between 3s and 6s, assuming a speed of 13.89m/s, the via sensor lane acquisition range was increased from 40m to 80m, for better driving ability.
- The `AgentType.Full` now includes `road_waypoints`, `accelerometer`, and `lane_positions`.
- `ActionSpaceType` has been moved from `controller` to its own file.
- `VehicleState` has been moved to its own file.
- Sensors are no longer added and configured in the `agent_manager`. They are instead managed in the `sensor_manager`.
- Renamed all terminology relating to actor to owner in `VehicleIndex`.
- Renamed all terminology relating to shadow actor to shadower in `VehicleIndex`.
- `Collision` has been moved from `smarts.core.observations` to `smarts.core.vehicle_state`.
- The trap manager, `TrapManager`, is now a subclass of `ActorCaptureManager`.
- Considering lane-change time ranges between 3s and 6s, assuming a speed of 13.89m/s, the via sensor lane acquisition range was increased from 40m to 80m, for better driving ability.
- Modified naming of benchmark used in NeurIPS 2022 from driving-smarts-competition-env to driving-smarts-v2022.
- Social agent actor vehicles are now exactly named the same as the `name` of the actor. 
- Sstudio generated scenario vehicle traffic ids are now shortened.
- ChaseViaPoints zoo agent uses unconstrained path change command, instead of being constrained to [-1, 0, +1] path change commands used previously. 
- Made the metrics module configurable by supplying parameters through a `Params` class.
- Neighborhood vehicles which should be excluded from the `dist_to_obstacles` cost function can be specified through `Params`. This would be useful in certain tasks, like the vehicle-following task where the distance to the lead vehicle should not be included in the computation of the `dist_to_obstacles` cost function.
- Unified the computation of `dist_to_destination` (previously known as `completion`) and `steps` (i.e., time taken) as functions inside the cost functions module, instead of computing them separately in a different module.
- In the metrics module, the records which is the raw metrics data and the scoring which is the formula to compute the final results are now separated to provided greater flexibility for applying metrics to different environments.
- Benchmark listing may specify specialised metric formula for each benchmark.
- Changed `benchmark_runner_v0.py` to only average records across scenarios that share the same environment. Records are not averaged across different environments, because the scoring formula may differ in different environments.
- Renamed GapBetweenVehicles cost to VehicleGap cost in metric module.
- Camera metadata now uses radians instead of degrees.
- The `Panda3d` implementation of `Renderer` has been extracted from the interface and moved to `smarts.p3d`.
- Made all metrics as functions to be minimised, except the overall score which is to be maximised.
- Driving SMARTS 2023.3 benchmark and the metrics module now uses `actor_of_interest_re_filter` from scenario metadata to identify the lead vehicle.
- Included `RelativeTargetPose` action space to the set of allowed action spaces in `platoon-v0` env.
### Deprecated
### Fixed
- Fixed issues related to waypoints in junctions on Argoverse maps. Waypoints will now be generated for all paths leading through the lane(s) the vehicle is on.
- Fixed an issue where Argoverse scenarios with a `Mission` would not run properly.
- `Trip.actor` field is now effective. Previously `actor` had no effect.
- Fixed an issue where building sumo scenarios would sometimes stall.
- `VehicleIndex` no longer segfaults when attempting to `repr()` it.
- Fixed issues related to waypoints in SUMO maps. Waypoints in junctions should now return all possible paths through the junction.
- Fixed CI tests for metrics.
<<<<<<< HEAD
- Fixed an issue where the actor states and vehicle states were not synchronized after simulation vehicle updates resulting in different values from the simulation frame.
=======
- Minor fix in regular expression compilation of `actor_of_interest_re_filter` from scenario metadata.
- Fixed acceleration and jerk computation in comfort metric, by ignoring vehicle position jitters smaller than a threshold.
>>>>>>> f40ca64c
### Removed
- Removed the deprecated `waymo_browser` utility.
- Removed camera observation `created_at` attribute from metadata to make observation completely reproducible.
### Security

## [1.0.11] # 2023-04-02
### Added
### Changed
- Moved benchmark scenarios into SMARTS/scenarios folder.
- Simplified the scenario loading code in driving_smarts benchmark.
- The `"hiway-v1"` environment now uses `ScenarioOrder` configuration rather than a boolean.
### Deprecated
### Fixed
- Fix case where heading source attribute could be undefined.
- Updated interaction aware motion prediciton zoo agent to work with smarts.
- Edge dividers no longer flow through intersections in Argoverse 2 maps.
### Removed
### Security

## [1.0.10] # 2023-03-27
### Added
- Added vehicle of interest coloring through scenario studio. This lets the scenario color vehicles that match a certain pattern of vehicle id.
- SMARTS now provides `remove_provider` to remove a provider from the simulation. Use carefully.
### Changed
### Deprecated
### Fixed
- Fixed "rl/racing" `numpy` incompatibility.
- Fixed an issue with SUMO maps where waypoints in junctions would not return all possible paths.
- Fixed an issue in Argoverse maps where adjacent lanes would sometimes not be grouped in the same road.
### Removed
### Security

## [1.0.9] # 2023-03-20
### Added
- Added support for the [Argoverse 2 Motion Forecasting Dataset](https://www.argoverse.org/av2.html#forecasting-link) (see `scenarios/argoverse`)
- Added `waymo_open_dataset` as a module at the SMARTS repo level, to be able to load waymo scenarios without any external packages
### Changed
- Changed the `lanepoint_spacing` setting in `MapSpec` to be non-optional. Lanepoints are now generated lazily when waypoints are used.
### Deprecated
### Fixed
### Removed
- Removed `waymo-open-dataset-tf-2-4-0` package as a dependency
### Security

## [1.0.8] # 2023-03-10
### Added
- Agent manager now has `add_and_emit_social_agent` to generate a new social agent that is immediately in control of a vehicle.
### Changed
- Changed the minimum supported Python version from 3.7 to 3.8
### Deprecated
### Fixed
- Fixed `hiway-v1` environment to use `"render_modes"` instead of `"render.modes"`.
- Fixed an issue with SMARTS where the social vehicles started instantly regardless of what mission start time they were given.
- Missing waypoint paths `'lane_id'`  is now added to the `hiway-v1` formatted observations.
- Engine config utility now properly evaluates `[Ff]alse` as `False` when using a `bool` cast.
### Removed
### Security

## [1.0.7] # 2023-03-04
### Added
- Added objective, scenario description, and trained agent performance, to the Driving Smarts 2022 benchmark documentation.
### Changed
- Unique id suffix is removed from vehicle name while building agent vehicle in `VehicleIndex.build_agent_vehicle()` function. 
### Deprecated
### Fixed
- Missing neighborhood vehicle ids are now added to the `highway-v1` formatted observations.
- Stopped agent providers from removing social agents when they have no actor.
- Using `trip` in sstudio traffic generation no longer causes a durouter error.
- Chassis collision AABB first pass now has an additional `0.05m` tolerance to identify axis aligned collisions that would previously be missed.
- Agent to mission padding warning now occurs when there are less missions than agents rather than when there are the same number of agents as missions.
- Agent manager should no longer de-synchronize vehicle ids with the vehicle index.
### Removed
### Security

## [1.0.6] # 2023-02-26
### Added
- Added a math utility for generating combination groups out of two sequences with unique index use per group. This is intended for use to generate the combinations needed to give a unique agent-mission set per reset.
- Added basic tests for `hiway-v1` resetting and unformatted observations and actions.
- Added `"steps_completed"` to observation formatter.
### Fixed
- Ensured that `hiwayenv.reset` provides unique agent-mission sets per reset.
- Fixed an issue where `sstudio.types.Via` was not hashable.

## [1.0.5] # 2023-02-19
### Added
- Added a zoo agent, named Control-and-Supervised-Learning, from NeurIPS 2022 submission. This zoo agent runs in benchmark `driving_smarts==0.0`.
- Added a zoo agent, named Discrete Soft Actor Critic, from NeurIPS 2022 submission. This zoo agent runs in benchmark `driving_smarts==0.0`.
- Added basic tests for `hiway-v1` resetting and unformatted observations and actions.
- Added `actor_ids` as a provider interface to check the actors that the provider is currently in charge of.
### Changed
- `HiWayEnvV1` derived environments now allow an explicit scenario through `reset(options["scenario"])`.
- `HiWayEnvV1` derived environments now allow an explicit simulation start time through `reset(options["start_time"])`.
- Exposed `smarts` as a property on `HiWayEnvV1`.
- Made the heading input relative to the current heading in `RelativeTargetPose` action space.
### Deprecated
### Fixed
- Issue where a 0 length lane caused `envision` to crash.
- Fixed an issue where `Feature.type_specific_info` was calling a non-existant method.
### Removed
### Security

## [1.0.4] # 2023-02-10
### Added
- Engine configuration utility that uses the following locations to allow configuration of the SMARTS engine. The engine consumes the configuration files from the following locations in the following priority: `./engine.ini`, `~/.smarts/engine.ini`, `$GLOBAL_USER/smarts/engine.ini`, and `${PYTHON_ENV}/lib/${PYTHON_VERSION}/site-packages/smarts/engine.ini`.
- Added map source uri as `map_source` inside of `hiway-v1` reset info to indicate what the current map is on reset.
- Added NGSIM documentation.
- Added a zoo agent, named Interaction-Aware Motion Prediction, from NeurIPS2022 submission. This zoo agent runs in benchmark `driving_smarts==0.0`.
- Added Agent Zoo documentation in ReadTheDocs.
### Changed
- Made changes in the docs to reflect `master` branch as the main development branch.
- Enabled supplying agent locator directly to benchmark runner and removed the need for an intermediary config file. Updated benchmark docs to reflect this.
- Individualised the agent instances in the `benchmark_runner_v0.py`.
- Made driving_smarts_competition_v0 env configurable through supply of `AgentInterface`.
- Observation of driving_smarts_competition_v0 env was fixed to be of type `ObservationOptions.unformatted`.
### Deprecated
### Fixed
- Fixed an exit error that occurs when envision attempts to close down.
- Clarified the actions for `ActionSpaceType.Continuous` and `ActionSpaceType.ActuatorDynamic` in their respective docstrings.
- Excluded from wheel any scenario build files in pattern `smarts/**/build/**/*.xml`.
- Fixed an unintended regression in the metrics.
### Removed
- Removed duplicated `smarts.env.gymnasium.action_conversion` module.
### Security

## [1.0.3] 2023-02-04
### Added
- Added action formatting option to `hiway-v0`.
- Introduced `debug: serial: bool` option to driving smarts benchmark config.
### Changed
- Moved action and observation conversions from `smarts.env.gymnasium.utils` to `smarts.env.utils`.
### Fixed
- Fixed an issue where termination while envision is enabled but not connected would cause a flurry of broken pipe errors.
- Fixed an issue where activating visdom would cause errors.
- Fixed an issue where metrics break down with unformatted observations.
- Fixed an issue where `hiway-v1` would cause an exception when using "unformatted" observations.
- Unformatted actions and observations in `hiway-v0` provide `None` rather than an incorrect space.

## [1.0.2] 2023-01-27
### Added
- The `hiway-v1` environment can now be configured to provide an "unformatted" observation. 
### Changed
- Scenario paths is no longer manually supplied to Envision server while setup. Scenario paths are automatically sent to Envision server from SMARTS during simulation startup phase.
- Updated "hiway-v1" with `gymnasium` action spaces using new `ActionsSpaceFormatter` utility.
### Fixed
- Fixed an issue where a sensor detach call when a bubble vehicle exits a bubble could cause a program crash.
- Fixed issue with "hiway-v0" where "agent_interfaces" was not populated.
- Add missing `distance_travelled` to the `hiway-v1` observations.

## [1.0.1] 2023-01-24
### Fixed
- Fixed issue where Driving SMARTS benchmark only did 2 evaluations per scenario instead of 50.
- Removed unclosed file warnings from benchmark output.

## [1.0.0] 2023-01-22
### Added
- Exposed `.glb` file metadata through the scenario `Scenario.map_glb_metadata` attribute.
- Added single vehicle `Trip` into type. 
- Added new video record ultility using moviepy.
- Added distance check between bubble and vehicle to avoid generating unnecessary cursors.
- Added `ConfigurableZone` for `Zone` object to types which enable users to build bubble by providing coordinates of the polygon.
- Added "SMARTS Performance Diagnostic" development tool for evaluating the simulation performance.
- Added a "All Simulation" button on the header of Envision and made small-windowed simulation(s) in the "All Simulations" page clickable to maximize.
- An env wrapper `Metrics` is introduced to compute agents' performance metrics.
- Extracted `TraciConn` to the SMARTS utilities as a simplified utility to help with connecting to `TraCI`.
- Added `HiWayV1` `gymansium` environment to smarts. This can be referenced through gymnasium as `smarts.env:hiway-v1`.
- Added `scl benchmark run` and `scl benchmark list` for running and listing benchmarks.
- Added the "driving_smarts" benchmark as a feature of the new `scl benchmark` suite.
- Added `smarts.benchmark` module which deals with running benchmarks.
  - Added `smarts.core.entrypoints.benchmark_runner_v0` which is the initial benchmark fully integrated into `smarts`.
- Added documentation with benchmark information.
### Deprecated
### Changed
- Minimum `SUMO` version allowed by `SumoTrafficSimulation` is now `1.10.0`.
- The `ProviderManager` interface now uses a string id for removal of an actor instead of an actor state.
- Renamed many fields of the `smarts.core.agent_interface.AgentInterface` dataclass: `lidar` -> `lidar_point_cloud`, `waypoints` -> `waypoint_paths`, `rgb` -> `top_down_rgb`, `neighborhood_vehicles` -> `neighborhood_vehicle_states`, and `ogm` -> `occupancy_grid_map`.
- Renamed `smarts.core.provider.Provider`'s `action_spaces` to `actions`.
- Moved `VehicleObservation`, `EgoVehicleObservation`, `Observation`, `RoadWaypoints`, `GridMapMetadata`, `TopDownRGB`, `OccupancyGridMap`, `DrivableAreaGridMap`, `ViaPoint`, `Vias`, `SignalObservation`, and `Collision` from `smarts.core.sensors` to `smarts.core.observations`. They are now all typed `NamedTuples`.
- Renamed `GridMapMetadata` field `camera_pos` to `camera_position`.
### Removed
- Removed all of PyMarl contents, including related interface adapter, environments, and tests.
- Removed ray usage example.
- Moved ULTRA from `huawei-noah/SMARTS` to `smarts-project/smarts-project.rl` repository.
- Removed observation_adapter, reward_adapter, and info_adapter, from `hiway_env`.
- Removed `action_space` field from the `smarts.core.agent_interface.AgentInterface` dataclass.
### Fixed
- Updated the RL example `racing` to use `smarts[camera_obs]==0.7.0rc0` and continuous flowing traffic scenario. Simplified the `racing` RL example folder structure.
- Envision "near realtime" mode bugfix
- Corrected an issue where traffic lights in SUMO traffic simulation could be empty and cause a termination of the simulation.
- Fixed an issue where vehicles could cause SMARTS to terminate from being in multiple providers.
- Fixed an issue where `sumo_traffic_simulation` would disconnect on a non-terminal exception.
- SMARTS now aggressively attempts to connect to a SUMO process as long as the SUMO process remains alive.
- SUMO traffic simulation `route_for_vehicle` had semantic errors and now works again.
- SUMO is now supported up to version `1.15.0`. Versions of SUMO `1.13.0` and onward are forced to reset rather than reload because of errors with hot resetting versions starting with `1.13.0`. 
### Security

## [0.7.0rc0] 2022-10-31
### Added
- Added a basic background traffic ("social vehicle") provider as an alternative to the SUMO traffic simulator.  This can be selected using the new `"engine"` argument to `Traffic` in Scenario Studio.
- Added a `multi-scenario-v0` environment which can build any of the following scenario, namely, `1_to_2lane_left_turn_c`, `1_to_2lane_left_turn_t`, `3lane_merge_multi_agent`, `3lane_merge_single_agent`, `3lane_cruise_multi_agent`, `3lane_cruise_single_agent`, `3lane_cut_in`, and `3lane_overtake`. Additional scenarios can also be built by supplying the paths to the scenario directories.
- Added ego's mission details into the `FormatObs` wrapper.
- Added `SmartsLaneChangingModel` and `SmartsJunctionModel` to types available for use with the new smarts traffic engine within Scenario Studio.
- Added option to `AgentInterface` to include traffic signals (lights) in `EgoVehicleObservation` objects.
- Added the ability to hover over vehicles and roadmap elements in Envision to see debug info.

### Deprecated
- Deprecated a few things related to traffic in the `Scenario` class, including the `route` argument to the `Scenario` initializer, the `route`, `route_filepath` and `route_files_enabled` properties, and the `discover_routes()` static method.  In general, the notion of "route" (singular) here is being replaced with "`traffic_specs`" (plural) that allow for specifying traffic controlled by the SMARTS engine as well as Sumo.
- `waymo_browser.py` has been deprecated in favour of the scl waymo command line tools.

### Changed
- Add `lane_offset` to `Waypoint` class and `lane_postion` to both `EgoVehicleObservation` and `VehicleObservation` classes to expose the reference-line (a.k.a. Frenet) coordinate system.
- Traffic history vehicles can now be hijacked within a bubble.  They will be relinquished to the SMARTS background traffic provider upon exiting the bubble.
- Changed the name of the `Imitation` action space to `Direct`.
- Removed `endless_traffic` option from `SumoTrafficSimulator` and instead added `repeat_route` to `Flow` type in Scenario Studio.
- Renamed `examples/observation_collection_for_imitation_learning.py` to `examples/traffic_histories_to_observations.py`.
- Renamed `examples/history_vehicles_replacement_for_imitation_learning.py` to `examples/traffic_histories_vehicle_replacement.py`.
- `SumoTrafficSimulation` will now try to hand-off the vehicles it controls to the new SMARTS background traffic provider by default if the Sumo provider crashes.
- SMARTS now gives an error about a suspected lack of junction edges in sumo maps on loading of them.
- Scenario build artifacts are now cached and built incrementally, meaning that subsequent builds (without the `clean` option) will only build the artifacts that depend on the changed DSL objects
- All build artifacts are now in a local `build/` directory in each scenario's directory
- The `allow_offset_map` option has been removed. This must now be set in a `MapSpec` object in the scenario.py if this option is needed
- All scenarios must have a `scenario.py`, and must call `gen_scenario()`, rather than the individual `gen_` functions, which are now private

### Removed
- Removed support for deprecated json-based and YAML formats for traffic histories.
- Removed time and distance to collision values from `FormatObs` wrapper as the current implementation's correctness was in doubt.

### Fixed
- Fixed bug where `yaw_rate` was always reported as 0.0 (Issue #1481).
- Modified `FrameStack` wrapper to support agents which start at a later time in the simulation.
- Truncated all waypoint paths returned by `FormatObs` wrapper to be of the same length. Previously, variable waypoint-path lengths caused inhomogenous shape error in numpy array.
- Fixed a bug where traffic providers would leak across instances due to the ~~(awful design decision of python)~~ reference types defaults in arguments sharing across instances.
- Fixed minor bugs causing some Waymo maps not to load properly.
- Fixed a bug where `Vehicle.bounding_box` was mirrored over Y causing on shoulder events to fire inappropriately.
- Fixed an issue where the ego and neighbour vehicle observation was returning `None` for the nearby `lane_id`, `lane_index`, and `road_id`. These now default to constants `off_lane`, `-1`, and `off_road` respectively.
- Fixed a bug where bubble agents would stick around and to try to get observations even after being disassociated from a vehicle.
- Fixed a bug with the `TripMeterSensor` that was not using a unit direction vector to calculate trip distance against current route.
- Fixed issues with Envision. The playback bar and realtime mode now work as expected.
- Fixed a bug where traffic history vehicles would not get traffic signal observations
- Fixed a bug where envision would not work in some versions of python due to nuances of `importlib.resource.path()`.
- Fixed an issue with incorrect vehicle sizes in Envision.

## [0.6.1] 2022-08-02
### Added
- Added standard intersection environment, `intersection-v0`, for reinforcement learning where agents have to make an unprotected left turn in the presence of traffic.
- Added an online RL example for solving the `intersection-v0` environment, using PPO algorithm from Stable Baselines3 library. An accompanying Colab example is also provided.

### Changed
- Updated license to 2022 version.
- SMARTS reset now has a start time option which will skip simulation.
- Since `gym.Space` does not support dataclass, `StdObs` type is changed from a dataclass to a dictionary.

### Removed
- Old Stable Baselines3 based example is removed in favour of the new online RL example developed using Stable Baselines3 library.

### Fixed
- Additional case added for avoiding off-route if merging early into a lane.
- Unpack utility now unpacks dataclass attributes.
- Trap manager now uses elapsed sim time rather than step delta to associate with time.

## [0.6.1rc1] 2022-04-18
### Added
- Added example scenario for importing the NGSIM `peachtree` dataset.
- Added example scenario for importing the INTERACTION `merging` dataset
### Deprecated
- Using `.yml` files to specify traffic history datasets have been deprecated in favor of using `sstudio.types.TrafficHistoryDataset` objects.
### Fixed
- Gracefully handle `EndlessGoal` missions in the MaRL benchmark. Relative goal distance with `EndlessGoal` will be now always be 0.
- Restore `rl-agent` to working order. Version incremented to `1.1.0`.
- Update `rl-agent` wheel.
- Do not auto-shift maps for a scenario that has traffic history.
- Fixed Issue #1321 such that numpy's `sliding_window_view()` is no longer needed for NGSIM traffic histories.
- Fixed NGSIM traffic history import bugs (see Issues #1354 and #1402).

## [0.6.1rc0] 2022-04-16
### Added
- Added `smarts/waymo/waymo_browser.py`, a text-based utility to explore and export scenarios from the Waymo Motion dataset to SMARTS scenarios. 
- Added `get_vehicle_start_time()` method for scenarios with traffic history data.  See Issue #1210.
- Added `sb3` reinforcement-learning example. An ego agent is trained using PPO algorithm from Stable Baselines3 library, to drive as far and as fast as possible in heavy traffic, without colliding or going off-road.
- Added `FormatObs` wrapper which converts SMARTS observations to gym-compliant RL-friendly vectorized observations and returns `StdObs`.
- Added `Pose.as_position2d()` method which converts the pose to an [x,y] position array.
- Added `EventConfiguration` dataclass in the agent interface to allow users to configure the conditions in which events are triggered
- Extended the `RoadMap` API to support `Waymo` map format in `smarts/core/waymo_map.py`.
- Added scenarios for "importing" the i80 and us101 NGSIM trajectory history datasets
- Added an observation adapter that makes the observation ego-centric: `smarts.core.utils.ego_centric_observation_adapter`.
- Added math utility `world_position_from_ego_frame` which allows converting from an ego frame to world frame.
- Added math utility `wrap_value` which constrains a float between a `min` and `max` by wrapping around every time the value exceeds `max` or falls below `min`.
- Added ego-centric adapter utility `smarts.core.utils.adapters.ego_centric_adapters.get_egocentric_adapters(action_space)` which provides an ego-centric pair of observation and action adapters that are used together to provide an ego-centric interface.
### Changed
- If more than one qualifying map file exists in a the `map_spec.source` folder, `get_road_map()` in `default_map_builder.py` will prefer to return the default files (`map.net.xml` or `map.xodr`) if they exist.
- Moved the `smarts_ros` ROS node from the `examples` area into the `smarts.ros` module so that it can be distributed with SMARTS packages.
- Use `Process` to replace `Thread` to speed up the `scl scenario build-all --clean <scenario_dir>` runtime.
- Modified the repository's front page to be more informative and better organised.
- Added an option to `Scenario.scenario_variations()` to make the iterator not yield a cycle.
### Deprecated
- Moved the `AgentSpec` class out of `smarts.core.agent` to `smarts.zoo.agent_spec`.
### Fixed
- Fixed a secondary exception that the `SumoTrafficSimulation` will throw when attempting to close a TraCI connection that is closed by an error.
- Ensure that `smarts.core.coordinates.Pose` attribute `position` is an [x, y, z] numpy array, and attribute `orientation` is a quaternion length 4 numpy array. 
- Update social vehicle pose in Bullet when no active agents are present.
- Fix suppression of `stderr` and `stdout` on `ipython` platforms via `suppress_output(..)`.
### Removed
- Removed the unconditional import of `Renderer` from `smarts/core/vehicle.py` to make `Panda3D` optional dependency regression. See Issue #1310.
### Security

## [0.6.0] 2022-03-28
### Added
- Added `get_vehicle_start_time()` method for scenarios with traffic history data.  See Issue #1210.
- Added `sb3` reinforcement-learning example. An ego agent is trained using PPO algorithm from Stable Baselines3 library, to drive as far and as fast as possible in heavy traffic, without colliding or going off-road.
- Added `FormatObs` wrapper which converts SMARTS observations to gym-compliant RL-friendly vectorized observations and returns `StdObs`.
- Added `Pose.as_position2d()` method which converts the pose to an [x,y] position array.
- Added `EventConfiguration` dataclass in the agent interface to allow users to configure the conditions in which events are triggered
- Added scenarios for "importing" the i80 and us101 NGSIM trajectory history datasets
### Changed
- If more than one qualifying map file exists in a the `map_spec.source` folder, `get_road_map()` in `default_map_builder.py` will prefer to return the default files (`map.net.xml` or `map.xodr`) if they exist.
- Moved the `smarts_ros` ROS node from the `examples` area into the `smarts.ros` module so that it can be distributed with SMARTS packages.
- Use `Process` to replace `Thread` to speed up the `scl scenario build-all --clean <scenario_dir>` runtime.
- Modified the repository's front page to be more informative and better organised.
### Deprecated
- Moved the `AgentSpec` class out of `smarts.core.agent` to `smarts.zoo.agent_spec`.
### Fixed
- Fixed a secondary exception that the `SumoTrafficSimulation` will throw when attempting to close a TraCI connection that is closed by an error.
- Ensure that `smarts.core.coordinates.Pose` attribute `position` is an [x, y, z] numpy array, and attribute `orientation` is a quaternion length 4 numpy array. 
- Update social vehicle pose in Bullet when no active agents are present.
- Document missing action space type `ActionSpaceType.TargetPose`.
### Removed
- Removed the unconditional import of `Renderer` from `smarts/core/vehicle.py` to make `Panda3D` optional dependency regression. See Issue #1310.
### Security


## [0.5.1.post1] 2022-03-11
### Fixed
- Fixed an issue involving relative imports in `examples/rllib/rllib.py`.
- Fixed an issue with uncapped `opencv` causing an error within `ray.rllib`.
- Fixed a longstanding issue that did not allow camera observations unless you had windowing.

## [0.5.1] 2022-01-25
### Added
- Added `get_vehicle_start_time()` method for scenarios with traffic history data.  See Issue #1210.
### Changed
- If more than one qualifying map file exists in a the `map_spec.source` folder, `get_road_map()` in `default_map_builder.py` will prefer to return the default files (`map.net.xml` or `map.xodr`) if they exist.
- Moved the `smarts_ros` ROS node from the `examples` area into the `smarts.ros` module so that it can be distributed with SMARTS packages.
- Use `Process` to replace `Thread` to speed up the `scl scenario build-all --clean <scenario_dir>` runtime.
### Deprecated
### Fixed
- Fixed a secondary exception that the `SumoTrafficSimulation` will throw when attempting to close a TraCI connection that is closed by an error.
### Removed
### Security

## [0.5.0] - 2022-01-07
### Added
- Added Minimum FrameRate tests to measure the fps for `smart.step()` method. See Issue #455.
- Added a ROS wrapper/driver example to wrap SMARTS in a ROS (v1) node.
- Added the ability to pass an optional `time_delta_since_last_step` to SMARTS' `step()` function
  to support variable timesteps for co-simulation.
- Added `step_count` and `elapsed_sim_time` to the `Observation` class.  See PR #974 and Issues #884 and #918.
- Added `dt` to `Observation` class to inform users of the observations of the variable timestep.
- Added the ability to externally update SMARTS state via a new privileged-access `ExternalProvider`.
- Allow specifying "-latest" as a version suffix for zoo locator strings.
- Added Base CI and dependencies requirement tests for the "darwin" platform (MacOS).
- Extended Imitation Learning codebase to allow importing traffic histories from the Waymo motion dataset and replay in a SMARTS simulation. See PR #1060.
- Added options for dealing with noise when inferring headings while importing traffic history data.  See PR #1219.
- Added `ros` extension rule to `setup.py`.
- Added a script to allow users to hijack history vehicles dynamically through a trigger event. See PR #1088.
- Added a `-y` option to `utils/setup/install_deps.sh` to accept installation by default. See issue #1081.
- Added `ParallelEnv` class and a corresponding example to simulate multiple SMARTS environments in parallel, with synchronous or asynchronous episodes.
- Added `smarts.core.utils.import_utils` to help with the dynamic import of modules.
- Added `single_agent` env wrapper and unit test. The wrapper converts a single-agent SMARTS environment's step and reset output to be compliant with gym spaces.
- Added `rgb_image` env wrapper and unit test. The wrapper filters SMARTS environment observation and returns only top-down RGB image as observation.
- Extended the `RoadMap` API to support `OpenDRIVE` map format in `smarts/core/opendrive_road_network.py`. Added 3 new scenarios with `OpenDRIVE` maps. See PR #1186.
- Added a "ReplayAgent" wrapper to allow users to rerun an agent previously run by saving its configurations and inputs. See Issue #971.
- Added `smarts.core.provider.ProviderRecoveryFlags` as flags to determine how `SMARTS` should handle failures in providers. They are as follows:
  - `NOT_REQUIRED`: Not needed for the current step. Error causes skip of provider if it should recover but cannot or should not recover.
  - `EPISODE_REQUIRED`: Needed for the current episode. Results in episode ending if it should recover but cannot or should not recover.
  - `EXPERIMENT_REQUIRED`: Needed for the experiment. Results in exception if it should recover but cannot or should not recover.
  - `ATTEMPT_RECOVERY`: Provider should attempt to recover from the exception or disconnection.
- Added recovery options for providers in `smarts.core.provider.Provider`. These include:
  - Add `recover()` method to providers to attempt to recover from errors and disconnection.
  - Add `connected` property to providers to check if the provider is still connected.
- Added recovery options to `smarts.core.smarts.SMARTS.add_provider()`
  - Add `recovery_flags` argument to configure the recovery options if the provider disconnects or throws an exception.
- Added `driving_in_traffic` reinforcement learning example. An ego agent is trained using DreamerV2 to drive as far and as fast as possible in heavy traffic, without colliding or going off-road.
- Added `smarts.core.smarts.SMARTSDestroyedError` which describes use of a destroyed `SMARTS` instance.
### Changed
- `test-requirements` github action job renamed to `check-requirements-change` and only checks for requirements changes without failing.
- Moved examples tests to `examples` and used relative imports to fix a module collision with `aiohttp`'s `examples` module.
- Made changes to log sections of the scenario step in `smarts.py` to help evaluate smarts performance problems. See Issue #661.
- Introducted `RoadMap` class to abstract away from `SumoRoadNetwork`
  and allow for (eventually) supporting other map formats.  See Issue #830 and PR #1048.
  This had multiple cascading ripple effects (especially on Waypoint generation and caching,
  Missions/Plans/Routes and road/lane-related sensors).  These include:
    - Removed the `AgentBehavior` class and the `agent_behavior` parameter to `AgentInterface`.
    - Moved the definition of `Waypoint` from `smarts.core.mission_planner` to `smarts.core.road_map`.
    - Moved the definition of `Mission` and `Goal` classes from `smarts.core.scenario` to `smarts.core.plan`.
    - Added `MapSpec` to the SStudio DSL types and introduced a simple builder pattern for creating `RoadMap` objects.
- Changed the type hint for `EgoVehicleObservation`: it returns a numpy array (and always has).
- Raised a warning message for building scenarios without `map.net.xml` file. See PR #1161.
- Updated `smarts/env/hiway_env.py` to support `OpenDRIVE` maps so that the `SMARTS` object is instantiated without the `SUMO` traffic provider and social agents. See PR #1215.
- Public `SMARTS` methods will throw `smarts.core.smarts.SMARTSDestroyedError` if `SMARTS.destroy()` has previously been called on the `SMARTS` instance.
### Fixed
- Fix lane vector for the unique cases of lane offset >= lane's length. See PR #1173.
- Logic fixes to the `_snap_internal_holes` and `_snap_external_holes` methods in `smarts.core.sumo_road_network.py` for crude geometry holes of sumo road map. Re-adjusted the entry position of vehicles in `smarts.sstudio.genhistories.py` to avoid false positive events. See PR #992.
- Prevent `test_notebook.ipynb` cells from timing out by increasing time to unlimited using `/metadata/execution/timeout=65536` within the notebook for regular uses, and `pytest` call with `--nb-exec-timeout 65536` option for tests. See for more details: "https://jupyterbook.org/content/execute.html#setting-execution-timeout" and "https://pytest-notebook.readthedocs.io/en/latest/user_guide/tutorial_intro.html#pytest-fixture".
- Stop `multiprocessing.queues.Queue` from throwing an error by importing `multiprocessing.queues` in `envision/utils/multiprocessing_queue.py`.
- Prevent vehicle insertion on top of ignored social vehicles when the `TrapManager` defaults to emitting a vehicle for the ego to control. See PR #1043
- Prevent `TrapManager`from trapping vehicles in Bubble airlocks.  See Issue #1064.
- Social-agent-buffer is instantiated only if the scenario requires social agents
- Mapped Polygon object output of Route.geometry() to sequence of coordinates.
- Updated deprecated Shapely functionality.
- Fixed the type of `position` (pose) fields emitted to envision to match the existing type hints of `tuple`.
- Properly detect whether waypoint is present in mission route, while computing distance travelled by agents with missions in TripMeterSensor.
- Fixed `test_notebook` timeout by setting `pytest --nb-exec-timeout 65536`.
### Deprecated
- The `timestep_sec` property of SMARTS is being deprecated in favor of `fixed_timesep_sec`
  for clarity since we are adding the ability to have variable time steps.
### Removed
- Remove `ray_multi_instance` example when running `make sanity-test`
- Removed deprecated fields from `AgentSpec`:  `policy_builder`, `policy_params`, and `perform_self_test`.
- Removed deprecated class `AgentPolicy` from `agent.py`.
- Removed `route_waypoints` attribute from `smarts.core.sensors.RoadWaypoints`.

## [0.4.18] - 2021-07-22
### Added
- Dockerfile for headless machines.
- Singularity definition file and instructions to build/run singularity containers.
- Support multiple outgoing edges from SUMO maps.
- Added a Cross RL Social Agent in `zoo/policies` as a concrete training examples. See PR #700.
- Made `Ray` and its module `Ray[rllib]` optional as a requirement/dependency to setup SMARTS. See Issue #917.
### Fixed
- Suppress messages in docker containers from missing `/dev/input` folder.
- When code runs on headless machine, panda3d will fallback to using `p3headlessgl` option to render images without requiring X11.
- Fix the case where mapping a blank repository to the docker container `/src` directory via `-v $SMARTS_REPO/src` as directed in the `README` will cause `scl` and other commands to not work.
- Fix case where multiple outgoing edges could cause non-determinism.

## [0.4.17] - 2021-07-02
### Added
- Added `ActionSpace.Imitation` and a controller to support it.  See Issue #844.
- Added a `TraverseGoal` goal for imitation learning agents.  See Issue #848.
- Added `README_pypi.md` to update to the general user installation PyPI instructions. See Issue #828.
- Added a new utility experiment file `cli/run.py` to replace the context given by `supervisord.conf`. See PR #911.
- Added `scl zoo install` command to install zoo policy agents at the specified paths. See Issue #603.
- Added a `FrameStack` wrapper which returns stacked observations for each agent.
### Changed
- `history_vehicles_replacement_for_imitation_learning.py` now uses new Imitation action space. See Issue #844.
- Updated and removed some package versions to ensure that Python3.8 is supported by SMARTS. See issue #266.
- Refactored `Waypoints` into `LanePoints` (static, map-based) and `Waypoints` (dynamic). See Issue #829.
- Vehicles with a `BoxChassis` can now use an `AccelerometerSensor` too.
- When importing NGSIM history data, vehicle speeds are recomputed.
- Allow custom sizes for agent vehicles in history traffic missions.
- Refactored the top level of the SMARTS module to make it easier to navigate the project and understand its structure. See issue #776.
- Made Panda3D and its modules optional as a requirement/dependencies to setup SMARTS. See Issue #883.
- Updated the `Tensorflow` version to `2.2.1` for rl-agent and bump up its version to `1.0`. See Issue #211.
- Made `Ray` and its module `Ray[rllib]` optional as a requirement/dependency to setup SMARTS. See Issue #917.
- Added an error if a `SMARTS` instance reaches program exit without a manual `del` of the instance or a call to `SMARTS.destroy()`.
### Fixed
- Allow for non-dynamic action spaces to have action controllers.  See PR #854.
- Fix a minor bug in `sensors.py` which triggered `wrong_way` event when the vehicle goes into an intersection. See Issue #846.
- Limited the number of workers SMARTS will use to establish remote agents so as to lower memory footprint.
- Patched a restart of SUMO every 50 resets to avoid rampant memory growth.
- Fix bugs in `AccelerometerSensor`.  See PR #878.
- Ensure that `yaw_rate` is always a scalar in `EgoVehicleObservation`.
- Fix the internal holes created at sharp turns due to crude map geometry. See issue #900.
- Fixed an args count error caused by `websocket.on_close()` sending a variable number of args.
- Fixed the multi-instance display of `envision`. See Issue #784.
- Caught abrupt terminate signals, in order to shutdown zoo manager and zoo workers.
- Include tire model in package by moving `tire_parameters.yaml` from `./examples/tools` to `./smarts/core/models`. See Issue #1140
- Fixed an issue where `SMARTS.destroy()` would still cause `SMARTS.__del__()` to throw an error at program exit.
### Removed
- Removed `pview` from `make` as it refers to `.egg` file artifacts that we no longer keep around.
- Removed `supervisord.conf` and `supervisor` from dependencies and requirements. See Issue #802.

## [0.4.16] - 2021-05-11
### Added
- Added `sanity-test` script and asked new users to run `sanity-test` instead of `make test` to ease the setup
process
- Added `on_shoulder` as part of events in observation returned from each step of simulation
- Added description of map creation and how to modify the map to allow users to create their own traffic routes in docs
- Added reference to SMARTS paper in front page of docs
- Only create `Renderer` on demand if vehicles are using camera-based sensors. See issue #725.
- Added glb models for pedestrians and motorcycles
- Added `near realtime` mode and `uncapped` mode in Envision
- Added `--allow-offset-map` option for `scl scenario build` to prevent auto-shifting of Sumo road networks
- Added options in `DoneCriteria` to trigger ego agent to be done based on other agent's done situation
### Changed
- Refactored SMARTS class to not inherit from Panda3D's ShowBase; it's aggregated instead. See issue #597.
- Updated imitation learning examples.
### Fixed
- Fixed the bug of events such as off_road not registering in observation when off_road is set to false in DoneCriteria
- Fixed Sumo road network offset bug for shifted maps.  See issue #716.
- Fixed traffic generation offset bug for shifted maps.  See issue #790.
- Fixed bugs in traffic history and changed interface to it.  See issue #732.
- Update `ego_open_agent` to use the package instead of the zoo directory version.
- Quieted error logs generated by failed Envision connections as well as noisy pybullet log messages.  See issue #819.
- Removed all coverage files created during make test. See issue #826.
- Removed scenarios and examples modules from pip installation. See issue #833.

## [0.4.15] - 2021-03-18
### Added
- This CHANGELOG as a change log to help keep track of changes in the SMARTS project that can get easily lost.
- Hosted Documentation on `readthedocs` and pointed to the smarts paper and useful parts of the documentation in the README.
- Running imitation learning will now create a cached `history_mission.pkl` file in scenario folder that stores
the missions for all agents.
- Added ijson as a dependency.
- Added `cached-property` as a dependency.
### Changed
- Lowered CPU cost of waypoint generation. This will result in a small increase in memory usage.
- Set the number of processes used in `make test` to ignore 2 CPUs if possible.
- Use the dummy OpEn agent (open-agent version 0.0.0) for all examples.
- Improved performance by removing unused traffic light functionality.
- Limit the memory use of traffic histories by incrementally loading the traffic history file with a worker process.
### Fixed
- In order to avoid precision issues in our coordinates with big floating point numbers, we now initially shift road networks (maps) that are offset back to the origin using [netconvert](https://sumo.dlr.de/docs/netconvert.html). We adapt Sumo vehicle positions to take this into account to allow Sumo to continue using the original coordinate system.  See Issue #325. This fix will require all scenarios to be rebuilt (`scl scenario build-all --clean ./scenarios`).
- Cleanly close down the traffic history provider thread. See PR #665.
- Improved the disposal of a SMARTS instance. See issue #378.
- Envision now resumes from current frame after un-pausing.
- Skipped generation of cut-in waypoints if they are further off-road than SMARTS currently supports to avoid process crash.
- Fix envision error 15 by cleanly shutting down the envision worker process.

## [Format] - 2021-03-12
### Added
– Describe any new features that have been added since the last version was released.
### Changed
– Note any changes to the software’s existing functionality.
### Deprecated
– Note any features that were once stable but are no longer and have thus been scheduled for removal.
### Fixed
– List any bugs or errors that have been fixed in a change.
### Removed
– Note any features that have been deleted and removed from the software.
### Security
– Invite users to upgrade and avoid fixed software vulnerabilities.<|MERGE_RESOLUTION|>--- conflicted
+++ resolved
@@ -69,12 +69,9 @@
 - `VehicleIndex` no longer segfaults when attempting to `repr()` it.
 - Fixed issues related to waypoints in SUMO maps. Waypoints in junctions should now return all possible paths through the junction.
 - Fixed CI tests for metrics.
-<<<<<<< HEAD
 - Fixed an issue where the actor states and vehicle states were not synchronized after simulation vehicle updates resulting in different values from the simulation frame.
-=======
 - Minor fix in regular expression compilation of `actor_of_interest_re_filter` from scenario metadata.
 - Fixed acceleration and jerk computation in comfort metric, by ignoring vehicle position jitters smaller than a threshold.
->>>>>>> f40ca64c
 ### Removed
 - Removed the deprecated `waymo_browser` utility.
 - Removed camera observation `created_at` attribute from metadata to make observation completely reproducible.
