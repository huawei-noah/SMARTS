--- conflicted
+++ resolved
@@ -14,11 +14,8 @@
 - Added `FormatObs` wrapper which converts SMARTS observations to gym-compliant RL-friendly vectorized observations and returns `StdObs`.
 - Added `Pose.as_position2d()` method which converts the pose to an [x,y] position array.
 - Added `EventConfiguration` dataclass in the agent interface to allow users to configure the conditions in which events are triggered
-<<<<<<< HEAD
+- Added scenarios for "importing" the i80 and us101 NGSIM trajectory history datasets
 - Added standard intersection environment, `intersection-v0`, for reinforcement learning where agents have to make a left turn in the presence of traffic.
-=======
-- Added scenarios for "importing" the i80 and us101 NGSIM trajectory history datasets
->>>>>>> 6fdfb70f
 ### Changed
 - If more than one qualifying map file exists in a the `map_spec.source` folder, `get_road_map()` in `default_map_builder.py` will prefer to return the default files (`map.net.xml` or `map.xodr`) if they exist.
 - Moved the `smarts_ros` ROS node from the `examples` area into the `smarts.ros` module so that it can be distributed with SMARTS packages.
@@ -28,10 +25,7 @@
 ### Fixed
 - Fixed a secondary exception that the `SumoTrafficSimulation` will throw when attempting to close a TraCI connection that is closed by an error.
 - Ensure that `smarts.core.coordinates.Pose` attribute `position` is an [x, y, z] numpy array, and attribute `orientation` is a quaternion length 4 numpy array. 
-<<<<<<< HEAD
-=======
 - Update social vehicle pose in Bullet when no active agents are present.
->>>>>>> 6fdfb70f
 ### Removed
 - Removed the unconditional import of `Renderer` from `smarts/core/vehicle.py` to make `Panda3D` optional dependency regression. See Issue #1310.
 ### Security
