# Change Log
All notable changes to this project will be documented in this file.

This changelog is to adhere to the format given at [keepachangelog](keepachangelog.com/en/1.0.0/)
and should maintain [semantic versioning](semver.org).

All text added must be human-readable.

Copy and pasting the git commit messages is __NOT__ enough.

## [Unreleased]
### Added
- Added `rllib/pg_example.py` to demonstrate a simple integration with `RLlib` and `tensorflow` for policy training.
- Added `rllib/pg_pbt_example.py` to demonstrate integration with `ray.RLlib`, `tensorflow`, and `ray.tune` for scheduled policy training.
### Changed
- Updated `smarts[ray]` (`ray==2.2`) and `smarts[rllib]` (`ray[rllib]==1.4`) to use `ray~=2.5`.
- Introduced `tensorflow-probability` to `smarts[rllib]`.
- Updated `RLlibHiWayEnv` to use the `gymnasium` interface.
- Renamed `rllib/rllib.py` to `rllib/pg_pbt_example.py`.
- Loosened constraint of `gymnasium` from `==0.27.0` to `>=0.26.3`.
- `LaneFollowingController` now uses a different pole placement method to compute lateral/heading gains. Numerical behaviour is unchanged. Performance is slightly faster.
<<<<<<< HEAD
- Changed all uses of `gym` to use `gymnasium`.
=======
- Upgraded Stable Baselines3 from v1.7.0 to v2.0.0, and switched to Gymnasium backend, in Drive and VehicleFollowing RL examples.
>>>>>>> 90db95f1
### Deprecated
### Fixed
- Missing neighborhood vehicle state `'lane_id'` is now added to the `hiway-v1` formatted observations.
- Fixed a regression where `pybullet` build time messages returned.
### Removed
- Removed `hiway-v0` env.
- Removed `TruncatedDistribution` from scenario studio.
- Removed `scipy` as a core package dependency.
- Removed `gym` as a core dependency.
### Security

## [1.2.0] # 2023-06-14
### Added
- `visdom` can now be configured through the engine.ini configuration file `visdom:enabled`, `visdom:hostname`, and `visdom:port` (environment variables `SMARTS_VISDOM_ENABLED`, `SMARTS_VISDOM_HOSTNAME`, `SMARTS_VISDOM_PORT`.)
- Added an install extra that installs the requirements for all optional modules. Use `pip install .[all]`.
- Added `Condition`, `ConditionRequires`, `ConditionState` and various condition implementations to enable logical operations in scenarios.
- Traffic lights are now rendered in Envision.
- Traffic lights are now rendered in camera observations.
- Interest vehicles now show up in Envision.
- Seed of `hiway-v1` env can be retrieved through a new property `seed`.
- Added `TrafficEngineActor` to describe a scenario studio defined actor that is controlled by a traffic engine.
### Changed
- Changed waypoints in sumo maps to use more incoming lanes into junctions.
- Increased the cutoff radius for filtering out waypoints that are too far away in junctions in sumo maps.
- Made SUMO dependencies optional. Use `pip install -e .[sumo]` to install them.
- Made Envision dependencies optional. Use `pip install -e .[envision]` to install them.
- Made Waymo dependencies optional. Use `pip install -e .[waymo]` to install them.
- `SumoTrafficSimulator` now uses the last vehicle subscription update to back `route_for_vehicle()`. This means that the routes of vehicles can still be determined even if `SumoTrafficSimulation` disconnects.
- Reward function in platoon RL example retrieves actor-of-interest from marked neighborhood vehicles.
- `dist_to_destination` metric cost function computes the route distance and end point for vehicle of interest contained in social agents, SMARTS traffic provider, SUMO traffic provider, and traffic history provider.
- `sstudio` generated scenario vehicle traffic IDs are now shortened.
- `TrapEntryTactic.wait_to_hijack_limit_s` field now defaults to `0`.
- `EntryTactic` derived classes now contain `condition` to provide extra filtering of candidate actors.
- `EntryTactic` derived classes now contain `start_time`.
- `info` returned by `hiway-v1` in `reset()` and `step()` methods are unified.
- Changed instances of `hiway-v0` and `gym` to use `hiway-v1` and `gymnasium`, respectively.
- `RoadMap.Route` now optionally stores the start and end lanes of the route.
- `hiway-v1` can now be configured for per-agent or environment reward(s), truncation(s), termination(s), and info(s) through `environment_return_mode`.
- `hiway-v1`'s `observation_options` no longer has an effect on the environment rewards, truncations, and terminations `agent|environment` style return mode.
- `DistToDestination` metric is now computed by summing the (i) off-route distance driven by the vehicle from its last on-route position, and (ii) the distance to goal from the vehicle's last on-route position. 
- `Steps` metric is capped by scenario duration set in the scenario metadata.
- Overall metric score is weighted by each agent's task difficulty.
### Deprecated
- `visdom` is set to be removed from the SMARTS object parameters.
- Deprecated `start_time` on missions.
### Fixed
- Fixed implementations of `RoadMap.waypoint_paths()` to ensure that the result is never empty.
- The routes of `SumoTrafficSimulation` traffic vehicles are now preserved to be passed over to other traffic simulators when the `SumoTrafficSimulation` disconnects.
- `SumoTrafficSimulation` no longer reports that it manages vehicles when it is disconnected.
- Fixed waypoints so that they will always be the length of the `lookahead` parameter, even in junctions.
- Fixed an issue where a single waypoint would appear in off-route lanes for missions with a goal.
- Fixed an issue where the `off_route` event would be incorrectly triggered when driving on overlapping lanes.
- Fixed an underlying issue with the sensor manager where the sensors were not removed immediately.
- Fixed an issue where warnings could be generated when an agent takes over an existing vehicle if the vehicle previously had sensors on it.
- Fixed vehicle gap metric to consume ragged waypoints matrix.
- Fixed an issue where making a deep copy of the vehicle index would cause the pybullet client to crash the simulation.
### Removed
- Removed the following dependencies from smarts: `pandas`, `rich`, `twisted`, `sh`.
- Moved `baselines/marl_benchmark` from this repository to `smarts-project/smarts-project.rl` repository.
- Removed `intersection-v0` env and `examples/rl/intersection` as they are superseded by `driving-smarts-v2023` env and `examples/rl/drive`, respectively.
- Removed `examples/rl/racing` as base repository `danijar/dreamerv2` is not updated anymore and this example will be superseded by `examples/rl/drive`.
- Removed `FrameStack` environment wrapper.
- Removed `SMARTS.traffic_sim` property.
- Removed remote agent modules.
- Removed `protobuf` as a core package dependency.
### Security

## [1.1.0] # 2023-04-28
### Added
- Added an actor capture manager interface, `ActorCaptureManager`, which describes a manager that handles the change of control of actors. Operations in an actor manager step should not cause conflict in the simulation.
- Added a new entry tactic, `IdEntryTactic`, which provides the scenario the ability to select a specific actor for an agent to take over.
- Registered a new `chase-via-points-agent-v0` agent in agent zoo, which can effectively chase via points across different road sections by using the waypoints.
- Added new driving-smarts-v2023 benchmark consisting of new (i) driving-smarts-v2023 env and (ii) platoon-v0 env.
- Added baseline example, consisting of training, inference, and zoo agent registration, for the platooning task in Driving SMARTS 2023.3 benchmark.
- Documented the challenge objective, desired inference code structure, and use of baseline example, for Driving SMARTS 2023.3 benchmark, i.e., platooning task.
- Added a new scenario consisting of merge-exit map, sumo lead vehicle, and traffic, for the vehicle-following task.
- Added a `SensorManager` which manages placing sensors on actors in the simulations.
- The `VehicleState` now has the `bounding_box_points` property to get the vehicle minimum bounding box as a set of points.
- Added engine configuration options for `core:debug`, `core:observation_workers`, and `core:reset_retries`.
- Explained in the docs that agents may spawn at different times in multiagent scenarios.
- Added `RaySensorResolver` as an alternative parallel resolver.
- Added `[ray]` option for `smarts` package. This currently conflicts with `[rllib]`.
- Added engine `observation_workers` configuration which can be used to configure the number of parallel sensor workers: 0 runs the sensors on the local thread, >=1 runs using the multiprocessing backing.
- Added engine `sensor_parallelization` configuration of sensor parallelization backing, options ("mp"|"ray"): "mp" python multiprocessing, "ray" ray worker backing.
- Added engine `reset_retries` configuration engine retries before the simulator will raise an error on reset.
- Introduced new comfort cost function in metric module.
- Introduced new gap-between-vehicles cost function in metric module.
- Added baseline example, consisting of training, inference, and zoo agent registration, for the driving and turning tasks in Driving SMARTS 2023.1 and 2023.2 benchmarks, respectively. It uses RelativeTargetPose action space.
- Documented the challenge objective, desired inference code structure, and use of baseline example, for Driving SMARTS 2023.1 (i.e., basic motion planning) and 2023.2 (i.e, turns) benchmarks.
- Added an env wrapper for constraining the relative target pose action range.
- Added a specialised metric formula module for Driving SMARTS 2023.1 and 2023.2 benchmark.
### Changed
- The trap manager, `TrapManager`, is now a subclass of `ActorCaptureManager`.
- Considering lane-change time ranges between 3s and 6s, assuming a speed of 13.89m/s, the via sensor lane acquisition range was increased from 40m to 80m, for better driving ability.
- The `AgentType.Full` now includes `road_waypoints`, `accelerometer`, and `lane_positions`.
- `ActionSpaceType` has been moved from `controller` to its own file.
- `VehicleState` has been moved to its own file.
- Sensors are no longer added and configured in the `agent_manager`. They are instead managed in the `sensor_manager`.
- Renamed all terminology relating to actor to owner in `VehicleIndex`.
- Renamed all terminology relating to shadow actor to shadower in `VehicleIndex`.
- `Collision` has been moved from `smarts.core.observations` to `smarts.core.vehicle_state`.
- The trap manager, `TrapManager`, is now a subclass of `ActorCaptureManager`.
- Considering lane-change time ranges between 3s and 6s, assuming a speed of 13.89m/s, the via sensor lane acquisition range was increased from 40m to 80m, for better driving ability.
- Modified naming of benchmark used in NeurIPS 2022 from driving-smarts-competition-env to driving-smarts-v2022.
- Social agent actor vehicles are now exactly named the same as the `name` of the actor. 
- Sstudio generated scenario vehicle traffic ids are now shortened.
- ChaseViaPoints zoo agent uses unconstrained path change command, instead of being constrained to [-1, 0, +1] path change commands used previously. 
- Made the metrics module configurable by supplying parameters through a `Params` class.
- Neighborhood vehicles which should be excluded from the `dist_to_obstacles` cost function can be specified through `Params`. This would be useful in certain tasks, like the vehicle-following task where the distance to the lead vehicle should not be included in the computation of the `dist_to_obstacles` cost function.
- Unified the computation of `dist_to_destination` (previously known as `completion`) and `steps` (i.e., time taken) as functions inside the cost functions module, instead of computing them separately in a different module.
- In the metrics module, the records which is the raw metrics data and the scoring which is the formula to compute the final results are now separated to provided greater flexibility for applying metrics to different environments.
- Benchmark listing may specify specialised metric formula for each benchmark.
- Changed `benchmark_runner_v0.py` to only average records across scenarios that share the same environment. Records are not averaged across different environments, because the scoring formula may differ in different environments.
- Renamed GapBetweenVehicles cost to VehicleGap cost in metric module.
- Camera metadata now uses radians instead of degrees.
- The `Panda3d` implementation of `Renderer` has been extracted from the interface and moved to `smarts.p3d`.
- Made all metrics as functions to be minimised, except the overall score which is to be maximised.
- Driving SMARTS 2023.3 benchmark and the metrics module now uses `actor_of_interest_re_filter` from scenario metadata to identify the lead vehicle.
- Included `RelativeTargetPose` action space to the set of allowed action spaces in `platoon-v0` env.
- `Collision.collidee_id` now gives the vehicle id rather than the name of the owner of the vehicle (usually the agent id.) `Collision.collidee_owner_id` now provides the id of the controlling `agent` (or other controlling entity in the future.) This is because 1) `collidee_id` should refer to the body and 2) in most cases the owner name would be `None`.
- Entry tactics now use conditions to determine when they should capture an actor.
### Deprecated
### Fixed
- Fixed issues related to waypoints in junctions on Argoverse maps. Waypoints will now be generated for all paths leading through the lane(s) the vehicle is on.
- Fixed an issue where Argoverse scenarios with a `Mission` would not run properly.
- `Trip.actor` field is now effective. Previously `actor` had no effect.
- Fixed an issue where building sumo scenarios would sometimes stall.
- `VehicleIndex` no longer segfaults when attempting to `repr()` it.
- Fixed issues related to waypoints in SUMO maps. Waypoints in junctions should now return all possible paths through the junction.
- Fixed CI tests for metrics.
- Fixed `traffic_histories_to_observations` script.
- Fixed an issue where the actor states and vehicle states were not synchronized after simulation vehicle updates resulting in different values from the simulation frame.
- Minor fix in regular expression compilation of `actor_of_interest_re_filter` from scenario metadata.
- Fixed acceleration and jerk computation in comfort metric, by ignoring vehicle position jitters smaller than a threshold.
- Fixed an issue in Envision where vehicle debug info would not update correctly.
### Removed
- Removed the deprecated `waymo_browser` utility.
- Removed camera observation `created_at` attribute from metadata to make observation completely reproducible.
- Removed `cached_property` as a dependency.
### Security

## [1.0.11] # 2023-04-02
### Added
### Changed
- Moved benchmark scenarios into SMARTS/scenarios folder.
- Simplified the scenario loading code in driving_smarts benchmark.
- The `"hiway-v1"` environment now uses `ScenarioOrder` configuration rather than a boolean.
### Deprecated
### Fixed
- Fix case where heading source attribute could be undefined.
- Updated interaction aware motion prediciton zoo agent to work with smarts.
- Edge dividers no longer flow through intersections in Argoverse 2 maps.
### Removed
### Security

## [1.0.10] # 2023-03-27
### Added
- Added vehicle of interest coloring through scenario studio. This lets the scenario color vehicles that match a certain pattern of vehicle id.
- SMARTS now provides `remove_provider` to remove a provider from the simulation. Use carefully.
### Changed
### Deprecated
### Fixed
- Fixed "rl/racing" `numpy` incompatibility.
- Fixed an issue with SUMO maps where waypoints in junctions would not return all possible paths.
- Fixed an issue in Argoverse maps where adjacent lanes would sometimes not be grouped in the same road.
### Removed
### Security

## [1.0.9] # 2023-03-20
### Added
- Added support for the [Argoverse 2 Motion Forecasting Dataset](https://www.argoverse.org/av2.html#forecasting-link) (see `scenarios/argoverse`)
- Added `waymo_open_dataset` as a module at the SMARTS repo level, to be able to load waymo scenarios without any external packages
### Changed
- Changed the `lanepoint_spacing` setting in `MapSpec` to be non-optional. Lanepoints are now generated lazily when waypoints are used.
### Deprecated
### Fixed
### Removed
- Removed `waymo-open-dataset-tf-2-4-0` package as a dependency
### Security

## [1.0.8] # 2023-03-10
### Added
- Agent manager now has `add_and_emit_social_agent` to generate a new social agent that is immediately in control of a vehicle.
### Changed
- Changed the minimum supported Python version from 3.7 to 3.8
### Deprecated
### Fixed
- Fixed `hiway-v1` environment to use `"render_modes"` instead of `"render.modes"`.
- Fixed an issue with SMARTS where the social vehicles started instantly regardless of what mission start time they were given.
- Missing waypoint paths `'lane_id'`  is now added to the `hiway-v1` formatted observations.
- Engine config utility now properly evaluates `[Ff]alse` as `False` when using a `bool` cast.
### Removed
### Security

## [1.0.7] # 2023-03-04
### Added
- Added objective, scenario description, and trained agent performance, to the Driving Smarts 2022 benchmark documentation.
### Changed
- Unique id suffix is removed from vehicle name while building agent vehicle in `VehicleIndex.build_agent_vehicle()` function. 
### Deprecated
### Fixed
- Missing neighborhood vehicle ids are now added to the `highway-v1` formatted observations.
- Stopped agent providers from removing social agents when they have no actor.
- Using `trip` in sstudio traffic generation no longer causes a durouter error.
- Chassis collision AABB first pass now has an additional `0.05m` tolerance to identify axis aligned collisions that would previously be missed.
- Agent to mission padding warning now occurs when there are less missions than agents rather than when there are the same number of agents as missions.
- Agent manager should no longer de-synchronize vehicle ids with the vehicle index.
### Removed
### Security

## [1.0.6] # 2023-02-26
### Added
- Added a math utility for generating combination groups out of two sequences with unique index use per group. This is intended for use to generate the combinations needed to give a unique agent-mission set per reset.
- Added basic tests for `hiway-v1` resetting and unformatted observations and actions.
- Added `"steps_completed"` to observation formatter.
### Fixed
- Ensured that `hiwayenv.reset` provides unique agent-mission sets per reset.
- Fixed an issue where `sstudio.types.Via` was not hashable.

## [1.0.5] # 2023-02-19
### Added
- Added a zoo agent, named Control-and-Supervised-Learning, from NeurIPS 2022 submission. This zoo agent runs in benchmark `driving_smarts==0.0`.
- Added a zoo agent, named Discrete Soft Actor Critic, from NeurIPS 2022 submission. This zoo agent runs in benchmark `driving_smarts==0.0`.
- Added basic tests for `hiway-v1` resetting and unformatted observations and actions.
- Added `actor_ids` as a provider interface to check the actors that the provider is currently in charge of.
### Changed
- `HiWayEnvV1` derived environments now allow an explicit scenario through `reset(options["scenario"])`.
- `HiWayEnvV1` derived environments now allow an explicit simulation start time through `reset(options["start_time"])`.
- Exposed `smarts` as a property on `HiWayEnvV1`.
- Made the heading input relative to the current heading in `RelativeTargetPose` action space.
### Deprecated
### Fixed
- Issue where a 0 length lane caused `envision` to crash.
- Fixed an issue where `Feature.type_specific_info` was calling a non-existant method.
### Removed
### Security

## [1.0.4] # 2023-02-10
### Added
- Engine configuration utility that uses the following locations to allow configuration of the SMARTS engine. The engine consumes the configuration files from the following locations in the following priority: `./engine.ini`, `~/.smarts/engine.ini`, `$GLOBAL_USER/smarts/engine.ini`, and `${PYTHON_ENV}/lib/${PYTHON_VERSION}/site-packages/smarts/engine.ini`.
- Added map source uri as `map_source` inside of `hiway-v1` reset info to indicate what the current map is on reset.
- Added NGSIM documentation.
- Added a zoo agent, named Interaction-Aware Motion Prediction, from NeurIPS2022 submission. This zoo agent runs in benchmark `driving_smarts==0.0`.
- Added Agent Zoo documentation in ReadTheDocs.
### Changed
- Made changes in the docs to reflect `master` branch as the main development branch.
- Enabled supplying agent locator directly to benchmark runner and removed the need for an intermediary config file. Updated benchmark docs to reflect this.
- Individualised the agent instances in the `benchmark_runner_v0.py`.
- Made driving_smarts_competition_v0 env configurable through supply of `AgentInterface`.
- Observation of driving_smarts_competition_v0 env was fixed to be of type `ObservationOptions.unformatted`.
### Deprecated
### Fixed
- Fixed an exit error that occurs when envision attempts to close down.
- Clarified the actions for `ActionSpaceType.Continuous` and `ActionSpaceType.ActuatorDynamic` in their respective docstrings.
- Excluded from wheel any scenario build files in pattern `smarts/**/build/**/*.xml`.
- Fixed an unintended regression in the metrics.
### Removed
- Removed duplicated `smarts.env.gymnasium.action_conversion` module.
### Security

## [1.0.3] 2023-02-04
### Added
- Added action formatting option to `hiway-v0`.
- Introduced `debug: serial: bool` option to driving smarts benchmark config.
### Changed
- Moved action and observation conversions from `smarts.env.gymnasium.utils` to `smarts.env.utils`.
### Fixed
- Fixed an issue where termination while envision is enabled but not connected would cause a flurry of broken pipe errors.
- Fixed an issue where activating visdom would cause errors.
- Fixed an issue where metrics break down with unformatted observations.
- Fixed an issue where `hiway-v1` would cause an exception when using "unformatted" observations.
- Unformatted actions and observations in `hiway-v0` provide `None` rather than an incorrect space.

## [1.0.2] 2023-01-27
### Added
- The `hiway-v1` environment can now be configured to provide an "unformatted" observation. 
### Changed
- Scenario paths is no longer manually supplied to Envision server while setup. Scenario paths are automatically sent to Envision server from SMARTS during simulation startup phase.
- Updated "hiway-v1" with `gymnasium` action spaces using new `ActionsSpaceFormatter` utility.
### Fixed
- Fixed an issue where a sensor detach call when a bubble vehicle exits a bubble could cause a program crash.
- Fixed issue with "hiway-v0" where "agent_interfaces" was not populated.
- Add missing `distance_travelled` to the `hiway-v1` observations.

## [1.0.1] 2023-01-24
### Fixed
- Fixed issue where Driving SMARTS benchmark only did 2 evaluations per scenario instead of 50.
- Removed unclosed file warnings from benchmark output.

## [1.0.0] 2023-01-22
### Added
- Exposed `.glb` file metadata through the scenario `Scenario.map_glb_metadata` attribute.
- Added single vehicle `Trip` into type. 
- Added new video record ultility using moviepy.
- Added distance check between bubble and vehicle to avoid generating unnecessary cursors.
- Added `ConfigurableZone` for `Zone` object to types which enable users to build bubble by providing coordinates of the polygon.
- Added "SMARTS Performance Diagnostic" development tool for evaluating the simulation performance.
- Added a "All Simulation" button on the header of Envision and made small-windowed simulation(s) in the "All Simulations" page clickable to maximize.
- An env wrapper `Metrics` is introduced to compute agents' performance metrics.
- Extracted `TraciConn` to the SMARTS utilities as a simplified utility to help with connecting to `TraCI`.
- Added `HiWayV1` `gymansium` environment to smarts. This can be referenced through gymnasium as `smarts.env:hiway-v1`.
- Added `scl benchmark run` and `scl benchmark list` for running and listing benchmarks.
- Added the "driving_smarts" benchmark as a feature of the new `scl benchmark` suite.
- Added `smarts.benchmark` module which deals with running benchmarks.
  - Added `smarts.core.entrypoints.benchmark_runner_v0` which is the initial benchmark fully integrated into `smarts`.
- Added documentation with benchmark information.
### Deprecated
### Changed
- Minimum `SUMO` version allowed by `SumoTrafficSimulation` is now `1.10.0`.
- The `ProviderManager` interface now uses a string id for removal of an actor instead of an actor state.
- Renamed many fields of the `smarts.core.agent_interface.AgentInterface` dataclass: `lidar` -> `lidar_point_cloud`, `waypoints` -> `waypoint_paths`, `rgb` -> `top_down_rgb`, `neighborhood_vehicles` -> `neighborhood_vehicle_states`, and `ogm` -> `occupancy_grid_map`.
- Renamed `smarts.core.provider.Provider`'s `action_spaces` to `actions`.
- Moved `VehicleObservation`, `EgoVehicleObservation`, `Observation`, `RoadWaypoints`, `GridMapMetadata`, `TopDownRGB`, `OccupancyGridMap`, `DrivableAreaGridMap`, `ViaPoint`, `Vias`, `SignalObservation`, and `Collision` from `smarts.core.sensors` to `smarts.core.observations`. They are now all typed `NamedTuples`.
- Renamed `GridMapMetadata` field `camera_pos` to `camera_position`.
### Removed
- Removed all of PyMarl contents, including related interface adapter, environments, and tests.
- Removed ray usage example.
- Moved ULTRA from `huawei-noah/SMARTS` to `smarts-project/smarts-project.rl` repository.
- Removed observation_adapter, reward_adapter, and info_adapter, from `hiway_env`.
- Removed `action_space` field from the `smarts.core.agent_interface.AgentInterface` dataclass.
### Fixed
- Updated the RL example `racing` to use `smarts[camera_obs]==0.7.0rc0` and continuous flowing traffic scenario. Simplified the `racing` RL example folder structure.
- Envision "near realtime" mode bugfix
- Corrected an issue where traffic lights in SUMO traffic simulation could be empty and cause a termination of the simulation.
- Fixed an issue where vehicles could cause SMARTS to terminate from being in multiple providers.
- Fixed an issue where `sumo_traffic_simulation` would disconnect on a non-terminal exception.
- SMARTS now aggressively attempts to connect to a SUMO process as long as the SUMO process remains alive.
- SUMO traffic simulation `route_for_vehicle` had semantic errors and now works again.
- SUMO is now supported up to version `1.15.0`. Versions of SUMO `1.13.0` and onward are forced to reset rather than reload because of errors with hot resetting versions starting with `1.13.0`. 
### Security

## [0.7.0rc0] 2022-10-31
### Added
- Added a basic background traffic ("social vehicle") provider as an alternative to the SUMO traffic simulator.  This can be selected using the new `"engine"` argument to `Traffic` in Scenario Studio.
- Added a `multi-scenario-v0` environment which can build any of the following scenario, namely, `1_to_2lane_left_turn_c`, `1_to_2lane_left_turn_t`, `3lane_merge_multi_agent`, `3lane_merge_single_agent`, `3lane_cruise_multi_agent`, `3lane_cruise_single_agent`, `3lane_cut_in`, and `3lane_overtake`. Additional scenarios can also be built by supplying the paths to the scenario directories.
- Added ego's mission details into the `FormatObs` wrapper.
- Added `SmartsLaneChangingModel` and `SmartsJunctionModel` to types available for use with the new smarts traffic engine within Scenario Studio.
- Added option to `AgentInterface` to include traffic signals (lights) in `EgoVehicleObservation` objects.
- Added the ability to hover over vehicles and roadmap elements in Envision to see debug info.

### Deprecated
- Deprecated a few things related to traffic in the `Scenario` class, including the `route` argument to the `Scenario` initializer, the `route`, `route_filepath` and `route_files_enabled` properties, and the `discover_routes()` static method.  In general, the notion of "route" (singular) here is being replaced with "`traffic_specs`" (plural) that allow for specifying traffic controlled by the SMARTS engine as well as Sumo.
- `waymo_browser.py` has been deprecated in favour of the scl waymo command line tools.

### Changed
- Add `lane_offset` to `Waypoint` class and `lane_postion` to both `EgoVehicleObservation` and `VehicleObservation` classes to expose the reference-line (a.k.a. Frenet) coordinate system.
- Traffic history vehicles can now be hijacked within a bubble.  They will be relinquished to the SMARTS background traffic provider upon exiting the bubble.
- Changed the name of the `Imitation` action space to `Direct`.
- Removed `endless_traffic` option from `SumoTrafficSimulator` and instead added `repeat_route` to `Flow` type in Scenario Studio.
- Renamed `examples/observation_collection_for_imitation_learning.py` to `examples/traffic_histories_to_observations.py`.
- Renamed `examples/history_vehicles_replacement_for_imitation_learning.py` to `examples/traffic_histories_vehicle_replacement.py`.
- `SumoTrafficSimulation` will now try to hand-off the vehicles it controls to the new SMARTS background traffic provider by default if the Sumo provider crashes.
- SMARTS now gives an error about a suspected lack of junction edges in sumo maps on loading of them.
- Scenario build artifacts are now cached and built incrementally, meaning that subsequent builds (without the `clean` option) will only build the artifacts that depend on the changed DSL objects
- All build artifacts are now in a local `build/` directory in each scenario's directory
- The `allow_offset_map` option has been removed. This must now be set in a `MapSpec` object in the scenario.py if this option is needed
- All scenarios must have a `scenario.py`, and must call `gen_scenario()`, rather than the individual `gen_` functions, which are now private

### Removed
- Removed support for deprecated json-based and YAML formats for traffic histories.
- Removed time and distance to collision values from `FormatObs` wrapper as the current implementation's correctness was in doubt.

### Fixed
- Fixed bug where `yaw_rate` was always reported as 0.0 (Issue #1481).
- Modified `FrameStack` wrapper to support agents which start at a later time in the simulation.
- Truncated all waypoint paths returned by `FormatObs` wrapper to be of the same length. Previously, variable waypoint-path lengths caused inhomogenous shape error in numpy array.
- Fixed a bug where traffic providers would leak across instances due to the ~~(awful design decision of python)~~ reference types defaults in arguments sharing across instances.
- Fixed minor bugs causing some Waymo maps not to load properly.
- Fixed a bug where `Vehicle.bounding_box` was mirrored over Y causing on shoulder events to fire inappropriately.
- Fixed an issue where the ego and neighbour vehicle observation was returning `None` for the nearby `lane_id`, `lane_index`, and `road_id`. These now default to constants `off_lane`, `-1`, and `off_road` respectively.
- Fixed a bug where bubble agents would stick around and to try to get observations even after being disassociated from a vehicle.
- Fixed a bug with the `TripMeterSensor` that was not using a unit direction vector to calculate trip distance against current route.
- Fixed issues with Envision. The playback bar and realtime mode now work as expected.
- Fixed a bug where traffic history vehicles would not get traffic signal observations
- Fixed a bug where envision would not work in some versions of python due to nuances of `importlib.resource.path()`.
- Fixed an issue with incorrect vehicle sizes in Envision.

## [0.6.1] 2022-08-02
### Added
- Added standard intersection environment, `intersection-v0`, for reinforcement learning where agents have to make an unprotected left turn in the presence of traffic.
- Added an online RL example for solving the `intersection-v0` environment, using PPO algorithm from Stable Baselines3 library. An accompanying Colab example is also provided.

### Changed
- Updated license to 2022 version.
- SMARTS reset now has a start time option which will skip simulation.
- Since `gym.Space` does not support dataclass, `StdObs` type is changed from a dataclass to a dictionary.

### Removed
- Old Stable Baselines3 based example is removed in favour of the new online RL example developed using Stable Baselines3 library.

### Fixed
- Additional case added for avoiding off-route if merging early into a lane.
- Unpack utility now unpacks dataclass attributes.
- Trap manager now uses elapsed sim time rather than step delta to associate with time.

## [0.6.1rc1] 2022-04-18
### Added
- Added example scenario for importing the NGSIM `peachtree` dataset.
- Added example scenario for importing the INTERACTION `merging` dataset
### Deprecated
- Using `.yml` files to specify traffic history datasets have been deprecated in favor of using `sstudio.types.TrafficHistoryDataset` objects.
### Fixed
- Gracefully handle `EndlessGoal` missions in the MaRL benchmark. Relative goal distance with `EndlessGoal` will be now always be 0.
- Restore `rl-agent` to working order. Version incremented to `1.1.0`.
- Update `rl-agent` wheel.
- Do not auto-shift maps for a scenario that has traffic history.
- Fixed Issue #1321 such that numpy's `sliding_window_view()` is no longer needed for NGSIM traffic histories.
- Fixed NGSIM traffic history import bugs (see Issues #1354 and #1402).

## [0.6.1rc0] 2022-04-16
### Added
- Added `smarts/waymo/waymo_browser.py`, a text-based utility to explore and export scenarios from the Waymo Motion dataset to SMARTS scenarios. 
- Added `get_vehicle_start_time()` method for scenarios with traffic history data.  See Issue #1210.
- Added `sb3` reinforcement-learning example. An ego agent is trained using PPO algorithm from Stable Baselines3 library, to drive as far and as fast as possible in heavy traffic, without colliding or going off-road.
- Added `FormatObs` wrapper which converts SMARTS observations to gym-compliant RL-friendly vectorized observations and returns `StdObs`.
- Added `Pose.as_position2d()` method which converts the pose to an [x,y] position array.
- Added `EventConfiguration` dataclass in the agent interface to allow users to configure the conditions in which events are triggered
- Extended the `RoadMap` API to support `Waymo` map format in `smarts/core/waymo_map.py`.
- Added scenarios for "importing" the i80 and us101 NGSIM trajectory history datasets
- Added an observation adapter that makes the observation ego-centric: `smarts.core.utils.ego_centric_observation_adapter`.
- Added math utility `world_position_from_ego_frame` which allows converting from an ego frame to world frame.
- Added math utility `wrap_value` which constrains a float between a `min` and `max` by wrapping around every time the value exceeds `max` or falls below `min`.
- Added ego-centric adapter utility `smarts.core.utils.adapters.ego_centric_adapters.get_egocentric_adapters(action_space)` which provides an ego-centric pair of observation and action adapters that are used together to provide an ego-centric interface.
### Changed
- If more than one qualifying map file exists in a the `map_spec.source` folder, `get_road_map()` in `default_map_builder.py` will prefer to return the default files (`map.net.xml` or `map.xodr`) if they exist.
- Moved the `smarts_ros` ROS node from the `examples` area into the `smarts.ros` module so that it can be distributed with SMARTS packages.
- Use `Process` to replace `Thread` to speed up the `scl scenario build-all --clean <scenario_dir>` runtime.
- Modified the repository's front page to be more informative and better organised.
- Added an option to `Scenario.scenario_variations()` to make the iterator not yield a cycle.
### Deprecated
- Moved the `AgentSpec` class out of `smarts.core.agent` to `smarts.zoo.agent_spec`.
### Fixed
- Fixed a secondary exception that the `SumoTrafficSimulation` will throw when attempting to close a TraCI connection that is closed by an error.
- Ensure that `smarts.core.coordinates.Pose` attribute `position` is an [x, y, z] numpy array, and attribute `orientation` is a quaternion length 4 numpy array. 
- Update social vehicle pose in Bullet when no active agents are present.
- Fix suppression of `stderr` and `stdout` on `ipython` platforms via `suppress_output(..)`.
### Removed
- Removed the unconditional import of `Renderer` from `smarts/core/vehicle.py` to make `Panda3D` optional dependency regression. See Issue #1310.
### Security

## [0.6.0] 2022-03-28
### Added
- Added `get_vehicle_start_time()` method for scenarios with traffic history data.  See Issue #1210.
- Added `sb3` reinforcement-learning example. An ego agent is trained using PPO algorithm from Stable Baselines3 library, to drive as far and as fast as possible in heavy traffic, without colliding or going off-road.
- Added `FormatObs` wrapper which converts SMARTS observations to gym-compliant RL-friendly vectorized observations and returns `StdObs`.
- Added `Pose.as_position2d()` method which converts the pose to an [x,y] position array.
- Added `EventConfiguration` dataclass in the agent interface to allow users to configure the conditions in which events are triggered
- Added scenarios for "importing" the i80 and us101 NGSIM trajectory history datasets
### Changed
- If more than one qualifying map file exists in a the `map_spec.source` folder, `get_road_map()` in `default_map_builder.py` will prefer to return the default files (`map.net.xml` or `map.xodr`) if they exist.
- Moved the `smarts_ros` ROS node from the `examples` area into the `smarts.ros` module so that it can be distributed with SMARTS packages.
- Use `Process` to replace `Thread` to speed up the `scl scenario build-all --clean <scenario_dir>` runtime.
- Modified the repository's front page to be more informative and better organised.
### Deprecated
- Moved the `AgentSpec` class out of `smarts.core.agent` to `smarts.zoo.agent_spec`.
### Fixed
- Fixed a secondary exception that the `SumoTrafficSimulation` will throw when attempting to close a TraCI connection that is closed by an error.
- Ensure that `smarts.core.coordinates.Pose` attribute `position` is an [x, y, z] numpy array, and attribute `orientation` is a quaternion length 4 numpy array. 
- Update social vehicle pose in Bullet when no active agents are present.
- Document missing action space type `ActionSpaceType.TargetPose`.
### Removed
- Removed the unconditional import of `Renderer` from `smarts/core/vehicle.py` to make `Panda3D` optional dependency regression. See Issue #1310.
### Security


## [0.5.1.post1] 2022-03-11
### Fixed
- Fixed an issue involving relative imports in `examples/rllib/rllib.py`.
- Fixed an issue with uncapped `opencv` causing an error within `ray.rllib`.
- Fixed a longstanding issue that did not allow camera observations unless you had windowing.

## [0.5.1] 2022-01-25
### Added
- Added `get_vehicle_start_time()` method for scenarios with traffic history data.  See Issue #1210.
### Changed
- If more than one qualifying map file exists in a the `map_spec.source` folder, `get_road_map()` in `default_map_builder.py` will prefer to return the default files (`map.net.xml` or `map.xodr`) if they exist.
- Moved the `smarts_ros` ROS node from the `examples` area into the `smarts.ros` module so that it can be distributed with SMARTS packages.
- Use `Process` to replace `Thread` to speed up the `scl scenario build-all --clean <scenario_dir>` runtime.
### Deprecated
### Fixed
- Fixed a secondary exception that the `SumoTrafficSimulation` will throw when attempting to close a TraCI connection that is closed by an error.
### Removed
### Security

## [0.5.0] - 2022-01-07
### Added
- Added Minimum FrameRate tests to measure the fps for `smart.step()` method. See Issue #455.
- Added a ROS wrapper/driver example to wrap SMARTS in a ROS (v1) node.
- Added the ability to pass an optional `time_delta_since_last_step` to SMARTS' `step()` function
  to support variable timesteps for co-simulation.
- Added `step_count` and `elapsed_sim_time` to the `Observation` class.  See PR #974 and Issues #884 and #918.
- Added `dt` to `Observation` class to inform users of the observations of the variable timestep.
- Added the ability to externally update SMARTS state via a new privileged-access `ExternalProvider`.
- Allow specifying "-latest" as a version suffix for zoo locator strings.
- Added Base CI and dependencies requirement tests for the "darwin" platform (MacOS).
- Extended Imitation Learning codebase to allow importing traffic histories from the Waymo motion dataset and replay in a SMARTS simulation. See PR #1060.
- Added options for dealing with noise when inferring headings while importing traffic history data.  See PR #1219.
- Added `ros` extension rule to `setup.py`.
- Added a script to allow users to hijack history vehicles dynamically through a trigger event. See PR #1088.
- Added a `-y` option to `utils/setup/install_deps.sh` to accept installation by default. See issue #1081.
- Added `ParallelEnv` class and a corresponding example to simulate multiple SMARTS environments in parallel, with synchronous or asynchronous episodes.
- Added `smarts.core.utils.import_utils` to help with the dynamic import of modules.
- Added `single_agent` env wrapper and unit test. The wrapper converts a single-agent SMARTS environment's step and reset output to be compliant with gym spaces.
- Added `rgb_image` env wrapper and unit test. The wrapper filters SMARTS environment observation and returns only top-down RGB image as observation.
- Extended the `RoadMap` API to support `OpenDRIVE` map format in `smarts/core/opendrive_road_network.py`. Added 3 new scenarios with `OpenDRIVE` maps. See PR #1186.
- Added a "ReplayAgent" wrapper to allow users to rerun an agent previously run by saving its configurations and inputs. See Issue #971.
- Added `smarts.core.provider.ProviderRecoveryFlags` as flags to determine how `SMARTS` should handle failures in providers. They are as follows:
  - `NOT_REQUIRED`: Not needed for the current step. Error causes skip of provider if it should recover but cannot or should not recover.
  - `EPISODE_REQUIRED`: Needed for the current episode. Results in episode ending if it should recover but cannot or should not recover.
  - `EXPERIMENT_REQUIRED`: Needed for the experiment. Results in exception if it should recover but cannot or should not recover.
  - `ATTEMPT_RECOVERY`: Provider should attempt to recover from the exception or disconnection.
- Added recovery options for providers in `smarts.core.provider.Provider`. These include:
  - Add `recover()` method to providers to attempt to recover from errors and disconnection.
  - Add `connected` property to providers to check if the provider is still connected.
- Added recovery options to `smarts.core.smarts.SMARTS.add_provider()`
  - Add `recovery_flags` argument to configure the recovery options if the provider disconnects or throws an exception.
- Added `driving_in_traffic` reinforcement learning example. An ego agent is trained using DreamerV2 to drive as far and as fast as possible in heavy traffic, without colliding or going off-road.
- Added `smarts.core.smarts.SMARTSDestroyedError` which describes use of a destroyed `SMARTS` instance.
### Changed
- `test-requirements` github action job renamed to `check-requirements-change` and only checks for requirements changes without failing.
- Moved examples tests to `examples` and used relative imports to fix a module collision with `aiohttp`'s `examples` module.
- Made changes to log sections of the scenario step in `smarts.py` to help evaluate smarts performance problems. See Issue #661.
- Introducted `RoadMap` class to abstract away from `SumoRoadNetwork`
  and allow for (eventually) supporting other map formats.  See Issue #830 and PR #1048.
  This had multiple cascading ripple effects (especially on Waypoint generation and caching,
  Missions/Plans/Routes and road/lane-related sensors).  These include:
    - Removed the `AgentBehavior` class and the `agent_behavior` parameter to `AgentInterface`.
    - Moved the definition of `Waypoint` from `smarts.core.mission_planner` to `smarts.core.road_map`.
    - Moved the definition of `Mission` and `Goal` classes from `smarts.core.scenario` to `smarts.core.plan`.
    - Added `MapSpec` to the SStudio DSL types and introduced a simple builder pattern for creating `RoadMap` objects.
- Changed the type hint for `EgoVehicleObservation`: it returns a numpy array (and always has).
- Raised a warning message for building scenarios without `map.net.xml` file. See PR #1161.
- Updated `smarts/env/hiway_env.py` to support `OpenDRIVE` maps so that the `SMARTS` object is instantiated without the `SUMO` traffic provider and social agents. See PR #1215.
- Public `SMARTS` methods will throw `smarts.core.smarts.SMARTSDestroyedError` if `SMARTS.destroy()` has previously been called on the `SMARTS` instance.
### Fixed
- Fix lane vector for the unique cases of lane offset >= lane's length. See PR #1173.
- Logic fixes to the `_snap_internal_holes` and `_snap_external_holes` methods in `smarts.core.sumo_road_network.py` for crude geometry holes of sumo road map. Re-adjusted the entry position of vehicles in `smarts.sstudio.genhistories.py` to avoid false positive events. See PR #992.
- Prevent `test_notebook.ipynb` cells from timing out by increasing time to unlimited using `/metadata/execution/timeout=65536` within the notebook for regular uses, and `pytest` call with `--nb-exec-timeout 65536` option for tests. See for more details: "https://jupyterbook.org/content/execute.html#setting-execution-timeout" and "https://pytest-notebook.readthedocs.io/en/latest/user_guide/tutorial_intro.html#pytest-fixture".
- Stop `multiprocessing.queues.Queue` from throwing an error by importing `multiprocessing.queues` in `envision/utils/multiprocessing_queue.py`.
- Prevent vehicle insertion on top of ignored social vehicles when the `TrapManager` defaults to emitting a vehicle for the ego to control. See PR #1043
- Prevent `TrapManager`from trapping vehicles in Bubble airlocks.  See Issue #1064.
- Social-agent-buffer is instantiated only if the scenario requires social agents
- Mapped Polygon object output of Route.geometry() to sequence of coordinates.
- Updated deprecated Shapely functionality.
- Fixed the type of `position` (pose) fields emitted to envision to match the existing type hints of `tuple`.
- Properly detect whether waypoint is present in mission route, while computing distance travelled by agents with missions in TripMeterSensor.
- Fixed `test_notebook` timeout by setting `pytest --nb-exec-timeout 65536`.
### Deprecated
- The `timestep_sec` property of SMARTS is being deprecated in favor of `fixed_timesep_sec`
  for clarity since we are adding the ability to have variable time steps.
### Removed
- Remove `ray_multi_instance` example when running `make sanity-test`
- Removed deprecated fields from `AgentSpec`:  `policy_builder`, `policy_params`, and `perform_self_test`.
- Removed deprecated class `AgentPolicy` from `agent.py`.
- Removed `route_waypoints` attribute from `smarts.core.sensors.RoadWaypoints`.

## [0.4.18] - 2021-07-22
### Added
- Dockerfile for headless machines.
- Singularity definition file and instructions to build/run singularity containers.
- Support multiple outgoing edges from SUMO maps.
- Added a Cross RL Social Agent in `zoo/policies` as a concrete training examples. See PR #700.
- Made `Ray` and its module `Ray[rllib]` optional as a requirement/dependency to setup SMARTS. See Issue #917.
### Fixed
- Suppress messages in docker containers from missing `/dev/input` folder.
- When code runs on headless machine, panda3d will fallback to using `p3headlessgl` option to render images without requiring X11.
- Fix the case where mapping a blank repository to the docker container `/src` directory via `-v $SMARTS_REPO/src` as directed in the `README` will cause `scl` and other commands to not work.
- Fix case where multiple outgoing edges could cause non-determinism.

## [0.4.17] - 2021-07-02
### Added
- Added `ActionSpace.Imitation` and a controller to support it.  See Issue #844.
- Added a `TraverseGoal` goal for imitation learning agents.  See Issue #848.
- Added `README_pypi.md` to update to the general user installation PyPI instructions. See Issue #828.
- Added a new utility experiment file `cli/run.py` to replace the context given by `supervisord.conf`. See PR #911.
- Added `scl zoo install` command to install zoo policy agents at the specified paths. See Issue #603.
- Added a `FrameStack` wrapper which returns stacked observations for each agent.
### Changed
- `history_vehicles_replacement_for_imitation_learning.py` now uses new Imitation action space. See Issue #844.
- Updated and removed some package versions to ensure that Python3.8 is supported by SMARTS. See issue #266.
- Refactored `Waypoints` into `LanePoints` (static, map-based) and `Waypoints` (dynamic). See Issue #829.
- Vehicles with a `BoxChassis` can now use an `AccelerometerSensor` too.
- When importing NGSIM history data, vehicle speeds are recomputed.
- Allow custom sizes for agent vehicles in history traffic missions.
- Refactored the top level of the SMARTS module to make it easier to navigate the project and understand its structure. See issue #776.
- Made Panda3D and its modules optional as a requirement/dependencies to setup SMARTS. See Issue #883.
- Updated the `Tensorflow` version to `2.2.1` for rl-agent and bump up its version to `1.0`. See Issue #211.
- Made `Ray` and its module `Ray[rllib]` optional as a requirement/dependency to setup SMARTS. See Issue #917.
- Added an error if a `SMARTS` instance reaches program exit without a manual `del` of the instance or a call to `SMARTS.destroy()`.
### Fixed
- Allow for non-dynamic action spaces to have action controllers.  See PR #854.
- Fix a minor bug in `sensors.py` which triggered `wrong_way` event when the vehicle goes into an intersection. See Issue #846.
- Limited the number of workers SMARTS will use to establish remote agents so as to lower memory footprint.
- Patched a restart of SUMO every 50 resets to avoid rampant memory growth.
- Fix bugs in `AccelerometerSensor`.  See PR #878.
- Ensure that `yaw_rate` is always a scalar in `EgoVehicleObservation`.
- Fix the internal holes created at sharp turns due to crude map geometry. See issue #900.
- Fixed an args count error caused by `websocket.on_close()` sending a variable number of args.
- Fixed the multi-instance display of `envision`. See Issue #784.
- Caught abrupt terminate signals, in order to shutdown zoo manager and zoo workers.
- Include tire model in package by moving `tire_parameters.yaml` from `./examples/tools` to `./smarts/core/models`. See Issue #1140
- Fixed an issue where `SMARTS.destroy()` would still cause `SMARTS.__del__()` to throw an error at program exit.
### Removed
- Removed `pview` from `make` as it refers to `.egg` file artifacts that we no longer keep around.
- Removed `supervisord.conf` and `supervisor` from dependencies and requirements. See Issue #802.

## [0.4.16] - 2021-05-11
### Added
- Added `sanity-test` script and asked new users to run `sanity-test` instead of `make test` to ease the setup
process
- Added `on_shoulder` as part of events in observation returned from each step of simulation
- Added description of map creation and how to modify the map to allow users to create their own traffic routes in docs
- Added reference to SMARTS paper in front page of docs
- Only create `Renderer` on demand if vehicles are using camera-based sensors. See issue #725.
- Added glb models for pedestrians and motorcycles
- Added `near realtime` mode and `uncapped` mode in Envision
- Added `--allow-offset-map` option for `scl scenario build` to prevent auto-shifting of Sumo road networks
- Added options in `DoneCriteria` to trigger ego agent to be done based on other agent's done situation
### Changed
- Refactored SMARTS class to not inherit from Panda3D's ShowBase; it's aggregated instead. See issue #597.
- Updated imitation learning examples.
### Fixed
- Fixed the bug of events such as off_road not registering in observation when off_road is set to false in DoneCriteria
- Fixed Sumo road network offset bug for shifted maps.  See issue #716.
- Fixed traffic generation offset bug for shifted maps.  See issue #790.
- Fixed bugs in traffic history and changed interface to it.  See issue #732.
- Update `ego_open_agent` to use the package instead of the zoo directory version.
- Quieted error logs generated by failed Envision connections as well as noisy pybullet log messages.  See issue #819.
- Removed all coverage files created during make test. See issue #826.
- Removed scenarios and examples modules from pip installation. See issue #833.

## [0.4.15] - 2021-03-18
### Added
- This CHANGELOG as a change log to help keep track of changes in the SMARTS project that can get easily lost.
- Hosted Documentation on `readthedocs` and pointed to the smarts paper and useful parts of the documentation in the README.
- Running imitation learning will now create a cached `history_mission.pkl` file in scenario folder that stores
the missions for all agents.
- Added ijson as a dependency.
- Added `cached-property` as a dependency.
### Changed
- Lowered CPU cost of waypoint generation. This will result in a small increase in memory usage.
- Set the number of processes used in `make test` to ignore 2 CPUs if possible.
- Use the dummy OpEn agent (open-agent version 0.0.0) for all examples.
- Improved performance by removing unused traffic light functionality.
- Limit the memory use of traffic histories by incrementally loading the traffic history file with a worker process.
### Fixed
- In order to avoid precision issues in our coordinates with big floating point numbers, we now initially shift road networks (maps) that are offset back to the origin using [netconvert](https://sumo.dlr.de/docs/netconvert.html). We adapt Sumo vehicle positions to take this into account to allow Sumo to continue using the original coordinate system.  See Issue #325. This fix will require all scenarios to be rebuilt (`scl scenario build-all --clean ./scenarios`).
- Cleanly close down the traffic history provider thread. See PR #665.
- Improved the disposal of a SMARTS instance. See issue #378.
- Envision now resumes from current frame after un-pausing.
- Skipped generation of cut-in waypoints if they are further off-road than SMARTS currently supports to avoid process crash.
- Fix envision error 15 by cleanly shutting down the envision worker process.

## [Format] - 2021-03-12
### Added
– Describe any new features that have been added since the last version was released.
### Changed
– Note any changes to the software’s existing functionality.
### Deprecated
– Note any features that were once stable but are no longer and have thus been scheduled for removal.
### Fixed
– List any bugs or errors that have been fixed in a change.
### Removed
– Note any features that have been deleted and removed from the software.
### Security
– Invite users to upgrade and avoid fixed software vulnerabilities.<|MERGE_RESOLUTION|>--- conflicted
+++ resolved
@@ -19,11 +19,8 @@
 - Renamed `rllib/rllib.py` to `rllib/pg_pbt_example.py`.
 - Loosened constraint of `gymnasium` from `==0.27.0` to `>=0.26.3`.
 - `LaneFollowingController` now uses a different pole placement method to compute lateral/heading gains. Numerical behaviour is unchanged. Performance is slightly faster.
-<<<<<<< HEAD
 - Changed all uses of `gym` to use `gymnasium`.
-=======
 - Upgraded Stable Baselines3 from v1.7.0 to v2.0.0, and switched to Gymnasium backend, in Drive and VehicleFollowing RL examples.
->>>>>>> 90db95f1
 ### Deprecated
 ### Fixed
 - Missing neighborhood vehicle state `'lane_id'` is now added to the `hiway-v1` formatted observations.
