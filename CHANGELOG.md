# Change Log
All notable changes to this project will be documented in this file.

This changelog is to adhere to the format given at [keepachangelog](keepachangelog.com/en/1.0.0/) 
and should maintain [semantic versioning](semver.org).

All text added must be human-readable. 

Copy and pasting the git commit messages is __NOT__ enough.

## [Unreleased]
### Added
- Added a ROS wrapper/driver example to wrap SMARTS in a ROS (v1) node.
- Added the ability to pass an optional `time_delta_since_last_step` to SMARTS' `step()` function
  to support variable timesteps for co-simulation.
- Added `step_count` and `elapsed_sim_time` to the `Observation` class.  See PR #974 and Issues #884 and #918.
- Added `dt` to `Observation` class to inform users of the observations of the variable timestep.
- Added the ability to externally update SMARTS state via a new privileged-access `ExternalProvider`.
- Allow specifying "-latest" as a version suffix for zoo locator strings.
- Added Base CI and dependencies requirement tests for the "darwin" platform (MacOS).
- Extended Imitation Learning codebase to allow importing traffic histories from the Waymo motion dataset and replay in a SMARTS simulation. See PR #1060.
- Added `ros` extension rule to `setup.py`.
<<<<<<< HEAD
- Added a script to allow users to hijack history vehicles dynamically through a trigger event. See PR #1088.
=======
- Added a -y option to `utils/setup/install_deps.sh` to allow default accept of installation. See Issue #1081.
>>>>>>> bc14c835
### Changed
- Made changes to log sections of the scenario step in `smarts.py` to help evaluate smarts performance problems. See Issue #661.
- Introducted `RoadMap` class to abstract away from `SumoRoadNetwork` 
  and allow for (eventually) supporting other map formats.  See Issue #830 and PR #1048.
  This had multiple cascading ripple effects (especially on Waypoint generation and caching,
  Missions/Plans/Routes and road/lane-related sensors).  These include:
    - Removed the `AgentBehavior` class and the `agent_behavior` parameter to `AgentInterface`.
    - Moved the definition of `Waypoint` from `smarts.core.mission_planner` to `smarts.core.road_map`.
    - Moved the definition of `Mission` and `Goal` classes from `smarts.core.scenario` to `smarts.core.plan`.
### Fixed
- Prevent vehicle insertion on top of ignored social vehicles when the `TrapManager` defaults to emitting a vehicle for the ego to control. See PR #1043
- Prevent `TrapManager`from trapping vehicles in Bubble airlocks.  See Issue #1064.
- Social-agent-buffer is instantiated only if the scenario requires social agents
- Mapped Polygon object output of Route.geometry() to sequence of coordinates.
### Deprecated
- The `timestep_sec` property of SMARTS is being deprecated in favor of `fixed_timesep_sec`
  for clarity since we are adding the ability to have variable time steps.
### Removed

## [0.4.18] - 2021-07-22
### Added 
- Dockerfile for headless machines.
- Singularity definition file and instructions to build/run singularity containers.
- Support multiple outgoing edges from SUMO maps.
- Added a Cross RL Social Agent in `zoo/policies` as a concrete training examples. See PR #700.
- Made `Ray` and its module `Ray[rllib]` optional as a requirement/dependency to setup SMARTS. See Issue #917.
### Fixed
- Suppress messages in docker containers from missing `/dev/input` folder.
- When code runs on headless machine, panda3d will fallback to using `p3headlessgl` option to render images without requiring X11.
- Fix the case where mapping a blank repository to the docker container `/src` directory via `-v $SMARTS_REPO/src` as directed in the `README` will cause `scl` and other commands to not work.
- Fix case where multiple outgoing edges could cause non-determinism.

## [0.4.17] - 2021-07-02
### Added 
- Added `ActionSpace.Imitation` and a controller to support it.  See Issue #844.
- Added a `TraverseGoal` goal for imitation learning agents.  See Issue #848.
- Added `README_pypi.md` to update to the general user installation PyPI instructions. See Issue #828. 
- Added a new utility experiment file `cli/run.py` to replace the context given by `supervisord.conf`. See PR #911.
- Added `scl zoo install` command to install zoo policy agents at the specified paths. See Issue #603.
- Added a `FrameStack` wrapper which returns stacked observations for each agent.

### Changed
- `history_vehicles_replacement_for_imitation_learning.py` now uses new Imitation action space. See Issue #844.
- Updated and removed some package versions to ensure that Python3.8 is supported by SMARTS. See issue #266. 
- Refactored `Waypoints` into `LanePoints` (static, map-based) and `Waypoints` (dynamic). See Issue #829.
- Vehicles with a `BoxChassis` can now use an `AccelerometerSensor` too.
- When importing NGSIM history data, vehicle speeds are recomputed.
- Allow custom sizes for agent vehicles in history traffic missions.
- Refactored the top level of the SMARTS module to make it easier to navigate the project and understand its structure. See issue #776.
- Made Panda3D and its modules optional as a requirement/dependencies to setup SMARTS. See Issue #883.
- Updated the `Tensorflow` version to `2.2.1` for rl-agent and bump up its version to `1.0`. See Issue #211.
- Made `Ray` and its module `Ray[rllib]` optional as a requirement/dependency to setup SMARTS. See Issue #917.
### Fixed
- Allow for non-dynamic action spaces to have action controllers.  See PR #854.
- Fix a minor bug in `sensors.py` which triggered `wrong_way` event when the vehicle goes into an intersection. See Issue #846.
- Limited the number of workers SMARTS will use to establish remote agents so as to lower memory footprint.
- Patched a restart of SUMO every 50 resets to avoid rampant memory growth.
- Fix bugs in `AccelerometerSensor`.  See PR #878.
- Ensure that `yaw_rate` is always a scalar in `EgoVehicleObservation`.
- Fix the internal holes created at sharp turns due to crude map geometry. See issue #900.
- Fixed an args count error caused by `websocket.on_close()` sending a variable number of args.
- Fixed the multi-instance display of `envision`. See Issue #784.
- Caught abrupt terminate signals, in order to shutdown zoo manager and zoo workers.
### Removed
- Removed `pview` from `make` as it refers to `.egg` file artifacts that we no longer keep around.
- Removed `supervisord.conf` and `supervisor` from dependencies and requirements. See Issue #802.

## [0.4.16] - 2021-05-11
### Added 
- Added `sanity-test` script and asked new users to run `sanity-test` instead of `make test` to ease the setup
process
- Added `on_shoulder` as part of events in observation returned from each step of simulation
- Added description of map creation and how to modify the map to allow users to create their own traffic routes in docs
- Added reference to SMARTS paper in front page of docs
- Only create `Renderer` on demand if vehicles are using camera-based sensors. See issue #725.
- Added glb models for pedestrians and motorcycles
- Added `near realtime` mode and `uncapped` mode in Envision
- Added `--allow-offset-map` option for `scl scenario build` to prevent auto-shifting of Sumo road networks
- Added options in `DoneCriteria` to trigger ego agent to be done based on other agent's done situation
### Changed
- Refactored SMARTS class to not inherit from Panda3D's ShowBase; it's aggregated instead. See issue #597.
- Updated imitation learning examples.
### Fixed
- Fixed the bug of events such as off_road not registering in observation when off_road is set to false in DoneCriteria
- Fixed Sumo road network offset bug for shifted maps.  See issue #716.
- Fixed traffic generation offset bug for shifted maps.  See issue #790.
- Fixed bugs in traffic history and changed interface to it.  See issue #732.
- Update `ego_open_agent` to use the package instead of the zoo directory version.
- Quieted error logs generated by failed Envision connections as well as noisy pybullet log messages.  See issue #819.
- Removed all coverage files created during make test. See issue #826.
- Removed scenarios and examples modules from pip installation. See issue #833.

## [0.4.15] - 2021-03-18
### Added
- This CHANGELOG as a change log to help keep track of changes in the SMARTS project that can get easily lost.
- Hosted Documentation on `readthedocs` and pointed to the smarts paper and useful parts of the documentation in the README.
- Running imitation learning will now create a cached `history_mission.pkl` file in scenario folder that stores 
the missions for all agents.
- Added ijson as a dependency. 
- Added `cached-property` as a dependency.
### Changed
- Lowered CPU cost of waypoint generation. This will result in a small increase in memory usage.
- Set the number of processes used in `make test` to ignore 2 CPUs if possible.
- Use the dummy OpEn agent (open-agent version 0.0.0) for all examples.
- Improved performance by removing unused traffic light functionality.
- Limit the memory use of traffic histories by incrementally loading the traffic history file with a worker process.
### Fixed
- In order to avoid precision issues in our coordinates with big floating point numbers, we now initially shift road networks (maps) that are offset back to the origin using [netconvert](https://sumo.dlr.de/docs/netconvert.html). We adapt Sumo vehicle positions to take this into account to allow Sumo to continue using the original coordinate system.  See Issue #325. This fix will require all scenarios to be rebuilt (`scl scenario build-all --clean ./scenarios`).
- Cleanly close down the traffic history provider thread. See PR #665.
- Improved the disposal of a SMARTS instance. See issue #378.
- Envision now resumes from current frame after un-pausing.
- Skipped generation of cut-in waypoints if they are further off-road than SMARTS currently supports to avoid process crash.
- Fix envision error 15 by cleanly shutting down the envision worker process.

## [Format] - 2021-03-12
### Added 
– Describe any new features that have been added since the last version was released.
### Changed 
– Note any changes to the software’s existing functionality.
### Deprecated
– Note any features that were once stable but are no longer and have thus been removed.
### Fixed
– List any bugs or errors that have been fixed in a change.
### Removed
– Note any features that have been deleted and removed from the software.
### Security
– Invite users to upgrade and avoid fixed software vulnerabilities.<|MERGE_RESOLUTION|>--- conflicted
+++ resolved
@@ -20,11 +20,8 @@
 - Added Base CI and dependencies requirement tests for the "darwin" platform (MacOS).
 - Extended Imitation Learning codebase to allow importing traffic histories from the Waymo motion dataset and replay in a SMARTS simulation. See PR #1060.
 - Added `ros` extension rule to `setup.py`.
-<<<<<<< HEAD
 - Added a script to allow users to hijack history vehicles dynamically through a trigger event. See PR #1088.
-=======
 - Added a -y option to `utils/setup/install_deps.sh` to allow default accept of installation. See Issue #1081.
->>>>>>> bc14c835
 ### Changed
 - Made changes to log sections of the scenario step in `smarts.py` to help evaluate smarts performance problems. See Issue #661.
 - Introducted `RoadMap` class to abstract away from `SumoRoadNetwork` 
