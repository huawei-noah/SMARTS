# Change Log
All notable changes to this project will be documented in this file.

This changelog is to adhere to the format given at [keepachangelog](keepachangelog.com/en/1.0.0/)
and should maintain [semantic versioning](semver.org).

All text added must be human-readable.

Copy and pasting the git commit messages is __NOT__ enough.

## [Unreleased]
### Added
- Added a basic background traffic ("social vehicle") provider as an alternative to the SUMO traffic simulator.  This can be selected using the new `"engine"` argument to `Traffic` in Scenario Studio.
- Added a `multi-scenario-v0` environment which can build any of the following scenario, namely, `1_to_2lane_left_turn_c`, `1_to_2lane_left_turn_t`, `3lane_merge_multi_agent`, `3lane_merge_single_agent`, `3lane_cruise_multi_agent`, `3lane_cruise_single_agent`, `3lane_cut_in`, and `3lane_overtake`. Additional scenarios can also be built by supplying the paths to the scenario directories.
- Added ego's mission details into the `FormatObs` wrapper.
- Added `SmartsLaneChangingModel` and `SmartsJunctionModel` to types available for use with the new smarts traffic engine within Scenario Studio.
<<<<<<< HEAD
- Added SMARTS competition code, consisting of Codalab, training, submission, evaluation, and scenario files.
=======
- Added option to `AgentInterface` to include traffic signals (lights) in `EgoVehicleObservation` objects.
>>>>>>> 2e734ac5

### Deprecated
- Deprecated a few things related to traffic in the `Scenario` class, including the `route` argument to the `Scenario` initializer, the `route`, `route_filepath` and `route_files_enabled` properties, and the `discover_routes()` static method.  In general, the notion of "route" (singular) here is being replaced with "`traffic_specs`" (plural) that allow for specifying traffic controlled by the SMARTS engine as well as Sumo.

### Changed
- Add `lane_offset` to `Waypoint` class and `lane_postion` to both `EgoVehicleObservation` and `VehicleObservation` classes to expose the reference-line (a.k.a. Frenet) coordinate system.
- Traffic history vehicles can now be hijacked within a bubble.  They will be relinquished to the SMARTS background traffic provider upon exiting the bubble.
- Changed the name of the `Imitation` action space to `Direct`.
- Removed `endless_traffic` option from `SumoTrafficSimulator` and instead added `repeat_route` to `Flow` type in Scenario Studio.
- Renamed `examples/observation_collection_for_imitation_learning.py` to `examples/traffic_histories_to_observations.py`.
- Renamed `examples/history_vehicles_replacement_for_imitation_learning.py` to `examples/traffic_histories_vehicle_replacement.py`.
- `SumoTrafficSimulation` will now try to hand-off the vehicles it controls to the new SMARTS background traffic provider by default if the Sumo provider crashes.

### Removed
- Removed support for deprecated json-based and YAML formats for traffic histories.
- Removed time and distance to collision values from `FormatObs` wrapper as the current implementation's correctness was in doubt.

### Fixed
- Fixed bug where `yaw_rate` was always reported as 0.0 (Issue #1481).
- Modified `FrameStack` wrapper to support agents which start at a later time in the simulation.
- Truncated all waypoint paths returned by `FormatObs` wrapper to be of the same length. Previously, variable waypoint-path lengths caused inhomogenous shape error in numpy array.
- Fixed a bug where traffic providers would leak across instances due to the ~~(awful design decision of python)~~ reference types defaults in arguments sharing across instances.
- Fixed minor bugs causing some Waymo maps not to load properly.

## [0.6.1]
### Added
- Added standard intersection environment, `intersection-v0`, for reinforcement learning where agents have to make an uprotected left turn in the presence of traffic.
- Added an online RL example for solving the `intersection-v0` environment, using PPO algorithm from Stable Baselines3 library. An accompanying Colab example is also provided.

### Changed
- Updated license to 2022 version.
- SMARTS reset now has a start time option which will skip simulation.
- Since `gym.Space` does not support dataclass, `StdObs` type is changed from a dataclass to a dictionary.

### Removed
- Old Stable Baselines3 based example is removed in favour of the new online RL example developed using Stable Baselines3 library.

### Fixed
- Additional case added for avoiding off-route if merging early into a lane.
- Unpack utility now unpacks dataclass attributes.
- Trap manager now uses elapsed sim time rather than step delta to associate with time.

## [0.6.1rc1] 15-04-18
### Added
- Added example scenario for importing the NGSIM `peachtree` dataset.
- Added example scenario for importing the INTERACTION `merging` dataset
### Deprecated
- Using `.yml` files to specify traffic history datasets have been deprecated in favor of using `sstudio.types.TrafficHistoryDataset` objects.
### Fixed
- Gracefully handle `EndlessGoal` missions in the MaRL benchmark. Relative goal distance with `EndlessGoal` will be now always be 0.
- Restore `rl-agent` to working order. Version incremented to `1.1.0`.
- Update `rl-agent` wheel.
- Do not auto-shift maps for a scenario that has traffic history.
- Fixed Issue #1321 such that numpy's `sliding_window_view()` is no longer needed for NGSIM traffic histories.
- Fixed NGSIM traffic history import bugs (see Issues #1354 and #1402).

## [0.6.1rc0] 15-04-16
### Added
- Added `smarts/waymo/waymo_browser.py`, a text-based utility to explore and export scenarios from the Waymo Motion dataset to SMARTS scenarios. 
- Added `get_vehicle_start_time()` method for scenarios with traffic history data.  See Issue #1210.
- Added `sb3` reinforcement-learning example. An ego agent is trained using PPO algorithm from Stable Baselines3 library, to drive as far and as fast as possible in heavy traffic, without colliding or going off-road.
- Added `FormatObs` wrapper which converts SMARTS observations to gym-compliant RL-friendly vectorized observations and returns `StdObs`.
- Added `Pose.as_position2d()` method which converts the pose to an [x,y] position array.
- Added `EventConfiguration` dataclass in the agent interface to allow users to configure the conditions in which events are triggered
- Extended the `RoadMap` API to support `Waymo` map format in `smarts/core/waymo_map.py`.
- Added scenarios for "importing" the i80 and us101 NGSIM trajectory history datasets
- Added an observation adapter that makes the observation ego-centric: `smarts.core.utils.ego_centric_observation_adapter`.
- Added math utility `world_position_from_ego_frame` which allows converting from an ego frame to world frame.
- Added math utility `wrap_value` which constrains a float between a `min` and `max` by wrapping around every time the value exceeds `max` or falls below `min`.
- Added ego-centric adapter utility `smarts.core.utils.adapters.ego_centric_adapters.get_egocentric_adapters(action_space)` which provides an ego-centric pair of observation and action adapters that are used together to provide an ego-centric interface.
### Changed
- If more than one qualifying map file exists in a the `map_spec.source` folder, `get_road_map()` in `default_map_builder.py` will prefer to return the default files (`map.net.xml` or `map.xodr`) if they exist.
- Moved the `smarts_ros` ROS node from the `examples` area into the `smarts.ros` module so that it can be distributed with SMARTS packages.
- Use `Process` to replace `Thread` to speed up the `scl scenario build-all --clean <scenario_dir>` runtime.
- Modified the repository's front page to be more informative and better organised.
- Added an option to `Scenario.scenario_variations()` to make the iterator not yield a cycle.
### Deprecated
- Moved the `AgentSpec` class out of `smarts.core.agent` to `smarts.zoo.agent_spec`.
### Fixed
- Fixed a secondary exception that the `SumoTrafficSimulation` will throw when attempting to close a TraCI connection that is closed by an error.
- Ensure that `smarts.core.coordinates.Pose` attribute `position` is an [x, y, z] numpy array, and attribute `orientation` is a quaternion length 4 numpy array. 
- Update social vehicle pose in Bullet when no active agents are present.
- Fix suppression of `stderr` and `stdout` on `ipython` platforms via `suppress_output(..)`.
### Removed
- Removed the unconditional import of `Renderer` from `smarts/core/vehicle.py` to make `Panda3D` optional dependency regression. See Issue #1310.
### Security

## [0.6.0] 2022-03-28
### Added
- Added `get_vehicle_start_time()` method for scenarios with traffic history data.  See Issue #1210.
- Added `sb3` reinforcement-learning example. An ego agent is trained using PPO algorithm from Stable Baselines3 library, to drive as far and as fast as possible in heavy traffic, without colliding or going off-road.
- Added `FormatObs` wrapper which converts SMARTS observations to gym-compliant RL-friendly vectorized observations and returns `StdObs`.
- Added `Pose.as_position2d()` method which converts the pose to an [x,y] position array.
- Added `EventConfiguration` dataclass in the agent interface to allow users to configure the conditions in which events are triggered
- Added scenarios for "importing" the i80 and us101 NGSIM trajectory history datasets
### Changed
- If more than one qualifying map file exists in a the `map_spec.source` folder, `get_road_map()` in `default_map_builder.py` will prefer to return the default files (`map.net.xml` or `map.xodr`) if they exist.
- Moved the `smarts_ros` ROS node from the `examples` area into the `smarts.ros` module so that it can be distributed with SMARTS packages.
- Use `Process` to replace `Thread` to speed up the `scl scenario build-all --clean <scenario_dir>` runtime.
- Modified the repository's front page to be more informative and better organised.
### Deprecated
- Moved the `AgentSpec` class out of `smarts.core.agent` to `smarts.zoo.agent_spec`.
### Fixed
- Fixed a secondary exception that the `SumoTrafficSimulation` will throw when attempting to close a TraCI connection that is closed by an error.
- Ensure that `smarts.core.coordinates.Pose` attribute `position` is an [x, y, z] numpy array, and attribute `orientation` is a quaternion length 4 numpy array. 
- Update social vehicle pose in Bullet when no active agents are present.
- Document missing action space type `ActionSpaceType.TargetPose`.
### Removed
- Removed the unconditional import of `Renderer` from `smarts/core/vehicle.py` to make `Panda3D` optional dependency regression. See Issue #1310.
### Security


## [0.5.1.post1] 2022-03-11
### Fixed
- Fixed an issue involving relative imports in `examples/rllib/rllib.py`.
- Fixed an issue with uncapped `opencv` causing an error within `ray.rllib`.
- Fixed a longstanding issue that did not allow camera observations unless you had windowing.

## [0.5.1] 2022-01-25
### Added
- Added `get_vehicle_start_time()` method for scenarios with traffic history data.  See Issue #1210.
### Changed
- If more than one qualifying map file exists in a the `map_spec.source` folder, `get_road_map()` in `default_map_builder.py` will prefer to return the default files (`map.net.xml` or `map.xodr`) if they exist.
- Moved the `smarts_ros` ROS node from the `examples` area into the `smarts.ros` module so that it can be distributed with SMARTS packages.
- Use `Process` to replace `Thread` to speed up the `scl scenario build-all --clean <scenario_dir>` runtime.
### Deprecated
### Fixed
- Fixed a secondary exception that the `SumoTrafficSimulation` will throw when attempting to close a TraCI connection that is closed by an error.
### Removed
### Security

## [0.5.0] - 2022-01-07
### Added
- Added Minimum FrameRate tests to measure the fps for `smart.step()` method. See Issue #455.
- Added a ROS wrapper/driver example to wrap SMARTS in a ROS (v1) node.
- Added the ability to pass an optional `time_delta_since_last_step` to SMARTS' `step()` function
  to support variable timesteps for co-simulation.
- Added `step_count` and `elapsed_sim_time` to the `Observation` class.  See PR #974 and Issues #884 and #918.
- Added `dt` to `Observation` class to inform users of the observations of the variable timestep.
- Added the ability to externally update SMARTS state via a new privileged-access `ExternalProvider`.
- Allow specifying "-latest" as a version suffix for zoo locator strings.
- Added Base CI and dependencies requirement tests for the "darwin" platform (MacOS).
- Extended Imitation Learning codebase to allow importing traffic histories from the Waymo motion dataset and replay in a SMARTS simulation. See PR #1060.
- Added options for dealing with noise when inferring headings while importing traffic history data.  See PR #1219.
- Added `ros` extension rule to `setup.py`.
- Added a script to allow users to hijack history vehicles dynamically through a trigger event. See PR #1088.
- Added a `-y` option to `utils/setup/install_deps.sh` to accept installation by default. See issue #1081.
- Added `ParallelEnv` class and a corresponding example to simulate multiple SMARTS environments in parallel, with synchronous or asynchronous episodes.
- Added `smarts.core.utils.import_utils` to help with the dynamic import of modules.
- Added `single_agent` env wrapper and unit test. The wrapper converts a single-agent SMARTS environment's step and reset output to be compliant with gym spaces.
- Added `rgb_image` env wrapper and unit test. The wrapper filters SMARTS environment observation and returns only top-down RGB image as observation.
- Extended the `RoadMap` API to support `OpenDRIVE` map format in `smarts/core/opendrive_road_network.py`. Added 3 new scenarios with `OpenDRIVE` maps. See PR #1186.
- Added a "ReplayAgent" wrapper to allow users to rerun an agent previously run by saving its configurations and inputs. See Issue #971.
- Added `smarts.core.provider.ProviderRecoveryFlags` as flags to determine how `SMARTS` should handle failures in providers. They are as follows:
  - `NOT_REQUIRED`: Not needed for the current step. Error causes skip of provider if it should recover but cannot or should not recover.
  - `EPISODE_REQUIRED`: Needed for the current episode. Results in episode ending if it should recover but cannot or should not recover.
  - `EXPERIMENT_REQUIRED`: Needed for the experiment. Results in exception if it should recover but cannot or should not recover.
  - `ATTEMPT_RECOVERY`: Provider should attempt to recover from the exception or disconnection.
- Added recovery options for providers in `smarts.core.provider.Provider`. These include:
  - Add `recover()` method to providers to attempt to recover from errors and disconnection.
  - Add `connected` property to providers to check if the provider is still connected.
- Added recovery options to `smarts.core.smarts.SMARTS.add_provider()`
  - Add `recovery_flags` argument to configure the recovery options if the provider disconnects or throws an exception.
- Added `driving_in_traffic` reinforcement learning example. An ego agent is trained using DreamerV2 to drive as far and as fast as possible in heavy traffic, without colliding or going off-road.
- Added `smarts.core.smarts.SMARTSDestroyedError` which describes use of a destroyed `SMARTS` instance.
### Changed
- `test-requirements` github action job renamed to `check-requirements-change` and only checks for requirements changes without failing.
- Moved examples tests to `examples` and used relative imports to fix a module collision with `aiohttp`'s `examples` module.
- Made changes to log sections of the scenario step in `smarts.py` to help evaluate smarts performance problems. See Issue #661.
- Introducted `RoadMap` class to abstract away from `SumoRoadNetwork`
  and allow for (eventually) supporting other map formats.  See Issue #830 and PR #1048.
  This had multiple cascading ripple effects (especially on Waypoint generation and caching,
  Missions/Plans/Routes and road/lane-related sensors).  These include:
    - Removed the `AgentBehavior` class and the `agent_behavior` parameter to `AgentInterface`.
    - Moved the definition of `Waypoint` from `smarts.core.mission_planner` to `smarts.core.road_map`.
    - Moved the definition of `Mission` and `Goal` classes from `smarts.core.scenario` to `smarts.core.plan`.
    - Added `MapSpec` to the SStudio DSL types and introduced a simple builder pattern for creating `RoadMap` objects.
- Changed the type hint for `EgoVehicleObservation`: it returns a numpy array (and always has).
- Raised a warning message for building scenarios without `map.net.xml` file. See PR #1161.
- Updated `smarts/env/hiway_env.py` to support `OpenDRIVE` maps so that the `SMARTS` object is instantiated without the `SUMO` traffic provider and social agents. See PR #1215.
- Public `SMARTS` methods will throw `smarts.core.smarts.SMARTSDestroyedError` if `SMARTS.destroy()` has previously been called on the `SMARTS` instance.
### Fixed
- Fix lane vector for the unique cases of lane offset >= lane's length. See PR #1173.
- Logic fixes to the `_snap_internal_holes` and `_snap_external_holes` methods in `smarts.core.sumo_road_network.py` for crude geometry holes of sumo road map. Re-adjusted the entry position of vehicles in `smarts.sstudio.genhistories.py` to avoid false positive events. See PR #992.
- Prevent `test_notebook.ipynb` cells from timing out by increasing time to unlimited using `/metadata/execution/timeout=65536` within the notebook for regular uses, and `pytest` call with `--nb-exec-timeout 65536` option for tests. See for more details: "https://jupyterbook.org/content/execute.html#setting-execution-timeout" and "https://pytest-notebook.readthedocs.io/en/latest/user_guide/tutorial_intro.html#pytest-fixture".
- Stop `multiprocessing.queues.Queue` from throwing an error by importing `multiprocessing.queues` in `envision/utils/multiprocessing_queue.py`.
- Prevent vehicle insertion on top of ignored social vehicles when the `TrapManager` defaults to emitting a vehicle for the ego to control. See PR #1043
- Prevent `TrapManager`from trapping vehicles in Bubble airlocks.  See Issue #1064.
- Social-agent-buffer is instantiated only if the scenario requires social agents
- Mapped Polygon object output of Route.geometry() to sequence of coordinates.
- Updated deprecated Shapely functionality.
- Fixed the type of `position` (pose) fields emitted to envision to match the existing type hints of `tuple`.
- Properly detect whether waypoint is present in mission route, while computing distance travelled by agents with missions in TripMeterSensor.
- Fixed `test_notebook` timeout by setting `pytest --nb-exec-timeout 65536`.
### Deprecated
- The `timestep_sec` property of SMARTS is being deprecated in favor of `fixed_timesep_sec`
  for clarity since we are adding the ability to have variable time steps.
### Removed
- Remove `ray_multi_instance` example when running `make sanity-test`
- Removed deprecated fields from `AgentSpec`:  `policy_builder`, `policy_params`, and `perform_self_test`.
- Removed deprecated class `AgentPolicy` from `agent.py`.
- Removed `route_waypoints` attribute from `smarts.core.sensors.RoadWaypoints`.

## [0.4.18] - 2021-07-22
### Added
- Dockerfile for headless machines.
- Singularity definition file and instructions to build/run singularity containers.
- Support multiple outgoing edges from SUMO maps.
- Added a Cross RL Social Agent in `zoo/policies` as a concrete training examples. See PR #700.
- Made `Ray` and its module `Ray[rllib]` optional as a requirement/dependency to setup SMARTS. See Issue #917.
### Fixed
- Suppress messages in docker containers from missing `/dev/input` folder.
- When code runs on headless machine, panda3d will fallback to using `p3headlessgl` option to render images without requiring X11.
- Fix the case where mapping a blank repository to the docker container `/src` directory via `-v $SMARTS_REPO/src` as directed in the `README` will cause `scl` and other commands to not work.
- Fix case where multiple outgoing edges could cause non-determinism.

## [0.4.17] - 2021-07-02
### Added
- Added `ActionSpace.Imitation` and a controller to support it.  See Issue #844.
- Added a `TraverseGoal` goal for imitation learning agents.  See Issue #848.
- Added `README_pypi.md` to update to the general user installation PyPI instructions. See Issue #828.
- Added a new utility experiment file `cli/run.py` to replace the context given by `supervisord.conf`. See PR #911.
- Added `scl zoo install` command to install zoo policy agents at the specified paths. See Issue #603.
- Added a `FrameStack` wrapper which returns stacked observations for each agent.
### Changed
- `history_vehicles_replacement_for_imitation_learning.py` now uses new Imitation action space. See Issue #844.
- Updated and removed some package versions to ensure that Python3.8 is supported by SMARTS. See issue #266.
- Refactored `Waypoints` into `LanePoints` (static, map-based) and `Waypoints` (dynamic). See Issue #829.
- Vehicles with a `BoxChassis` can now use an `AccelerometerSensor` too.
- When importing NGSIM history data, vehicle speeds are recomputed.
- Allow custom sizes for agent vehicles in history traffic missions.
- Refactored the top level of the SMARTS module to make it easier to navigate the project and understand its structure. See issue #776.
- Made Panda3D and its modules optional as a requirement/dependencies to setup SMARTS. See Issue #883.
- Updated the `Tensorflow` version to `2.2.1` for rl-agent and bump up its version to `1.0`. See Issue #211.
- Made `Ray` and its module `Ray[rllib]` optional as a requirement/dependency to setup SMARTS. See Issue #917.
- Added an error if a `SMARTS` instance reaches program exit without a manual `del` of the instance or a call to `SMARTS.destroy()`.
### Fixed
- Allow for non-dynamic action spaces to have action controllers.  See PR #854.
- Fix a minor bug in `sensors.py` which triggered `wrong_way` event when the vehicle goes into an intersection. See Issue #846.
- Limited the number of workers SMARTS will use to establish remote agents so as to lower memory footprint.
- Patched a restart of SUMO every 50 resets to avoid rampant memory growth.
- Fix bugs in `AccelerometerSensor`.  See PR #878.
- Ensure that `yaw_rate` is always a scalar in `EgoVehicleObservation`.
- Fix the internal holes created at sharp turns due to crude map geometry. See issue #900.
- Fixed an args count error caused by `websocket.on_close()` sending a variable number of args.
- Fixed the multi-instance display of `envision`. See Issue #784.
- Caught abrupt terminate signals, in order to shutdown zoo manager and zoo workers.
- Include tire model in package by moving `tire_parameters.yaml` from `./examples/tools` to `./smarts/core/models`. See Issue #1140
- Fixed an issue where `SMARTS.destroy()` would still cause `SMARTS.__del__()` to throw an error at program exit.
### Removed
- Removed `pview` from `make` as it refers to `.egg` file artifacts that we no longer keep around.
- Removed `supervisord.conf` and `supervisor` from dependencies and requirements. See Issue #802.

## [0.4.16] - 2021-05-11
### Added
- Added `sanity-test` script and asked new users to run `sanity-test` instead of `make test` to ease the setup
process
- Added `on_shoulder` as part of events in observation returned from each step of simulation
- Added description of map creation and how to modify the map to allow users to create their own traffic routes in docs
- Added reference to SMARTS paper in front page of docs
- Only create `Renderer` on demand if vehicles are using camera-based sensors. See issue #725.
- Added glb models for pedestrians and motorcycles
- Added `near realtime` mode and `uncapped` mode in Envision
- Added `--allow-offset-map` option for `scl scenario build` to prevent auto-shifting of Sumo road networks
- Added options in `DoneCriteria` to trigger ego agent to be done based on other agent's done situation
### Changed
- Refactored SMARTS class to not inherit from Panda3D's ShowBase; it's aggregated instead. See issue #597.
- Updated imitation learning examples.
### Fixed
- Fixed the bug of events such as off_road not registering in observation when off_road is set to false in DoneCriteria
- Fixed Sumo road network offset bug for shifted maps.  See issue #716.
- Fixed traffic generation offset bug for shifted maps.  See issue #790.
- Fixed bugs in traffic history and changed interface to it.  See issue #732.
- Update `ego_open_agent` to use the package instead of the zoo directory version.
- Quieted error logs generated by failed Envision connections as well as noisy pybullet log messages.  See issue #819.
- Removed all coverage files created during make test. See issue #826.
- Removed scenarios and examples modules from pip installation. See issue #833.

## [0.4.15] - 2021-03-18
### Added
- This CHANGELOG as a change log to help keep track of changes in the SMARTS project that can get easily lost.
- Hosted Documentation on `readthedocs` and pointed to the smarts paper and useful parts of the documentation in the README.
- Running imitation learning will now create a cached `history_mission.pkl` file in scenario folder that stores
the missions for all agents.
- Added ijson as a dependency.
- Added `cached-property` as a dependency.
### Changed
- Lowered CPU cost of waypoint generation. This will result in a small increase in memory usage.
- Set the number of processes used in `make test` to ignore 2 CPUs if possible.
- Use the dummy OpEn agent (open-agent version 0.0.0) for all examples.
- Improved performance by removing unused traffic light functionality.
- Limit the memory use of traffic histories by incrementally loading the traffic history file with a worker process.
### Fixed
- In order to avoid precision issues in our coordinates with big floating point numbers, we now initially shift road networks (maps) that are offset back to the origin using [netconvert](https://sumo.dlr.de/docs/netconvert.html). We adapt Sumo vehicle positions to take this into account to allow Sumo to continue using the original coordinate system.  See Issue #325. This fix will require all scenarios to be rebuilt (`scl scenario build-all --clean ./scenarios`).
- Cleanly close down the traffic history provider thread. See PR #665.
- Improved the disposal of a SMARTS instance. See issue #378.
- Envision now resumes from current frame after un-pausing.
- Skipped generation of cut-in waypoints if they are further off-road than SMARTS currently supports to avoid process crash.
- Fix envision error 15 by cleanly shutting down the envision worker process.

## [Format] - 2021-03-12
### Added
– Describe any new features that have been added since the last version was released.
### Changed
– Note any changes to the software’s existing functionality.
### Deprecated
– Note any features that were once stable but are no longer and have thus been removed.
### Fixed
– List any bugs or errors that have been fixed in a change.
### Removed
– Note any features that have been deleted and removed from the software.
### Security
– Invite users to upgrade and avoid fixed software vulnerabilities.<|MERGE_RESOLUTION|>--- conflicted
+++ resolved
@@ -14,11 +14,8 @@
 - Added a `multi-scenario-v0` environment which can build any of the following scenario, namely, `1_to_2lane_left_turn_c`, `1_to_2lane_left_turn_t`, `3lane_merge_multi_agent`, `3lane_merge_single_agent`, `3lane_cruise_multi_agent`, `3lane_cruise_single_agent`, `3lane_cut_in`, and `3lane_overtake`. Additional scenarios can also be built by supplying the paths to the scenario directories.
 - Added ego's mission details into the `FormatObs` wrapper.
 - Added `SmartsLaneChangingModel` and `SmartsJunctionModel` to types available for use with the new smarts traffic engine within Scenario Studio.
-<<<<<<< HEAD
 - Added SMARTS competition code, consisting of Codalab, training, submission, evaluation, and scenario files.
-=======
 - Added option to `AgentInterface` to include traffic signals (lights) in `EgoVehicleObservation` objects.
->>>>>>> 2e734ac5
 
 ### Deprecated
 - Deprecated a few things related to traffic in the `Scenario` class, including the `route` argument to the `Scenario` initializer, the `route`, `route_filepath` and `route_files_enabled` properties, and the `discover_routes()` static method.  In general, the notion of "route" (singular) here is being replaced with "`traffic_specs`" (plural) that allow for specifying traffic controlled by the SMARTS engine as well as Sumo.
