--- conflicted
+++ resolved
@@ -15,11 +15,7 @@
 - Added `FormatObs` wrapper which converts SMARTS observations to gym-compliant RL-friendly vectorized observations and returns `StdObs`.
 - Added `Pose.as_position2d()` method which converts the pose to an [x,y] position array.
 - Added `EventConfiguration` dataclass in the agent interface to allow users to configure the conditions in which events are triggered
-<<<<<<< HEAD
-- Extended the `RoadMap` API to support `Waymo` map format in `smarts/core/waymo_msp.py`.
-=======
 - Added scenarios for "importing" the i80 and us101 NGSIM trajectory history datasets
->>>>>>> 3ae9f847
 ### Changed
 - If more than one qualifying map file exists in a the `map_spec.source` folder, `get_road_map()` in `default_map_builder.py` will prefer to return the default files (`map.net.xml` or `map.xodr`) if they exist.
 - Moved the `smarts_ros` ROS node from the `examples` area into the `smarts.ros` module so that it can be distributed with SMARTS packages.
