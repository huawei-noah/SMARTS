--- conflicted
+++ resolved
@@ -33,15 +33,11 @@
 - `info` returned by `hiway-v1` in `reset()` and `step()` methods are unified.
 - Changed instances of `hiway-v0` and `gym` to use `hiway-v1` and `gymnasium`, respectively.
 - `RoadMap.Route` now optionally stores the start and end lanes of the route.
-<<<<<<< HEAD
-- `DistToDestination` metric now adds lane error penalty when agent terminates in different lane but same road as the goal position. 
 - `hiway-v1` can now be configured for per-agent or environment reward(s), truncation(s), termination(s), and info(s) through `environment_return_mode`.
 - `hiway-v1`'s `observation_options` no longer has an effect on the environment rewards, truncations, and terminations `agent|environment` style return mode.
-=======
 - `DistToDestination` metric is now computed by summing the (i) off-route distance driven by the vehicle from its last on-route position, and (ii) the distance to goal from the vehicle's last on-route position. 
 - `Steps` metric is capped by scenario duration set in the scenario metadata.
 - Overall metric score is weighted by each agent's task difficulty.
->>>>>>> 167d19fe
 ### Deprecated
 - `visdom` is set to be removed from the SMARTS object parameters.
 - Deprecated `start_time` on missions.
