--- conflicted
+++ resolved
@@ -10,9 +10,7 @@
 
 ## [Unreleased]
 ### Added
-<<<<<<< HEAD
 - Added Minimum FrameRate tests to ensure minimum of 30 fps for `smart.step()` method. See Issue #455.
-=======
 - Added a ROS wrapper/driver example to wrap SMARTS in a ROS (v1) node.
 - Added the ability to pass an optional `time_delta_since_last_step` to SMARTS' `step()` function
   to support variable timesteps for co-simulation.
@@ -27,7 +25,6 @@
 
 ## [0.4.18] - 2021-07-22
 ### Added 
->>>>>>> 045c3ae5
 - Dockerfile for headless machines.
 - Singularity definition file and instructions to build/run singularity containers.
 - Support multiple outgoing edges from SUMO maps.
