--- conflicted
+++ resolved
@@ -10,31 +10,25 @@
 
 ## [Unreleased] - XXXX-XX-XX
 ### Added
-<<<<<<< HEAD
+- Added a utility method `SMARTS.prepare_observe_from()` which allows safely adding sensors to vehicles.
+- The following methods now exist explicitly `Vehicle.{add_sensor|detach_sensor|subscribed_to|sensor_property|}`.
 - Resources loaded with `load_yaml_config_with_substitution()` now substitute in SMARTS configuration with single squiggle bracket `${}` syntax. This is currently restricted to environment variable names prefixed with `"SMARTS_"`. This extends to benchmark configuration and vehicle configuration.
 - Default vehicle definitions can be now modified using `assets:default_vehicle_definitions_list`/`SMARTS_ASSSETS_DEFAULT_VEHICLE_DEFINITIONS_LIST` or by providing a `vehicle_definitions_list.yaml` in the scenario. These vehicle types are related to the `AgentInterface.vehicle_type` attribute.
-=======
-- Added a utility method `SMARTS.prepare_observe_from()` which allows safely adding sensors to vehicles.
-- The following methods now exist explicitly `Vehicle.{add_sensor|detach_sensor|subscribed_to|sensor_property|}`.
->>>>>>> cd03875d
 ### Changed
 - `VehicleIndex.build_agent_vehicle()` no longer has `filename` and `surface_patches` parameters.
 - The following modules have been renamed: `envision.types` -> `envision.etypes`, `smarts.core.utils.logging` -> `smarts.core.utils.core_logging`, `smarts.core.utils.math` -> `smarts.core.utils.core_math`, `smarts.sstudio.types` -> `smarts.sstudio.sstypes`. For compatibility reasons they can still be imported by their original module name.
 - Exposed `traffic:traci_retries`/`SMARTS_TRAFFIC_TRACI_RETRIES` to control how many times the `SumoTrafficSimulation` will try to restart when using default configuration.
 - `rllib` is now constrained as `<=2.9,>2.4`.
 - The `examples/e12_rllib` training examples `{pg_example|pg_pbt_example}.py` have been changed to `{ppo_example|ppo_pbt_example}.py`. `Policy Gradients (PG)` has been dropped in favor of the more well documented `Proximal Policy Optimization (PPO)`.
-<<<<<<< HEAD
-- Renamed `vehicle.urdf` to `sedan.urdf`.
+- Vehicles can now have sensors added to, overwritten, or replaced outright.
+- Logging is now improved to give information about sensor changes in the sensor manager.
+- - Renamed `vehicle.urdf` to `sedan.urdf`.
 - Environment prefix is now configurable for custom `smarts.core.config()` calls.
 - `Vehicle.build_agent_vehicle()` argument `vehicle_filepath` now renamed to `vehicle_dynamics_filepath`.
 - Renamed `MACOS` `pybullet` gui utility from `smarts.core.utils.bullet.BulletClient` to `smarts.core.utils.pybullet.BulletClientMACOS`.
 - `Vehicle.build_agent_vehicle()` and `Vehicle.build_social_vehicle()` moved to `VehicleIndex`.
 - `smarts.core.configuration.Configuration.get_settings()` now uses the `PyYAML` default instead of forcefully casting to `str`.
 - Added `AgentInterface.vehicle_class` which allows selection of a dynamics vehicle from the vehicle definitions list file.
-=======
-- Vehicles can now have sensors added to, overwritten, or replaced outright.
-- Logging is now improved to give information about sensor changes in the sensor manager.
->>>>>>> cd03875d
 ### Deprecated
 - Module `smarts.core.models` is now deprecated in favour of `smarts.assets`.
 - Deprecated a few things related to vehicles in the `Scenario` class, including the `vehicle_filepath`, `tire_parameters_filepath`, and `controller_parameters_filepath`. The functionality is now handled through the vehicle definitions.
