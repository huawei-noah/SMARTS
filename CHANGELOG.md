# Change Log
All notable changes to this project will be documented in this file.

This changelog is to adhere to the format given at [keepachangelog](keepachangelog.com/en/1.0.0/)
and should maintain [semantic versioning](semver.org).

All text added must be human-readable.

Copy and pasting the git commit messages is __NOT__ enough.

## [Unreleased]
### Added
- Added vehicle of interest coloring through scenario studio. This lets the scenario color vehicles that match a certain pattern of vehicle id.
- SMARTS now provides `remove_provider` to remove a provider from the simulation. Use carefully.
### Changed
### Deprecated
### Fixed
- Fixed "rl/racing" `numpy` incompatibility.
<<<<<<< HEAD
- Fixed an issue with SUMO maps where waypoints in junctions would not return all possible paths.
=======
- Fixed an issue in Argoverse maps where adjacent lanes would sometimes not be grouped in the same road.
>>>>>>> 5df37b07
### Removed
### Security

## [1.0.9] # 2023-03-20
### Added
- Added support for the [Argoverse 2 Motion Forecasting Dataset](https://www.argoverse.org/av2.html#forecasting-link) (see `scenarios/argoverse`)
- Added `waymo_open_dataset` as a module at the SMARTS repo level, to be able to load waymo scenarios without any external packages
### Changed
- Changed the `lanepoint_spacing` setting in `MapSpec` to be non-optional. Lanepoints are now generated lazily when waypoints are used.
### Deprecated
### Fixed
### Removed
- Removed `waymo-open-dataset-tf-2-4-0` package as a dependency
### Security

## [1.0.8] # 2023-03-10
### Added
- Agent manager now has `add_and_emit_social_agent` to generate a new social agent that is immediately in control of a vehicle.
### Changed
- Changed the minimum supported Python version from 3.7 to 3.8
### Deprecated
### Fixed
- Fixed `hiway-v1` environment to use `"render_modes"` instead of `"render.modes"`.
- Fixed an issue with SMARTS where the social vehicles started instantly regardless of what mission start time they were given.
- Missing waypoint paths `'lane_id'`  is now added to the `hiway-v1` formatted observations.
- Engine config utility now properly evaluates `[Ff]alse` as `False` when using a `bool` cast.
### Removed
### Security

## [1.0.7] # 2023-03-04
### Added
- Added objective, scenario description, and trained agent performance, to the Driving Smarts 2022 benchmark documentation.
### Changed
- Unique id suffix is removed from vehicle name while building agent vehicle in `VehicleIndex.build_agent_vehicle()` function. 
### Deprecated
### Fixed
- Missing neighborhood vehicle ids are now added to the `highway-v1` formatted observations.
- Stopped agent providers from removing social agents when they have no actor.
- Using `trip` in sstudio traffic generation no longer causes a durouter error.
- Chassis collision AABB first pass now has an additional `0.05m` tolerance to identify axis aligned collisions that would previously be missed.
- Agent to mission padding warning now occurs when there are less missions than agents rather than when there are the same number of agents as missions.
- Agent manager should no longer de-synchronize vehicle ids with the vehicle index.
### Removed
### Security

## [1.0.6] # 2023-02-26
### Added
- Added a math utility for generating combination groups out of two sequences with unique index use per group. This is intended for use to generate the combinations needed to give a unique agent-mission set per reset.
- Added basic tests for `hiway-v1` resetting and unformatted observations and actions.
- Added `"steps_completed"` to observation formatter.
### Fixed
- Ensured that `hiwayenv.reset` provides unique agent-mission sets per reset.
- Fixed an issue where `sstudio.types.Via` was not hashable.

## [1.0.5] # 2023-02-19
### Added
- Added a zoo agent, named Control-and-Supervised-Learning, from NeurIPS 2022 submission. This zoo agent runs in benchmark `driving_smarts==0.0`.
- Added a zoo agent, named Discrete Soft Actor Critic, from NeurIPS 2022 submission. This zoo agent runs in benchmark `driving_smarts==0.0`.
- Added basic tests for `hiway-v1` resetting and unformatted observations and actions.
- Added `actor_ids` as a provider interface to check the actors that the provider is currently in charge of.
### Changed
- `HiWayEnvV1` derived environments now allow an explicit scenario through `reset(options["scenario"])`.
- `HiWayEnvV1` derived environments now allow an explicit simulation start time through `reset(options["start_time"])`.
- Exposed `smarts` as a property on `HiWayEnvV1`.
- Made the heading input relative to the current heading in `RelativeTargetPose` action space.
### Deprecated
### Fixed
- Issue where a 0 length lane caused `envision` to crash.
- Fixed an issue where `Feature.type_specific_info` was calling a non-existant method.
### Removed
### Security

## [1.0.4] # 2023-02-10
### Added
- Engine configuration utility that uses the following locations to allow configuration of the SMARTS engine. The engine consumes the configuration files from the following locations in the following priority: `./engine.ini`, `~/.smarts/engine.ini`, `$GLOBAL_USER/smarts/engine.ini`, and `${PYTHON_ENV}/lib/${PYTHON_VERSION}/site-packages/smarts/engine.ini`.
- Added map source uri as `map_source` inside of `hiway-v1` reset info to indicate what the current map is on reset.
- Added NGSIM documentation.
- Added a zoo agent, named Interaction-Aware Motion Prediction, from NeurIPS2022 submission. This zoo agent runs in benchmark `driving_smarts==0.0`.
- Added Agent Zoo documentation in ReadTheDocs.
### Changed
- Made changes in the docs to reflect `master` branch as the main development branch.
- Enabled supplying agent locator directly to benchmark runner and removed the need for an intermediary config file. Updated benchmark docs to reflect this.
- Individualised the agent instances in the `benchmark_runner_v0.py`.
- Made driving_smarts_competition_v0 env configurable through supply of `AgentInterface`.
- Observation of driving_smarts_competition_v0 env was fixed to be of type `ObservationOptions.unformatted`.
### Deprecated
### Fixed
- Fixed an exit error that occurs when envision attempts to close down.
- Clarified the actions for `ActionSpaceType.Continuous` and `ActionSpaceType.ActuatorDynamic` in their respective docstrings.
- Excluded from wheel any scenario build files in pattern `smarts/**/build/**/*.xml`.
- Fixed an unintended regression in the metrics.
### Removed
- Removed duplicated `smarts.env.gymnasium.action_conversion` module.
### Security

## [1.0.3] 2023-02-04
### Added
- Added action formatting option to `hiway-v0`.
- Introduced `debug: serial: bool` option to driving smarts benchmark config.
### Changed
- Moved action and observation conversions from `smarts.env.gymnasium.utils` to `smarts.env.utils`.
### Fixed
- Fixed an issue where termination while envision is enabled but not connected would cause a flurry of broken pipe errors.
- Fixed an issue where activating visdom would cause errors.
- Fixed an issue where metrics break down with unformatted observations.
- Fixed an issue where `hiway-v1` would cause an exception when using "unformatted" observations.
- Unformatted actions and observations in `hiway-v0` provide `None` rather than an incorrect space.

## [1.0.2] 2023-01-27
### Added
- The `hiway-v1` environment can now be configured to provide an "unformatted" observation. 
### Changed
- Scenario paths is no longer manually supplied to Envision server while setup. Scenario paths are automatically sent to Envision server from SMARTS during simulation startup phase.
- Updated "hiway-v1" with `gymnasium` action spaces using new `ActionsSpaceFormatter` utility.
### Fixed
- Fixed an issue where a sensor detach call when a bubble vehicle exits a bubble could cause a program crash.
- Fixed issue with "hiway-v0" where "agent_interfaces" was not populated.
- Add missing `distance_travelled` to the `hiway-v1` observations.

## [1.0.1] 2023-01-24
### Fixed
- Fixed issue where Driving SMARTS benchmark only did 2 evaluations per scenario instead of 50.
- Removed unclosed file warnings from benchmark output.

## [1.0.0] 2023-01-22
### Added
- Exposed `.glb` file metadata through the scenario `Scenario.map_glb_metadata` attribute.
- Added single vehicle `Trip` into type. 
- Added new video record ultility using moviepy.
- Added distance check between bubble and vehicle to avoid generating unnecessary cursors.
- Added `ConfigurableZone` for `Zone` object to types which enable users to build bubble by providing coordinates of the polygon.
- Added "SMARTS Performance Diagnostic" development tool for evaluating the simulation performance.
- Added a "All Simulation" button on the header of Envision and made small-windowed simulation(s) in the "All Simulations" page clickable to maximize.
- An env wrapper `Metrics` is introduced to compute agents' performance metrics.
- Extracted `TraciConn` to the SMARTS utilities as a simplified utility to help with connecting to `TraCI`.
- Added `HiWayV1` `gymansium` environment to smarts. This can be referenced through gymnasium as `smarts.env:hiway-v1`.
- Added `scl benchmark run` and `scl benchmark list` for running and listing benchmarks.
- Added the "driving_smarts" benchmark as a feature of the new `scl benchmark` suite.
- Added `smarts.benchmark` module which deals with running benchmarks.
  - Added `smarts.core.entrypoints.benchmark_runner_v0` which is the initial benchmark fully integrated into `smarts`.
- Added documentation with benchmark information.
### Deprecated
### Changed
- Minimum `SUMO` version allowed by `SumoTrafficSimulation` is now `1.10.0`.
- The `ProviderManager` interface now uses a string id for removal of an actor instead of an actor state.
- Renamed many fields of the `smarts.core.agent_interface.AgentInterface` dataclass: `lidar` -> `lidar_point_cloud`, `waypoints` -> `waypoint_paths`, `rgb` -> `top_down_rgb`, `neighborhood_vehicles` -> `neighborhood_vehicle_states`, and `ogm` -> `occupancy_grid_map`.
- Renamed `smarts.core.provider.Provider`'s `action_spaces` to `actions`.
- Moved `VehicleObservation`, `EgoVehicleObservation`, `Observation`, `RoadWaypoints`, `GridMapMetadata`, `TopDownRGB`, `OccupancyGridMap`, `DrivableAreaGridMap`, `ViaPoint`, `Vias`, `SignalObservation`, and `Collision` from `smarts.core.sensors` to `smarts.core.observations`. They are now all typed `NamedTuples`.
- Renamed `GridMapMetadata` field `camera_pos` to `camera_position`.
### Removed
- Removed all of PyMarl contents, including related interface adapter, environments, and tests.
- Removed ray usage example.
- Moved ULTRA from `huawei-noah/SMARTS` to `smarts-project/smarts-project.rl` repository.
- Removed observation_adapter, reward_adapter, and info_adapter, from `hiway_env`.
- Removed `action_space` field from the `smarts.core.agent_interface.AgentInterface` dataclass.
### Fixed
- Updated the RL example `racing` to use `smarts[camera_obs]==0.7.0rc0` and continuous flowing traffic scenario. Simplified the `racing` RL example folder structure.
- Envision "near realtime" mode bugfix
- Corrected an issue where traffic lights in SUMO traffic simulation could be empty and cause a termination of the simulation.
- Fixed an issue where vehicles could cause SMARTS to terminate from being in multiple providers.
- Fixed an issue where `sumo_traffic_simulation` would disconnect on a non-terminal exception.
- SMARTS now aggressively attempts to connect to a SUMO process as long as the SUMO process remains alive.
- SUMO traffic simulation `route_for_vehicle` had semantic errors and now works again.
- SUMO is now supported up to version `1.15.0`. Versions of SUMO `1.13.0` and onward are forced to reset rather than reload because of errors with hot resetting versions starting with `1.13.0`. 
### Security

## [0.7.0rc0] 2022-10-31
### Added
- Added a basic background traffic ("social vehicle") provider as an alternative to the SUMO traffic simulator.  This can be selected using the new `"engine"` argument to `Traffic` in Scenario Studio.
- Added a `multi-scenario-v0` environment which can build any of the following scenario, namely, `1_to_2lane_left_turn_c`, `1_to_2lane_left_turn_t`, `3lane_merge_multi_agent`, `3lane_merge_single_agent`, `3lane_cruise_multi_agent`, `3lane_cruise_single_agent`, `3lane_cut_in`, and `3lane_overtake`. Additional scenarios can also be built by supplying the paths to the scenario directories.
- Added ego's mission details into the `FormatObs` wrapper.
- Added `SmartsLaneChangingModel` and `SmartsJunctionModel` to types available for use with the new smarts traffic engine within Scenario Studio.
- Added option to `AgentInterface` to include traffic signals (lights) in `EgoVehicleObservation` objects.
- Added the ability to hover over vehicles and roadmap elements in Envision to see debug info.

### Deprecated
- Deprecated a few things related to traffic in the `Scenario` class, including the `route` argument to the `Scenario` initializer, the `route`, `route_filepath` and `route_files_enabled` properties, and the `discover_routes()` static method.  In general, the notion of "route" (singular) here is being replaced with "`traffic_specs`" (plural) that allow for specifying traffic controlled by the SMARTS engine as well as Sumo.
- `waymo_browser.py` has been deprecated in favour of the scl waymo command line tools.

### Changed
- Add `lane_offset` to `Waypoint` class and `lane_postion` to both `EgoVehicleObservation` and `VehicleObservation` classes to expose the reference-line (a.k.a. Frenet) coordinate system.
- Traffic history vehicles can now be hijacked within a bubble.  They will be relinquished to the SMARTS background traffic provider upon exiting the bubble.
- Changed the name of the `Imitation` action space to `Direct`.
- Removed `endless_traffic` option from `SumoTrafficSimulator` and instead added `repeat_route` to `Flow` type in Scenario Studio.
- Renamed `examples/observation_collection_for_imitation_learning.py` to `examples/traffic_histories_to_observations.py`.
- Renamed `examples/history_vehicles_replacement_for_imitation_learning.py` to `examples/traffic_histories_vehicle_replacement.py`.
- `SumoTrafficSimulation` will now try to hand-off the vehicles it controls to the new SMARTS background traffic provider by default if the Sumo provider crashes.
- SMARTS now gives an error about a suspected lack of junction edges in sumo maps on loading of them.
- Scenario build artifacts are now cached and built incrementally, meaning that subsequent builds (without the `clean` option) will only build the artifacts that depend on the changed DSL objects
- All build artifacts are now in a local `build/` directory in each scenario's directory
- The `allow_offset_map` option has been removed. This must now be set in a `MapSpec` object in the scenario.py if this option is needed
- All scenarios must have a `scenario.py`, and must call `gen_scenario()`, rather than the individual `gen_` functions, which are now private

### Removed
- Removed support for deprecated json-based and YAML formats for traffic histories.
- Removed time and distance to collision values from `FormatObs` wrapper as the current implementation's correctness was in doubt.

### Fixed
- Fixed bug where `yaw_rate` was always reported as 0.0 (Issue #1481).
- Modified `FrameStack` wrapper to support agents which start at a later time in the simulation.
- Truncated all waypoint paths returned by `FormatObs` wrapper to be of the same length. Previously, variable waypoint-path lengths caused inhomogenous shape error in numpy array.
- Fixed a bug where traffic providers would leak across instances due to the ~~(awful design decision of python)~~ reference types defaults in arguments sharing across instances.
- Fixed minor bugs causing some Waymo maps not to load properly.
- Fixed a bug where `Vehicle.bounding_box` was mirrored over Y causing on shoulder events to fire inappropriately.
- Fixed an issue where the ego and neighbour vehicle observation was returning `None` for the nearby `lane_id`, `lane_index`, and `road_id`. These now default to constants `off_lane`, `-1`, and `off_road` respectively.
- Fixed a bug where bubble agents would stick around and to try to get observations even after being disassociated from a vehicle.
- Fixed a bug with the `TripMeterSensor` that was not using a unit direction vector to calculate trip distance against current route.
- Fixed issues with Envision. The playback bar and realtime mode now work as expected.
- Fixed a bug where traffic history vehicles would not get traffic signal observations
- Fixed a bug where envision would not work in some versions of python due to nuances of `importlib.resource.path()`.
- Fixed an issue with incorrect vehicle sizes in Envision.

## [0.6.1] 2022-08-02
### Added
- Added standard intersection environment, `intersection-v0`, for reinforcement learning where agents have to make an unprotected left turn in the presence of traffic.
- Added an online RL example for solving the `intersection-v0` environment, using PPO algorithm from Stable Baselines3 library. An accompanying Colab example is also provided.

### Changed
- Updated license to 2022 version.
- SMARTS reset now has a start time option which will skip simulation.
- Since `gym.Space` does not support dataclass, `StdObs` type is changed from a dataclass to a dictionary.

### Removed
- Old Stable Baselines3 based example is removed in favour of the new online RL example developed using Stable Baselines3 library.

### Fixed
- Additional case added for avoiding off-route if merging early into a lane.
- Unpack utility now unpacks dataclass attributes.
- Trap manager now uses elapsed sim time rather than step delta to associate with time.

## [0.6.1rc1] 2022-04-18
### Added
- Added example scenario for importing the NGSIM `peachtree` dataset.
- Added example scenario for importing the INTERACTION `merging` dataset
### Deprecated
- Using `.yml` files to specify traffic history datasets have been deprecated in favor of using `sstudio.types.TrafficHistoryDataset` objects.
### Fixed
- Gracefully handle `EndlessGoal` missions in the MaRL benchmark. Relative goal distance with `EndlessGoal` will be now always be 0.
- Restore `rl-agent` to working order. Version incremented to `1.1.0`.
- Update `rl-agent` wheel.
- Do not auto-shift maps for a scenario that has traffic history.
- Fixed Issue #1321 such that numpy's `sliding_window_view()` is no longer needed for NGSIM traffic histories.
- Fixed NGSIM traffic history import bugs (see Issues #1354 and #1402).

## [0.6.1rc0] 2022-04-16
### Added
- Added `smarts/waymo/waymo_browser.py`, a text-based utility to explore and export scenarios from the Waymo Motion dataset to SMARTS scenarios. 
- Added `get_vehicle_start_time()` method for scenarios with traffic history data.  See Issue #1210.
- Added `sb3` reinforcement-learning example. An ego agent is trained using PPO algorithm from Stable Baselines3 library, to drive as far and as fast as possible in heavy traffic, without colliding or going off-road.
- Added `FormatObs` wrapper which converts SMARTS observations to gym-compliant RL-friendly vectorized observations and returns `StdObs`.
- Added `Pose.as_position2d()` method which converts the pose to an [x,y] position array.
- Added `EventConfiguration` dataclass in the agent interface to allow users to configure the conditions in which events are triggered
- Extended the `RoadMap` API to support `Waymo` map format in `smarts/core/waymo_map.py`.
- Added scenarios for "importing" the i80 and us101 NGSIM trajectory history datasets
- Added an observation adapter that makes the observation ego-centric: `smarts.core.utils.ego_centric_observation_adapter`.
- Added math utility `world_position_from_ego_frame` which allows converting from an ego frame to world frame.
- Added math utility `wrap_value` which constrains a float between a `min` and `max` by wrapping around every time the value exceeds `max` or falls below `min`.
- Added ego-centric adapter utility `smarts.core.utils.adapters.ego_centric_adapters.get_egocentric_adapters(action_space)` which provides an ego-centric pair of observation and action adapters that are used together to provide an ego-centric interface.
### Changed
- If more than one qualifying map file exists in a the `map_spec.source` folder, `get_road_map()` in `default_map_builder.py` will prefer to return the default files (`map.net.xml` or `map.xodr`) if they exist.
- Moved the `smarts_ros` ROS node from the `examples` area into the `smarts.ros` module so that it can be distributed with SMARTS packages.
- Use `Process` to replace `Thread` to speed up the `scl scenario build-all --clean <scenario_dir>` runtime.
- Modified the repository's front page to be more informative and better organised.
- Added an option to `Scenario.scenario_variations()` to make the iterator not yield a cycle.
### Deprecated
- Moved the `AgentSpec` class out of `smarts.core.agent` to `smarts.zoo.agent_spec`.
### Fixed
- Fixed a secondary exception that the `SumoTrafficSimulation` will throw when attempting to close a TraCI connection that is closed by an error.
- Ensure that `smarts.core.coordinates.Pose` attribute `position` is an [x, y, z] numpy array, and attribute `orientation` is a quaternion length 4 numpy array. 
- Update social vehicle pose in Bullet when no active agents are present.
- Fix suppression of `stderr` and `stdout` on `ipython` platforms via `suppress_output(..)`.
### Removed
- Removed the unconditional import of `Renderer` from `smarts/core/vehicle.py` to make `Panda3D` optional dependency regression. See Issue #1310.
### Security

## [0.6.0] 2022-03-28
### Added
- Added `get_vehicle_start_time()` method for scenarios with traffic history data.  See Issue #1210.
- Added `sb3` reinforcement-learning example. An ego agent is trained using PPO algorithm from Stable Baselines3 library, to drive as far and as fast as possible in heavy traffic, without colliding or going off-road.
- Added `FormatObs` wrapper which converts SMARTS observations to gym-compliant RL-friendly vectorized observations and returns `StdObs`.
- Added `Pose.as_position2d()` method which converts the pose to an [x,y] position array.
- Added `EventConfiguration` dataclass in the agent interface to allow users to configure the conditions in which events are triggered
- Added scenarios for "importing" the i80 and us101 NGSIM trajectory history datasets
### Changed
- If more than one qualifying map file exists in a the `map_spec.source` folder, `get_road_map()` in `default_map_builder.py` will prefer to return the default files (`map.net.xml` or `map.xodr`) if they exist.
- Moved the `smarts_ros` ROS node from the `examples` area into the `smarts.ros` module so that it can be distributed with SMARTS packages.
- Use `Process` to replace `Thread` to speed up the `scl scenario build-all --clean <scenario_dir>` runtime.
- Modified the repository's front page to be more informative and better organised.
### Deprecated
- Moved the `AgentSpec` class out of `smarts.core.agent` to `smarts.zoo.agent_spec`.
### Fixed
- Fixed a secondary exception that the `SumoTrafficSimulation` will throw when attempting to close a TraCI connection that is closed by an error.
- Ensure that `smarts.core.coordinates.Pose` attribute `position` is an [x, y, z] numpy array, and attribute `orientation` is a quaternion length 4 numpy array. 
- Update social vehicle pose in Bullet when no active agents are present.
- Document missing action space type `ActionSpaceType.TargetPose`.
### Removed
- Removed the unconditional import of `Renderer` from `smarts/core/vehicle.py` to make `Panda3D` optional dependency regression. See Issue #1310.
### Security


## [0.5.1.post1] 2022-03-11
### Fixed
- Fixed an issue involving relative imports in `examples/rllib/rllib.py`.
- Fixed an issue with uncapped `opencv` causing an error within `ray.rllib`.
- Fixed a longstanding issue that did not allow camera observations unless you had windowing.

## [0.5.1] 2022-01-25
### Added
- Added `get_vehicle_start_time()` method for scenarios with traffic history data.  See Issue #1210.
### Changed
- If more than one qualifying map file exists in a the `map_spec.source` folder, `get_road_map()` in `default_map_builder.py` will prefer to return the default files (`map.net.xml` or `map.xodr`) if they exist.
- Moved the `smarts_ros` ROS node from the `examples` area into the `smarts.ros` module so that it can be distributed with SMARTS packages.
- Use `Process` to replace `Thread` to speed up the `scl scenario build-all --clean <scenario_dir>` runtime.
### Deprecated
### Fixed
- Fixed a secondary exception that the `SumoTrafficSimulation` will throw when attempting to close a TraCI connection that is closed by an error.
### Removed
### Security

## [0.5.0] - 2022-01-07
### Added
- Added Minimum FrameRate tests to measure the fps for `smart.step()` method. See Issue #455.
- Added a ROS wrapper/driver example to wrap SMARTS in a ROS (v1) node.
- Added the ability to pass an optional `time_delta_since_last_step` to SMARTS' `step()` function
  to support variable timesteps for co-simulation.
- Added `step_count` and `elapsed_sim_time` to the `Observation` class.  See PR #974 and Issues #884 and #918.
- Added `dt` to `Observation` class to inform users of the observations of the variable timestep.
- Added the ability to externally update SMARTS state via a new privileged-access `ExternalProvider`.
- Allow specifying "-latest" as a version suffix for zoo locator strings.
- Added Base CI and dependencies requirement tests for the "darwin" platform (MacOS).
- Extended Imitation Learning codebase to allow importing traffic histories from the Waymo motion dataset and replay in a SMARTS simulation. See PR #1060.
- Added options for dealing with noise when inferring headings while importing traffic history data.  See PR #1219.
- Added `ros` extension rule to `setup.py`.
- Added a script to allow users to hijack history vehicles dynamically through a trigger event. See PR #1088.
- Added a `-y` option to `utils/setup/install_deps.sh` to accept installation by default. See issue #1081.
- Added `ParallelEnv` class and a corresponding example to simulate multiple SMARTS environments in parallel, with synchronous or asynchronous episodes.
- Added `smarts.core.utils.import_utils` to help with the dynamic import of modules.
- Added `single_agent` env wrapper and unit test. The wrapper converts a single-agent SMARTS environment's step and reset output to be compliant with gym spaces.
- Added `rgb_image` env wrapper and unit test. The wrapper filters SMARTS environment observation and returns only top-down RGB image as observation.
- Extended the `RoadMap` API to support `OpenDRIVE` map format in `smarts/core/opendrive_road_network.py`. Added 3 new scenarios with `OpenDRIVE` maps. See PR #1186.
- Added a "ReplayAgent" wrapper to allow users to rerun an agent previously run by saving its configurations and inputs. See Issue #971.
- Added `smarts.core.provider.ProviderRecoveryFlags` as flags to determine how `SMARTS` should handle failures in providers. They are as follows:
  - `NOT_REQUIRED`: Not needed for the current step. Error causes skip of provider if it should recover but cannot or should not recover.
  - `EPISODE_REQUIRED`: Needed for the current episode. Results in episode ending if it should recover but cannot or should not recover.
  - `EXPERIMENT_REQUIRED`: Needed for the experiment. Results in exception if it should recover but cannot or should not recover.
  - `ATTEMPT_RECOVERY`: Provider should attempt to recover from the exception or disconnection.
- Added recovery options for providers in `smarts.core.provider.Provider`. These include:
  - Add `recover()` method to providers to attempt to recover from errors and disconnection.
  - Add `connected` property to providers to check if the provider is still connected.
- Added recovery options to `smarts.core.smarts.SMARTS.add_provider()`
  - Add `recovery_flags` argument to configure the recovery options if the provider disconnects or throws an exception.
- Added `driving_in_traffic` reinforcement learning example. An ego agent is trained using DreamerV2 to drive as far and as fast as possible in heavy traffic, without colliding or going off-road.
- Added `smarts.core.smarts.SMARTSDestroyedError` which describes use of a destroyed `SMARTS` instance.
### Changed
- `test-requirements` github action job renamed to `check-requirements-change` and only checks for requirements changes without failing.
- Moved examples tests to `examples` and used relative imports to fix a module collision with `aiohttp`'s `examples` module.
- Made changes to log sections of the scenario step in `smarts.py` to help evaluate smarts performance problems. See Issue #661.
- Introducted `RoadMap` class to abstract away from `SumoRoadNetwork`
  and allow for (eventually) supporting other map formats.  See Issue #830 and PR #1048.
  This had multiple cascading ripple effects (especially on Waypoint generation and caching,
  Missions/Plans/Routes and road/lane-related sensors).  These include:
    - Removed the `AgentBehavior` class and the `agent_behavior` parameter to `AgentInterface`.
    - Moved the definition of `Waypoint` from `smarts.core.mission_planner` to `smarts.core.road_map`.
    - Moved the definition of `Mission` and `Goal` classes from `smarts.core.scenario` to `smarts.core.plan`.
    - Added `MapSpec` to the SStudio DSL types and introduced a simple builder pattern for creating `RoadMap` objects.
- Changed the type hint for `EgoVehicleObservation`: it returns a numpy array (and always has).
- Raised a warning message for building scenarios without `map.net.xml` file. See PR #1161.
- Updated `smarts/env/hiway_env.py` to support `OpenDRIVE` maps so that the `SMARTS` object is instantiated without the `SUMO` traffic provider and social agents. See PR #1215.
- Public `SMARTS` methods will throw `smarts.core.smarts.SMARTSDestroyedError` if `SMARTS.destroy()` has previously been called on the `SMARTS` instance.
### Fixed
- Fix lane vector for the unique cases of lane offset >= lane's length. See PR #1173.
- Logic fixes to the `_snap_internal_holes` and `_snap_external_holes` methods in `smarts.core.sumo_road_network.py` for crude geometry holes of sumo road map. Re-adjusted the entry position of vehicles in `smarts.sstudio.genhistories.py` to avoid false positive events. See PR #992.
- Prevent `test_notebook.ipynb` cells from timing out by increasing time to unlimited using `/metadata/execution/timeout=65536` within the notebook for regular uses, and `pytest` call with `--nb-exec-timeout 65536` option for tests. See for more details: "https://jupyterbook.org/content/execute.html#setting-execution-timeout" and "https://pytest-notebook.readthedocs.io/en/latest/user_guide/tutorial_intro.html#pytest-fixture".
- Stop `multiprocessing.queues.Queue` from throwing an error by importing `multiprocessing.queues` in `envision/utils/multiprocessing_queue.py`.
- Prevent vehicle insertion on top of ignored social vehicles when the `TrapManager` defaults to emitting a vehicle for the ego to control. See PR #1043
- Prevent `TrapManager`from trapping vehicles in Bubble airlocks.  See Issue #1064.
- Social-agent-buffer is instantiated only if the scenario requires social agents
- Mapped Polygon object output of Route.geometry() to sequence of coordinates.
- Updated deprecated Shapely functionality.
- Fixed the type of `position` (pose) fields emitted to envision to match the existing type hints of `tuple`.
- Properly detect whether waypoint is present in mission route, while computing distance travelled by agents with missions in TripMeterSensor.
- Fixed `test_notebook` timeout by setting `pytest --nb-exec-timeout 65536`.
### Deprecated
- The `timestep_sec` property of SMARTS is being deprecated in favor of `fixed_timesep_sec`
  for clarity since we are adding the ability to have variable time steps.
### Removed
- Remove `ray_multi_instance` example when running `make sanity-test`
- Removed deprecated fields from `AgentSpec`:  `policy_builder`, `policy_params`, and `perform_self_test`.
- Removed deprecated class `AgentPolicy` from `agent.py`.
- Removed `route_waypoints` attribute from `smarts.core.sensors.RoadWaypoints`.

## [0.4.18] - 2021-07-22
### Added
- Dockerfile for headless machines.
- Singularity definition file and instructions to build/run singularity containers.
- Support multiple outgoing edges from SUMO maps.
- Added a Cross RL Social Agent in `zoo/policies` as a concrete training examples. See PR #700.
- Made `Ray` and its module `Ray[rllib]` optional as a requirement/dependency to setup SMARTS. See Issue #917.
### Fixed
- Suppress messages in docker containers from missing `/dev/input` folder.
- When code runs on headless machine, panda3d will fallback to using `p3headlessgl` option to render images without requiring X11.
- Fix the case where mapping a blank repository to the docker container `/src` directory via `-v $SMARTS_REPO/src` as directed in the `README` will cause `scl` and other commands to not work.
- Fix case where multiple outgoing edges could cause non-determinism.

## [0.4.17] - 2021-07-02
### Added
- Added `ActionSpace.Imitation` and a controller to support it.  See Issue #844.
- Added a `TraverseGoal` goal for imitation learning agents.  See Issue #848.
- Added `README_pypi.md` to update to the general user installation PyPI instructions. See Issue #828.
- Added a new utility experiment file `cli/run.py` to replace the context given by `supervisord.conf`. See PR #911.
- Added `scl zoo install` command to install zoo policy agents at the specified paths. See Issue #603.
- Added a `FrameStack` wrapper which returns stacked observations for each agent.
### Changed
- `history_vehicles_replacement_for_imitation_learning.py` now uses new Imitation action space. See Issue #844.
- Updated and removed some package versions to ensure that Python3.8 is supported by SMARTS. See issue #266.
- Refactored `Waypoints` into `LanePoints` (static, map-based) and `Waypoints` (dynamic). See Issue #829.
- Vehicles with a `BoxChassis` can now use an `AccelerometerSensor` too.
- When importing NGSIM history data, vehicle speeds are recomputed.
- Allow custom sizes for agent vehicles in history traffic missions.
- Refactored the top level of the SMARTS module to make it easier to navigate the project and understand its structure. See issue #776.
- Made Panda3D and its modules optional as a requirement/dependencies to setup SMARTS. See Issue #883.
- Updated the `Tensorflow` version to `2.2.1` for rl-agent and bump up its version to `1.0`. See Issue #211.
- Made `Ray` and its module `Ray[rllib]` optional as a requirement/dependency to setup SMARTS. See Issue #917.
- Added an error if a `SMARTS` instance reaches program exit without a manual `del` of the instance or a call to `SMARTS.destroy()`.
### Fixed
- Allow for non-dynamic action spaces to have action controllers.  See PR #854.
- Fix a minor bug in `sensors.py` which triggered `wrong_way` event when the vehicle goes into an intersection. See Issue #846.
- Limited the number of workers SMARTS will use to establish remote agents so as to lower memory footprint.
- Patched a restart of SUMO every 50 resets to avoid rampant memory growth.
- Fix bugs in `AccelerometerSensor`.  See PR #878.
- Ensure that `yaw_rate` is always a scalar in `EgoVehicleObservation`.
- Fix the internal holes created at sharp turns due to crude map geometry. See issue #900.
- Fixed an args count error caused by `websocket.on_close()` sending a variable number of args.
- Fixed the multi-instance display of `envision`. See Issue #784.
- Caught abrupt terminate signals, in order to shutdown zoo manager and zoo workers.
- Include tire model in package by moving `tire_parameters.yaml` from `./examples/tools` to `./smarts/core/models`. See Issue #1140
- Fixed an issue where `SMARTS.destroy()` would still cause `SMARTS.__del__()` to throw an error at program exit.
### Removed
- Removed `pview` from `make` as it refers to `.egg` file artifacts that we no longer keep around.
- Removed `supervisord.conf` and `supervisor` from dependencies and requirements. See Issue #802.

## [0.4.16] - 2021-05-11
### Added
- Added `sanity-test` script and asked new users to run `sanity-test` instead of `make test` to ease the setup
process
- Added `on_shoulder` as part of events in observation returned from each step of simulation
- Added description of map creation and how to modify the map to allow users to create their own traffic routes in docs
- Added reference to SMARTS paper in front page of docs
- Only create `Renderer` on demand if vehicles are using camera-based sensors. See issue #725.
- Added glb models for pedestrians and motorcycles
- Added `near realtime` mode and `uncapped` mode in Envision
- Added `--allow-offset-map` option for `scl scenario build` to prevent auto-shifting of Sumo road networks
- Added options in `DoneCriteria` to trigger ego agent to be done based on other agent's done situation
### Changed
- Refactored SMARTS class to not inherit from Panda3D's ShowBase; it's aggregated instead. See issue #597.
- Updated imitation learning examples.
### Fixed
- Fixed the bug of events such as off_road not registering in observation when off_road is set to false in DoneCriteria
- Fixed Sumo road network offset bug for shifted maps.  See issue #716.
- Fixed traffic generation offset bug for shifted maps.  See issue #790.
- Fixed bugs in traffic history and changed interface to it.  See issue #732.
- Update `ego_open_agent` to use the package instead of the zoo directory version.
- Quieted error logs generated by failed Envision connections as well as noisy pybullet log messages.  See issue #819.
- Removed all coverage files created during make test. See issue #826.
- Removed scenarios and examples modules from pip installation. See issue #833.

## [0.4.15] - 2021-03-18
### Added
- This CHANGELOG as a change log to help keep track of changes in the SMARTS project that can get easily lost.
- Hosted Documentation on `readthedocs` and pointed to the smarts paper and useful parts of the documentation in the README.
- Running imitation learning will now create a cached `history_mission.pkl` file in scenario folder that stores
the missions for all agents.
- Added ijson as a dependency.
- Added `cached-property` as a dependency.
### Changed
- Lowered CPU cost of waypoint generation. This will result in a small increase in memory usage.
- Set the number of processes used in `make test` to ignore 2 CPUs if possible.
- Use the dummy OpEn agent (open-agent version 0.0.0) for all examples.
- Improved performance by removing unused traffic light functionality.
- Limit the memory use of traffic histories by incrementally loading the traffic history file with a worker process.
### Fixed
- In order to avoid precision issues in our coordinates with big floating point numbers, we now initially shift road networks (maps) that are offset back to the origin using [netconvert](https://sumo.dlr.de/docs/netconvert.html). We adapt Sumo vehicle positions to take this into account to allow Sumo to continue using the original coordinate system.  See Issue #325. This fix will require all scenarios to be rebuilt (`scl scenario build-all --clean ./scenarios`).
- Cleanly close down the traffic history provider thread. See PR #665.
- Improved the disposal of a SMARTS instance. See issue #378.
- Envision now resumes from current frame after un-pausing.
- Skipped generation of cut-in waypoints if they are further off-road than SMARTS currently supports to avoid process crash.
- Fix envision error 15 by cleanly shutting down the envision worker process.

## [Format] - 2021-03-12
### Added
– Describe any new features that have been added since the last version was released.
### Changed
– Note any changes to the software’s existing functionality.
### Deprecated
– Note any features that were once stable but are no longer and have thus been scheduled for removal.
### Fixed
– List any bugs or errors that have been fixed in a change.
### Removed
– Note any features that have been deleted and removed from the software.
### Security
– Invite users to upgrade and avoid fixed software vulnerabilities.<|MERGE_RESOLUTION|>--- conflicted
+++ resolved
@@ -16,11 +16,8 @@
 ### Deprecated
 ### Fixed
 - Fixed "rl/racing" `numpy` incompatibility.
-<<<<<<< HEAD
 - Fixed an issue with SUMO maps where waypoints in junctions would not return all possible paths.
-=======
 - Fixed an issue in Argoverse maps where adjacent lanes would sometimes not be grouped in the same road.
->>>>>>> 5df37b07
 ### Removed
 ### Security
 
