# Change Log
All notable changes to this project will be documented in this file.

This changelog is to adhere to the format given at [keepachangelog](keepachangelog.com/en/1.0.0/)
and should maintain [semantic versioning](semver.org).

All text added must be human-readable.

Copy and pasting the git commit messages is __NOT__ enough.

## [Unreleased]
### Added
- Agent manager now has `add_and_emit_social_agent` to generate a new social agent that is immediately in control of a vehicle.
### Changed
### Deprecated
### Fixed
<<<<<<< HEAD
- Fixed `hiway-v1` environment to use `"render_modes"` instead of `"render.modes"`.
=======
- Fixed an issue with SMARTS where the social vehicles started instantly regardless of what mission start time they were given.
- Missing waypoint paths `'lane_id'`  is now added to the `hiway-v1` formatted observations.
>>>>>>> 3b226dbd
### Removed
### Security

## [1.0.7] # 2023-03-04
### Added
- Added objective, scenario description, and trained agent performance, to the Driving Smarts 2022 benchmark documentation.
### Changed
- Unique id suffix is removed from vehicle name while building agent vehicle in `VehicleIndex.build_agent_vehicle()` function. 
### Deprecated
### Fixed
- Missing neighborhood vehicle ids are now added to the `highway-v1` formatted observations.
- Stopped agent providers from removing social agents when they have no actor.
- Using `trip` in sstudio traffic generation no longer causes a durouter error.
- Chassis collision AABB first pass now has an additional `0.05m` tolerance to identify axis aligned collisions that would previously be missed.
- Agent to mission padding warning now occurs when there are less missions than agents rather than when there are the same number of agents as missions.
- Agent manager should no longer de-synchronize vehicle ids with the vehicle index.
### Removed
### Security

## [1.0.6] # 2023-02-26
### Added
- Added a math utility for generating combination groups out of two sequences with unique index use per group. This is intended for use to generate the combinations needed to give a unique agent-mission set per reset.
- Added basic tests for `hiway-v1` resetting and unformatted observations and actions.
- Added `"steps_completed"` to observation formatter.
### Fixed
- Ensured that `hiwayenv.reset` provides unique agent-mission sets per reset.
- Fixed an issue where `sstudio.types.Via` was not hashable.

## [1.0.5] # 2023-02-19
### Added
- Added a zoo agent, named Control-and-Supervised-Learning, from NeurIPS 2022 submission. This zoo agent runs in benchmark `driving_smarts==0.0`.
- Added a zoo agent, named Discrete Soft Actor Critic, from NeurIPS 2022 submission. This zoo agent runs in benchmark `driving_smarts==0.0`.
- Added basic tests for `hiway-v1` resetting and unformatted observations and actions.
- Added `actor_ids` as a provider interface to check the actors that the provider is currently in charge of.
### Changed
- `HiWayEnvV1` derived environments now allow an explicit scenario through `reset(options["scenario"])`.
- `HiWayEnvV1` derived environments now allow an explicit simulation start time through `reset(options["start_time"])`.
- Exposed `smarts` as a property on `HiWayEnvV1`.
- Made the heading input relative to the current heading in `RelativeTargetPose` action space.
### Deprecated
### Fixed
- Issue where a 0 length lane caused `envision` to crash.
- Fixed an issue where `Feature.type_specific_info` was calling a non-existant method.
### Removed
### Security

## [1.0.4] # 2023-02-10
### Added
- Engine configuration utility that uses the following locations to allow configuration of the SMARTS engine. The engine consumes the configuration files from the following locations in the following priority: `./engine.ini`, `~/.smarts/engine.ini`, `$GLOBAL_USER/smarts/engine.ini`, and `${PYTHON_ENV}/lib/${PYTHON_VERSION}/site-packages/smarts/engine.ini`.
- Added map source uri as `map_source` inside of `hiway-v1` reset info to indicate what the current map is on reset.
- Added NGSIM documentation.
- Added a zoo agent, named Interaction-Aware Motion Prediction, from NeurIPS2022 submission. This zoo agent runs in benchmark `driving_smarts==0.0`.
- Added Agent Zoo documentation in ReadTheDocs.
### Changed
- Made changes in the docs to reflect `master` branch as the main development branch.
- Enabled supplying agent locator directly to benchmark runner and removed the need for an intermediary config file. Updated benchmark docs to reflect this.
- Individualised the agent instances in the `benchmark_runner_v0.py`.
- Made driving_smarts_competition_v0 env configurable through supply of `AgentInterface`.
- Observation of driving_smarts_competition_v0 env was fixed to be of type `ObservationOptions.unformatted`.
### Deprecated
### Fixed
- Fixed an exit error that occurs when envision attempts to close down.
- Clarified the actions for `ActionSpaceType.Continuous` and `ActionSpaceType.ActuatorDynamic` in their respective docstrings.
- Excluded from wheel any scenario build files in pattern `smarts/**/build/**/*.xml`.
- Fixed an unintended regression in the metrics.
### Removed
- Removed duplicated `smarts.env.gymnasium.action_conversion` module.
### Security

## [1.0.3] 2023-02-04
### Added
- Added action formatting option to `hiway-v0`.
- Introduced `debug: serial: bool` option to driving smarts benchmark config.
### Changed
- Moved action and observation conversions from `smarts.env.gymnasium.utils` to `smarts.env.utils`.
### Fixed
- Fixed an issue where termination while envision is enabled but not connected would cause a flurry of broken pipe errors.
- Fixed an issue where activating visdom would cause errors.
- Fixed an issue where metrics break down with unformatted observations.
- Fixed an issue where `hiway-v1` would cause an exception when using "unformatted" observations.
- Unformatted actions and observations in `hiway-v0` provide `None` rather than an incorrect space.

## [1.0.2] 2023-01-27
### Added
- The `hiway-v1` environment can now be configured to provide an "unformatted" observation. 
### Changed
- Scenario paths is no longer manually supplied to Envision server while setup. Scenario paths are automatically sent to Envision server from SMARTS during simulation startup phase.
- Updated "hiway-v1" with `gymnasium` action spaces using new `ActionsSpaceFormatter` utility.
### Fixed
- Fixed an issue where a sensor detach call when a bubble vehicle exits a bubble could cause a program crash.
- Fixed issue with "hiway-v0" where "agent_interfaces" was not populated.
- Add missing `distance_travelled` to the `hiway-v1` observations.

## [1.0.1] 2023-01-24
### Fixed
- Fixed issue where Driving SMARTS benchmark only did 2 evaluations per scenario instead of 50.
- Removed unclosed file warnings from benchmark output.

## [1.0.0] 2023-01-22
### Added
- Exposed `.glb` file metadata through the scenario `Scenario.map_glb_metadata` attribute.
- Added single vehicle `Trip` into type. 
- Added new video record ultility using moviepy.
- Added distance check between bubble and vehicle to avoid generating unnecessary cursors.
- Added `ConfigurableZone` for `Zone` object to types which enable users to build bubble by providing coordinates of the polygon.
- Added "SMARTS Performance Diagnostic" development tool for evaluating the simulation performance.
- Added a "All Simulation" button on the header of Envision and made small-windowed simulation(s) in the "All Simulations" page clickable to maximize.
- An env wrapper `Metrics` is introduced to compute agents' performance metrics.
- Extracted `TraciConn` to the SMARTS utilities as a simplified utility to help with connecting to `TraCI`.
- Added `HiWayV1` `gymansium` environment to smarts. This can be referenced through gymnasium as `smarts.env:hiway-v1`.
- Added `scl benchmark run` and `scl benchmark list` for running and listing benchmarks.
- Added the "driving_smarts" benchmark as a feature of the new `scl benchmark` suite.
- Added `smarts.benchmark` module which deals with running benchmarks.
  - Added `smarts.core.entrypoints.benchmark_runner_v0` which is the initial benchmark fully integrated into `smarts`.
- Added documentation with benchmark information.
### Deprecated
### Changed
- Minimum `SUMO` version allowed by `SumoTrafficSimulation` is now `1.10.0`.
- The `ProviderManager` interface now uses a string id for removal of an actor instead of an actor state.
- Renamed many fields of the `smarts.core.agent_interface.AgentInterface` dataclass: `lidar` -> `lidar_point_cloud`, `waypoints` -> `waypoint_paths`, `rgb` -> `top_down_rgb`, `neighborhood_vehicles` -> `neighborhood_vehicle_states`, and `ogm` -> `occupancy_grid_map`.
- Renamed `smarts.core.provider.Provider`'s `action_spaces` to `actions`.
- Moved `VehicleObservation`, `EgoVehicleObservation`, `Observation`, `RoadWaypoints`, `GridMapMetadata`, `TopDownRGB`, `OccupancyGridMap`, `DrivableAreaGridMap`, `ViaPoint`, `Vias`, `SignalObservation`, and `Collision` from `smarts.core.sensors` to `smarts.core.observations`. They are now all typed `NamedTuples`.
- Renamed `GridMapMetadata` field `camera_pos` to `camera_position`.
### Removed
- Removed all of PyMarl contents, including related interface adapter, environments, and tests.
- Removed ray usage example.
- Moved ULTRA from `huawei-noah/SMARTS` to `smarts-project/smarts-project.rl` repository.
- Removed observation_adapter, reward_adapter, and info_adapter, from `hiway_env`.
- Removed `action_space` field from the `smarts.core.agent_interface.AgentInterface` dataclass.
### Fixed
- Updated the RL example `racing` to use `smarts[camera_obs]==0.7.0rc0` and continuous flowing traffic scenario. Simplified the `racing` RL example folder structure.
- Envision "near realtime" mode bugfix
- Corrected an issue where traffic lights in SUMO traffic simulation could be empty and cause a termination of the simulation.
- Fixed an issue where vehicles could cause SMARTS to terminate from being in multiple providers.
- Fixed an issue where `sumo_traffic_simulation` would disconnect on a non-terminal exception.
- SMARTS now aggressively attempts to connect to a SUMO process as long as the SUMO process remains alive.
- SUMO traffic simulation `route_for_vehicle` had semantic errors and now works again.
- SUMO is now supported up to version `1.15.0`. Versions of SUMO `1.13.0` and onward are forced to reset rather than reload because of errors with hot resetting versions starting with `1.13.0`. 
### Security

## [0.7.0rc0] 2022-10-31
### Added
- Added a basic background traffic ("social vehicle") provider as an alternative to the SUMO traffic simulator.  This can be selected using the new `"engine"` argument to `Traffic` in Scenario Studio.
- Added a `multi-scenario-v0` environment which can build any of the following scenario, namely, `1_to_2lane_left_turn_c`, `1_to_2lane_left_turn_t`, `3lane_merge_multi_agent`, `3lane_merge_single_agent`, `3lane_cruise_multi_agent`, `3lane_cruise_single_agent`, `3lane_cut_in`, and `3lane_overtake`. Additional scenarios can also be built by supplying the paths to the scenario directories.
- Added ego's mission details into the `FormatObs` wrapper.
- Added `SmartsLaneChangingModel` and `SmartsJunctionModel` to types available for use with the new smarts traffic engine within Scenario Studio.
- Added option to `AgentInterface` to include traffic signals (lights) in `EgoVehicleObservation` objects.
- Added the ability to hover over vehicles and roadmap elements in Envision to see debug info.

### Deprecated
- Deprecated a few things related to traffic in the `Scenario` class, including the `route` argument to the `Scenario` initializer, the `route`, `route_filepath` and `route_files_enabled` properties, and the `discover_routes()` static method.  In general, the notion of "route" (singular) here is being replaced with "`traffic_specs`" (plural) that allow for specifying traffic controlled by the SMARTS engine as well as Sumo.
- `waymo_browser.py` has been deprecated in favour of the scl waymo command line tools.

### Changed
- Add `lane_offset` to `Waypoint` class and `lane_postion` to both `EgoVehicleObservation` and `VehicleObservation` classes to expose the reference-line (a.k.a. Frenet) coordinate system.
- Traffic history vehicles can now be hijacked within a bubble.  They will be relinquished to the SMARTS background traffic provider upon exiting the bubble.
- Changed the name of the `Imitation` action space to `Direct`.
- Removed `endless_traffic` option from `SumoTrafficSimulator` and instead added `repeat_route` to `Flow` type in Scenario Studio.
- Renamed `examples/observation_collection_for_imitation_learning.py` to `examples/traffic_histories_to_observations.py`.
- Renamed `examples/history_vehicles_replacement_for_imitation_learning.py` to `examples/traffic_histories_vehicle_replacement.py`.
- `SumoTrafficSimulation` will now try to hand-off the vehicles it controls to the new SMARTS background traffic provider by default if the Sumo provider crashes.
- SMARTS now gives an error about a suspected lack of junction edges in sumo maps on loading of them.
- Scenario build artifacts are now cached and built incrementally, meaning that subsequent builds (without the `clean` option) will only build the artifacts that depend on the changed DSL objects
- All build artifacts are now in a local `build/` directory in each scenario's directory
- The `allow_offset_map` option has been removed. This must now be set in a `MapSpec` object in the scenario.py if this option is needed
- All scenarios must have a `scenario.py`, and must call `gen_scenario()`, rather than the individual `gen_` functions, which are now private

### Removed
- Removed support for deprecated json-based and YAML formats for traffic histories.
- Removed time and distance to collision values from `FormatObs` wrapper as the current implementation's correctness was in doubt.

### Fixed
- Fixed bug where `yaw_rate` was always reported as 0.0 (Issue #1481).
- Modified `FrameStack` wrapper to support agents which start at a later time in the simulation.
- Truncated all waypoint paths returned by `FormatObs` wrapper to be of the same length. Previously, variable waypoint-path lengths caused inhomogenous shape error in numpy array.
- Fixed a bug where traffic providers would leak across instances due to the ~~(awful design decision of python)~~ reference types defaults in arguments sharing across instances.
- Fixed minor bugs causing some Waymo maps not to load properly.
- Fixed a bug where `Vehicle.bounding_box` was mirrored over Y causing on shoulder events to fire inappropriately.
- Fixed an issue where the ego and neighbour vehicle observation was returning `None` for the nearby `lane_id`, `lane_index`, and `road_id`. These now default to constants `off_lane`, `-1`, and `off_road` respectively.
- Fixed a bug where bubble agents would stick around and to try to get observations even after being disassociated from a vehicle.
- Fixed a bug with the `TripMeterSensor` that was not using a unit direction vector to calculate trip distance against current route.
- Fixed issues with Envision. The playback bar and realtime mode now work as expected.
- Fixed a bug where traffic history vehicles would not get traffic signal observations
- Fixed a bug where envision would not work in some versions of python due to nuances of `importlib.resource.path()`.
- Fixed an issue with incorrect vehicle sizes in Envision.

## [0.6.1] 2022-08-02
### Added
- Added standard intersection environment, `intersection-v0`, for reinforcement learning where agents have to make an unprotected left turn in the presence of traffic.
- Added an online RL example for solving the `intersection-v0` environment, using PPO algorithm from Stable Baselines3 library. An accompanying Colab example is also provided.

### Changed
- Updated license to 2022 version.
- SMARTS reset now has a start time option which will skip simulation.
- Since `gym.Space` does not support dataclass, `StdObs` type is changed from a dataclass to a dictionary.

### Removed
- Old Stable Baselines3 based example is removed in favour of the new online RL example developed using Stable Baselines3 library.

### Fixed
- Additional case added for avoiding off-route if merging early into a lane.
- Unpack utility now unpacks dataclass attributes.
- Trap manager now uses elapsed sim time rather than step delta to associate with time.

## [0.6.1rc1] 2022-04-18
### Added
- Added example scenario for importing the NGSIM `peachtree` dataset.
- Added example scenario for importing the INTERACTION `merging` dataset
### Deprecated
- Using `.yml` files to specify traffic history datasets have been deprecated in favor of using `sstudio.types.TrafficHistoryDataset` objects.
### Fixed
- Gracefully handle `EndlessGoal` missions in the MaRL benchmark. Relative goal distance with `EndlessGoal` will be now always be 0.
- Restore `rl-agent` to working order. Version incremented to `1.1.0`.
- Update `rl-agent` wheel.
- Do not auto-shift maps for a scenario that has traffic history.
- Fixed Issue #1321 such that numpy's `sliding_window_view()` is no longer needed for NGSIM traffic histories.
- Fixed NGSIM traffic history import bugs (see Issues #1354 and #1402).

## [0.6.1rc0] 2022-04-16
### Added
- Added `smarts/waymo/waymo_browser.py`, a text-based utility to explore and export scenarios from the Waymo Motion dataset to SMARTS scenarios. 
- Added `get_vehicle_start_time()` method for scenarios with traffic history data.  See Issue #1210.
- Added `sb3` reinforcement-learning example. An ego agent is trained using PPO algorithm from Stable Baselines3 library, to drive as far and as fast as possible in heavy traffic, without colliding or going off-road.
- Added `FormatObs` wrapper which converts SMARTS observations to gym-compliant RL-friendly vectorized observations and returns `StdObs`.
- Added `Pose.as_position2d()` method which converts the pose to an [x,y] position array.
- Added `EventConfiguration` dataclass in the agent interface to allow users to configure the conditions in which events are triggered
- Extended the `RoadMap` API to support `Waymo` map format in `smarts/core/waymo_map.py`.
- Added scenarios for "importing" the i80 and us101 NGSIM trajectory history datasets
- Added an observation adapter that makes the observation ego-centric: `smarts.core.utils.ego_centric_observation_adapter`.
- Added math utility `world_position_from_ego_frame` which allows converting from an ego frame to world frame.
- Added math utility `wrap_value` which constrains a float between a `min` and `max` by wrapping around every time the value exceeds `max` or falls below `min`.
- Added ego-centric adapter utility `smarts.core.utils.adapters.ego_centric_adapters.get_egocentric_adapters(action_space)` which provides an ego-centric pair of observation and action adapters that are used together to provide an ego-centric interface.
### Changed
- If more than one qualifying map file exists in a the `map_spec.source` folder, `get_road_map()` in `default_map_builder.py` will prefer to return the default files (`map.net.xml` or `map.xodr`) if they exist.
- Moved the `smarts_ros` ROS node from the `examples` area into the `smarts.ros` module so that it can be distributed with SMARTS packages.
- Use `Process` to replace `Thread` to speed up the `scl scenario build-all --clean <scenario_dir>` runtime.
- Modified the repository's front page to be more informative and better organised.
- Added an option to `Scenario.scenario_variations()` to make the iterator not yield a cycle.
### Deprecated
- Moved the `AgentSpec` class out of `smarts.core.agent` to `smarts.zoo.agent_spec`.
### Fixed
- Fixed a secondary exception that the `SumoTrafficSimulation` will throw when attempting to close a TraCI connection that is closed by an error.
- Ensure that `smarts.core.coordinates.Pose` attribute `position` is an [x, y, z] numpy array, and attribute `orientation` is a quaternion length 4 numpy array. 
- Update social vehicle pose in Bullet when no active agents are present.
- Fix suppression of `stderr` and `stdout` on `ipython` platforms via `suppress_output(..)`.
### Removed
- Removed the unconditional import of `Renderer` from `smarts/core/vehicle.py` to make `Panda3D` optional dependency regression. See Issue #1310.
### Security

## [0.6.0] 2022-03-28
### Added
- Added `get_vehicle_start_time()` method for scenarios with traffic history data.  See Issue #1210.
- Added `sb3` reinforcement-learning example. An ego agent is trained using PPO algorithm from Stable Baselines3 library, to drive as far and as fast as possible in heavy traffic, without colliding or going off-road.
- Added `FormatObs` wrapper which converts SMARTS observations to gym-compliant RL-friendly vectorized observations and returns `StdObs`.
- Added `Pose.as_position2d()` method which converts the pose to an [x,y] position array.
- Added `EventConfiguration` dataclass in the agent interface to allow users to configure the conditions in which events are triggered
- Added scenarios for "importing" the i80 and us101 NGSIM trajectory history datasets
### Changed
- If more than one qualifying map file exists in a the `map_spec.source` folder, `get_road_map()` in `default_map_builder.py` will prefer to return the default files (`map.net.xml` or `map.xodr`) if they exist.
- Moved the `smarts_ros` ROS node from the `examples` area into the `smarts.ros` module so that it can be distributed with SMARTS packages.
- Use `Process` to replace `Thread` to speed up the `scl scenario build-all --clean <scenario_dir>` runtime.
- Modified the repository's front page to be more informative and better organised.
### Deprecated
- Moved the `AgentSpec` class out of `smarts.core.agent` to `smarts.zoo.agent_spec`.
### Fixed
- Fixed a secondary exception that the `SumoTrafficSimulation` will throw when attempting to close a TraCI connection that is closed by an error.
- Ensure that `smarts.core.coordinates.Pose` attribute `position` is an [x, y, z] numpy array, and attribute `orientation` is a quaternion length 4 numpy array. 
- Update social vehicle pose in Bullet when no active agents are present.
- Document missing action space type `ActionSpaceType.TargetPose`.
### Removed
- Removed the unconditional import of `Renderer` from `smarts/core/vehicle.py` to make `Panda3D` optional dependency regression. See Issue #1310.
### Security


## [0.5.1.post1] 2022-03-11
### Fixed
- Fixed an issue involving relative imports in `examples/rllib/rllib.py`.
- Fixed an issue with uncapped `opencv` causing an error within `ray.rllib`.
- Fixed a longstanding issue that did not allow camera observations unless you had windowing.

## [0.5.1] 2022-01-25
### Added
- Added `get_vehicle_start_time()` method for scenarios with traffic history data.  See Issue #1210.
### Changed
- If more than one qualifying map file exists in a the `map_spec.source` folder, `get_road_map()` in `default_map_builder.py` will prefer to return the default files (`map.net.xml` or `map.xodr`) if they exist.
- Moved the `smarts_ros` ROS node from the `examples` area into the `smarts.ros` module so that it can be distributed with SMARTS packages.
- Use `Process` to replace `Thread` to speed up the `scl scenario build-all --clean <scenario_dir>` runtime.
### Deprecated
### Fixed
- Fixed a secondary exception that the `SumoTrafficSimulation` will throw when attempting to close a TraCI connection that is closed by an error.
### Removed
### Security

## [0.5.0] - 2022-01-07
### Added
- Added Minimum FrameRate tests to measure the fps for `smart.step()` method. See Issue #455.
- Added a ROS wrapper/driver example to wrap SMARTS in a ROS (v1) node.
- Added the ability to pass an optional `time_delta_since_last_step` to SMARTS' `step()` function
  to support variable timesteps for co-simulation.
- Added `step_count` and `elapsed_sim_time` to the `Observation` class.  See PR #974 and Issues #884 and #918.
- Added `dt` to `Observation` class to inform users of the observations of the variable timestep.
- Added the ability to externally update SMARTS state via a new privileged-access `ExternalProvider`.
- Allow specifying "-latest" as a version suffix for zoo locator strings.
- Added Base CI and dependencies requirement tests for the "darwin" platform (MacOS).
- Extended Imitation Learning codebase to allow importing traffic histories from the Waymo motion dataset and replay in a SMARTS simulation. See PR #1060.
- Added options for dealing with noise when inferring headings while importing traffic history data.  See PR #1219.
- Added `ros` extension rule to `setup.py`.
- Added a script to allow users to hijack history vehicles dynamically through a trigger event. See PR #1088.
- Added a `-y` option to `utils/setup/install_deps.sh` to accept installation by default. See issue #1081.
- Added `ParallelEnv` class and a corresponding example to simulate multiple SMARTS environments in parallel, with synchronous or asynchronous episodes.
- Added `smarts.core.utils.import_utils` to help with the dynamic import of modules.
- Added `single_agent` env wrapper and unit test. The wrapper converts a single-agent SMARTS environment's step and reset output to be compliant with gym spaces.
- Added `rgb_image` env wrapper and unit test. The wrapper filters SMARTS environment observation and returns only top-down RGB image as observation.
- Extended the `RoadMap` API to support `OpenDRIVE` map format in `smarts/core/opendrive_road_network.py`. Added 3 new scenarios with `OpenDRIVE` maps. See PR #1186.
- Added a "ReplayAgent" wrapper to allow users to rerun an agent previously run by saving its configurations and inputs. See Issue #971.
- Added `smarts.core.provider.ProviderRecoveryFlags` as flags to determine how `SMARTS` should handle failures in providers. They are as follows:
  - `NOT_REQUIRED`: Not needed for the current step. Error causes skip of provider if it should recover but cannot or should not recover.
  - `EPISODE_REQUIRED`: Needed for the current episode. Results in episode ending if it should recover but cannot or should not recover.
  - `EXPERIMENT_REQUIRED`: Needed for the experiment. Results in exception if it should recover but cannot or should not recover.
  - `ATTEMPT_RECOVERY`: Provider should attempt to recover from the exception or disconnection.
- Added recovery options for providers in `smarts.core.provider.Provider`. These include:
  - Add `recover()` method to providers to attempt to recover from errors and disconnection.
  - Add `connected` property to providers to check if the provider is still connected.
- Added recovery options to `smarts.core.smarts.SMARTS.add_provider()`
  - Add `recovery_flags` argument to configure the recovery options if the provider disconnects or throws an exception.
- Added `driving_in_traffic` reinforcement learning example. An ego agent is trained using DreamerV2 to drive as far and as fast as possible in heavy traffic, without colliding or going off-road.
- Added `smarts.core.smarts.SMARTSDestroyedError` which describes use of a destroyed `SMARTS` instance.
### Changed
- `test-requirements` github action job renamed to `check-requirements-change` and only checks for requirements changes without failing.
- Moved examples tests to `examples` and used relative imports to fix a module collision with `aiohttp`'s `examples` module.
- Made changes to log sections of the scenario step in `smarts.py` to help evaluate smarts performance problems. See Issue #661.
- Introducted `RoadMap` class to abstract away from `SumoRoadNetwork`
  and allow for (eventually) supporting other map formats.  See Issue #830 and PR #1048.
  This had multiple cascading ripple effects (especially on Waypoint generation and caching,
  Missions/Plans/Routes and road/lane-related sensors).  These include:
    - Removed the `AgentBehavior` class and the `agent_behavior` parameter to `AgentInterface`.
    - Moved the definition of `Waypoint` from `smarts.core.mission_planner` to `smarts.core.road_map`.
    - Moved the definition of `Mission` and `Goal` classes from `smarts.core.scenario` to `smarts.core.plan`.
    - Added `MapSpec` to the SStudio DSL types and introduced a simple builder pattern for creating `RoadMap` objects.
- Changed the type hint for `EgoVehicleObservation`: it returns a numpy array (and always has).
- Raised a warning message for building scenarios without `map.net.xml` file. See PR #1161.
- Updated `smarts/env/hiway_env.py` to support `OpenDRIVE` maps so that the `SMARTS` object is instantiated without the `SUMO` traffic provider and social agents. See PR #1215.
- Public `SMARTS` methods will throw `smarts.core.smarts.SMARTSDestroyedError` if `SMARTS.destroy()` has previously been called on the `SMARTS` instance.
### Fixed
- Fix lane vector for the unique cases of lane offset >= lane's length. See PR #1173.
- Logic fixes to the `_snap_internal_holes` and `_snap_external_holes` methods in `smarts.core.sumo_road_network.py` for crude geometry holes of sumo road map. Re-adjusted the entry position of vehicles in `smarts.sstudio.genhistories.py` to avoid false positive events. See PR #992.
- Prevent `test_notebook.ipynb` cells from timing out by increasing time to unlimited using `/metadata/execution/timeout=65536` within the notebook for regular uses, and `pytest` call with `--nb-exec-timeout 65536` option for tests. See for more details: "https://jupyterbook.org/content/execute.html#setting-execution-timeout" and "https://pytest-notebook.readthedocs.io/en/latest/user_guide/tutorial_intro.html#pytest-fixture".
- Stop `multiprocessing.queues.Queue` from throwing an error by importing `multiprocessing.queues` in `envision/utils/multiprocessing_queue.py`.
- Prevent vehicle insertion on top of ignored social vehicles when the `TrapManager` defaults to emitting a vehicle for the ego to control. See PR #1043
- Prevent `TrapManager`from trapping vehicles in Bubble airlocks.  See Issue #1064.
- Social-agent-buffer is instantiated only if the scenario requires social agents
- Mapped Polygon object output of Route.geometry() to sequence of coordinates.
- Updated deprecated Shapely functionality.
- Fixed the type of `position` (pose) fields emitted to envision to match the existing type hints of `tuple`.
- Properly detect whether waypoint is present in mission route, while computing distance travelled by agents with missions in TripMeterSensor.
- Fixed `test_notebook` timeout by setting `pytest --nb-exec-timeout 65536`.
### Deprecated
- The `timestep_sec` property of SMARTS is being deprecated in favor of `fixed_timesep_sec`
  for clarity since we are adding the ability to have variable time steps.
### Removed
- Remove `ray_multi_instance` example when running `make sanity-test`
- Removed deprecated fields from `AgentSpec`:  `policy_builder`, `policy_params`, and `perform_self_test`.
- Removed deprecated class `AgentPolicy` from `agent.py`.
- Removed `route_waypoints` attribute from `smarts.core.sensors.RoadWaypoints`.

## [0.4.18] - 2021-07-22
### Added
- Dockerfile for headless machines.
- Singularity definition file and instructions to build/run singularity containers.
- Support multiple outgoing edges from SUMO maps.
- Added a Cross RL Social Agent in `zoo/policies` as a concrete training examples. See PR #700.
- Made `Ray` and its module `Ray[rllib]` optional as a requirement/dependency to setup SMARTS. See Issue #917.
### Fixed
- Suppress messages in docker containers from missing `/dev/input` folder.
- When code runs on headless machine, panda3d will fallback to using `p3headlessgl` option to render images without requiring X11.
- Fix the case where mapping a blank repository to the docker container `/src` directory via `-v $SMARTS_REPO/src` as directed in the `README` will cause `scl` and other commands to not work.
- Fix case where multiple outgoing edges could cause non-determinism.

## [0.4.17] - 2021-07-02
### Added
- Added `ActionSpace.Imitation` and a controller to support it.  See Issue #844.
- Added a `TraverseGoal` goal for imitation learning agents.  See Issue #848.
- Added `README_pypi.md` to update to the general user installation PyPI instructions. See Issue #828.
- Added a new utility experiment file `cli/run.py` to replace the context given by `supervisord.conf`. See PR #911.
- Added `scl zoo install` command to install zoo policy agents at the specified paths. See Issue #603.
- Added a `FrameStack` wrapper which returns stacked observations for each agent.
### Changed
- `history_vehicles_replacement_for_imitation_learning.py` now uses new Imitation action space. See Issue #844.
- Updated and removed some package versions to ensure that Python3.8 is supported by SMARTS. See issue #266.
- Refactored `Waypoints` into `LanePoints` (static, map-based) and `Waypoints` (dynamic). See Issue #829.
- Vehicles with a `BoxChassis` can now use an `AccelerometerSensor` too.
- When importing NGSIM history data, vehicle speeds are recomputed.
- Allow custom sizes for agent vehicles in history traffic missions.
- Refactored the top level of the SMARTS module to make it easier to navigate the project and understand its structure. See issue #776.
- Made Panda3D and its modules optional as a requirement/dependencies to setup SMARTS. See Issue #883.
- Updated the `Tensorflow` version to `2.2.1` for rl-agent and bump up its version to `1.0`. See Issue #211.
- Made `Ray` and its module `Ray[rllib]` optional as a requirement/dependency to setup SMARTS. See Issue #917.
- Added an error if a `SMARTS` instance reaches program exit without a manual `del` of the instance or a call to `SMARTS.destroy()`.
### Fixed
- Allow for non-dynamic action spaces to have action controllers.  See PR #854.
- Fix a minor bug in `sensors.py` which triggered `wrong_way` event when the vehicle goes into an intersection. See Issue #846.
- Limited the number of workers SMARTS will use to establish remote agents so as to lower memory footprint.
- Patched a restart of SUMO every 50 resets to avoid rampant memory growth.
- Fix bugs in `AccelerometerSensor`.  See PR #878.
- Ensure that `yaw_rate` is always a scalar in `EgoVehicleObservation`.
- Fix the internal holes created at sharp turns due to crude map geometry. See issue #900.
- Fixed an args count error caused by `websocket.on_close()` sending a variable number of args.
- Fixed the multi-instance display of `envision`. See Issue #784.
- Caught abrupt terminate signals, in order to shutdown zoo manager and zoo workers.
- Include tire model in package by moving `tire_parameters.yaml` from `./examples/tools` to `./smarts/core/models`. See Issue #1140
- Fixed an issue where `SMARTS.destroy()` would still cause `SMARTS.__del__()` to throw an error at program exit.
### Removed
- Removed `pview` from `make` as it refers to `.egg` file artifacts that we no longer keep around.
- Removed `supervisord.conf` and `supervisor` from dependencies and requirements. See Issue #802.

## [0.4.16] - 2021-05-11
### Added
- Added `sanity-test` script and asked new users to run `sanity-test` instead of `make test` to ease the setup
process
- Added `on_shoulder` as part of events in observation returned from each step of simulation
- Added description of map creation and how to modify the map to allow users to create their own traffic routes in docs
- Added reference to SMARTS paper in front page of docs
- Only create `Renderer` on demand if vehicles are using camera-based sensors. See issue #725.
- Added glb models for pedestrians and motorcycles
- Added `near realtime` mode and `uncapped` mode in Envision
- Added `--allow-offset-map` option for `scl scenario build` to prevent auto-shifting of Sumo road networks
- Added options in `DoneCriteria` to trigger ego agent to be done based on other agent's done situation
### Changed
- Refactored SMARTS class to not inherit from Panda3D's ShowBase; it's aggregated instead. See issue #597.
- Updated imitation learning examples.
### Fixed
- Fixed the bug of events such as off_road not registering in observation when off_road is set to false in DoneCriteria
- Fixed Sumo road network offset bug for shifted maps.  See issue #716.
- Fixed traffic generation offset bug for shifted maps.  See issue #790.
- Fixed bugs in traffic history and changed interface to it.  See issue #732.
- Update `ego_open_agent` to use the package instead of the zoo directory version.
- Quieted error logs generated by failed Envision connections as well as noisy pybullet log messages.  See issue #819.
- Removed all coverage files created during make test. See issue #826.
- Removed scenarios and examples modules from pip installation. See issue #833.

## [0.4.15] - 2021-03-18
### Added
- This CHANGELOG as a change log to help keep track of changes in the SMARTS project that can get easily lost.
- Hosted Documentation on `readthedocs` and pointed to the smarts paper and useful parts of the documentation in the README.
- Running imitation learning will now create a cached `history_mission.pkl` file in scenario folder that stores
the missions for all agents.
- Added ijson as a dependency.
- Added `cached-property` as a dependency.
### Changed
- Lowered CPU cost of waypoint generation. This will result in a small increase in memory usage.
- Set the number of processes used in `make test` to ignore 2 CPUs if possible.
- Use the dummy OpEn agent (open-agent version 0.0.0) for all examples.
- Improved performance by removing unused traffic light functionality.
- Limit the memory use of traffic histories by incrementally loading the traffic history file with a worker process.
### Fixed
- In order to avoid precision issues in our coordinates with big floating point numbers, we now initially shift road networks (maps) that are offset back to the origin using [netconvert](https://sumo.dlr.de/docs/netconvert.html). We adapt Sumo vehicle positions to take this into account to allow Sumo to continue using the original coordinate system.  See Issue #325. This fix will require all scenarios to be rebuilt (`scl scenario build-all --clean ./scenarios`).
- Cleanly close down the traffic history provider thread. See PR #665.
- Improved the disposal of a SMARTS instance. See issue #378.
- Envision now resumes from current frame after un-pausing.
- Skipped generation of cut-in waypoints if they are further off-road than SMARTS currently supports to avoid process crash.
- Fix envision error 15 by cleanly shutting down the envision worker process.

## [Format] - 2021-03-12
### Added
– Describe any new features that have been added since the last version was released.
### Changed
– Note any changes to the software’s existing functionality.
### Deprecated
– Note any features that were once stable but are no longer and have thus been scheduled for removal.
### Fixed
– List any bugs or errors that have been fixed in a change.
### Removed
– Note any features that have been deleted and removed from the software.
### Security
– Invite users to upgrade and avoid fixed software vulnerabilities.<|MERGE_RESOLUTION|>--- conflicted
+++ resolved
@@ -14,12 +14,9 @@
 ### Changed
 ### Deprecated
 ### Fixed
-<<<<<<< HEAD
 - Fixed `hiway-v1` environment to use `"render_modes"` instead of `"render.modes"`.
-=======
 - Fixed an issue with SMARTS where the social vehicles started instantly regardless of what mission start time they were given.
 - Missing waypoint paths `'lane_id'`  is now added to the `hiway-v1` formatted observations.
->>>>>>> 3b226dbd
 ### Removed
 ### Security
 
