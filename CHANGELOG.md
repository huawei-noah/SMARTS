--- conflicted
+++ resolved
@@ -15,12 +15,9 @@
 - Added new video record ultility using moviepy.
 - Added distance check between bubble and vehicle to avoid generating unnecessary cursors.
 - Added `ConfigurableZone` for `Zone` object to types which enable users to build bubble by providing coordinates of the polygon.
-<<<<<<< HEAD
-- An env wrapper `Metrics` is introduced to compute agents' performance metrics.
-=======
 - Added "SMARTS Performance Benchmark" development tool for evaluating the simulation performance.
 - Added a "All Simulation" button on the header of Envision and made small-windowed simulation(s) in the "All Simulations" page clickable to maximize.
->>>>>>> 280d478b
+- An env wrapper `Metrics` is introduced to compute agents' performance metrics.
 ### Deprecated
 ### Changed
 ### Removed
