--- conflicted
+++ resolved
@@ -15,15 +15,12 @@
 
 ### Changed
 - Updated license to 2022 version.
-<<<<<<< HEAD
-- Add `lane_offset` to `Waypoint` class and `lane_postion` to both `EgoVehicleObservation` and `VehicleObservation` classes to expose the reference-line (a.k.a. Frenet) coordinate system.
-=======
 - SMARTS reset now has a start time option which will skip simulation.
 - Since `gym.Space` does not support dataclass, `StdObs` type is changed from a dataclass to a dictionary.
+- Add `lane_offset` to `Waypoint` class and `lane_postion` to both `EgoVehicleObservation` and `VehicleObservation` classes to expose the reference-line (a.k.a. Frenet) coordinate system.
 
 ### Removed
 - Old Stable Baselines3 based example is removed in favour of the new online RL example developed using Stable Baselines3 library.
->>>>>>> beb61983
 
 ### Fixed
 - Unpack utility now unpacks dataclass attributes.
