--- conflicted
+++ resolved
@@ -18,16 +18,16 @@
 - Only create `Renderer` on demand if vehicles are using camera-based sensors. See issue #725.
 ### Changed
 - Refactored SMARTS class to not inherit from Panda3D's ShowBase; it's aggregated instead. See issue #597.
-- A complete proto schema is implemented for parsing and serializing the observations sent to the remote agent.
+
+- The `Observation` class and all related classes are properly type formatted. 
+- Observation returned by SMARTS only consists of data and does not include any corresponding class methods.
+- Variable-length observations are truncated or padded (with default values) to a fixed length when the desired lengths are specified in an observation configuration yaml file.
+- A complete proto schema is implemented for parsing and serializing the observations/actions sent/received to/from the remote agent.
+
 ### Fixed
 - Fixed the bug of events such as off_road not registering in observation when off_road is set to false in DoneCriteria
 - Fixed sumo road network offset bug for shifted maps.  See issue #716.
-<<<<<<< HEAD
-=======
 - Fixed bugs in traffic history and changed interface to it.  See issue #732.
-
-### Fixed
->>>>>>> f9c0f087
 - Update `ego_open_agent` to use the package instead of the zoo directory version.
 
 
