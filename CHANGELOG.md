# Change Log
All notable changes to this project will be documented in this file.

This changelog is to adhere to the format given at [keepachangelog](keepachangelog.com/en/1.0.0/)
and should maintain [semantic versioning](semver.org).

All text added must be human-readable.

Copy and pasting the git commit messages is __NOT__ enough.

## [Unreleased]
### Added
- Added an actor capture manager interface, `ActorCaptureManager`, which describes a manager that handles the change of control of actors. Operations in an actor manager step should not cause conflict in the simulation.
- Added a new entry tactic, `IdEntryTactic`, which provides the scenario the ability to select a specific actor for an agent to take over.
- Registered a new `chase-via-points-agent-v0` agent in agent zoo, which can effectively chase via points across different road sections by using the waypoints.
<<<<<<< HEAD
- Added a `SensorManager` which manages placing sensors on actors in the simulations.
- The `VehicleState` now has the `bounding_box_points` property to get the vehicle minimum bounding box as a set of points.
- Added engine configuration options for `core:debug`, `core:observation_workers`, and `core:reset_retries`.
### Changed
- The trap manager, `TrapManager`, is now a subclass of `ActorCaptureManager`.
- Considering lane-change time ranges between 3s and 6s, assuming a speed of 13.89m/s, the via sensor lane acquisition range was increased from 40m to 80m, for better driving ability.
- The `AgentType.Full` now includes `road_waypoints`, `accelerometer`, and `lane_positions`.
- `ActionSpaceType` has been moved from `controller` to its own file.
- `VehicleState` has been moved to its own file.
- Sensors are no longer added and configured in the `agent_manager`. They are instead managed in the `sensor_manager`.
- Renamed all terminology relating to actor to owner in `VehicleIndex`.
- Renamed all terminology relating to shadow actor to shadower in `VehicleIndex`.
- `Collision` has been moved from `smarts.core.observations` to `smarts.core.vehicle_state`.
=======
- Added new driving-smarts-v2023 benchmark consisting of new (i) driving-smarts-v2023 env and (ii) platoon-v0 env.
- Added baseline example, consisting of training, inference, and zoo agent registration, for the platooning task in Driving SMARTS 2023.3 benchmark.
- Documented the challenge objective, desired inference code structure, and use of baseline example, for Driving SMARTS 2023.3 benchmark, i.e., platooning task.
- Added a new scenario consisting of merge-exit map, sumo lead vehicle, and traffic, for the vehicle-following task.
### Changed
- The trap manager, `TrapManager`, is now a subclass of `ActorCaptureManager`.
- Considering lane-change time ranges between 3s and 6s, assuming a speed of 13.89m/s, the via sensor lane acquisition range was increased from 40m to 80m, for better driving ability.
- Modified naming of benchmark used in NeurIPS 2022 from driving-smarts-competition-env to driving-smarts-v2022.
- Sstudio generated scenario vehicle traffic ids are now shortened.
>>>>>>> 4d8e0520
### Deprecated
### Fixed
- Fixed issues related to waypoints in junctions on Argoverse maps. Waypoints will now be generated for all paths leading through the lane(s) the vehicle is on.
- Fixed an issue where Argoverse scenarios with a `Mission` would not run properly.
- `Trip.actor` field is now effective. Previously `actor` had no effect.
- Fixed an issue where building sumo scenarios would sometimes stall.
- `VehicleIndex` no longer segfaults when attempting to `repr()` it.
### Removed
- Removed the deprecated `waymo_browser` utility.
### Security

## [1.0.11] # 2023-04-02
### Added
### Changed
- Moved benchmark scenarios into SMARTS/scenarios folder.
- Simplified the scenario loading code in driving_smarts benchmark.
- The `"hiway-v1"` environment now uses `ScenarioOrder` configuration rather than a boolean.
### Deprecated
### Fixed
- Fix case where heading source attribute could be undefined.
- Updated interaction aware motion prediciton zoo agent to work with smarts.
- Edge dividers no longer flow through intersections in Argoverse 2 maps.
### Removed
### Security

## [1.0.10] # 2023-03-27
### Added
- Added vehicle of interest coloring through scenario studio. This lets the scenario color vehicles that match a certain pattern of vehicle id.
- SMARTS now provides `remove_provider` to remove a provider from the simulation. Use carefully.
### Changed
### Deprecated
### Fixed
- Fixed "rl/racing" `numpy` incompatibility.
- Fixed an issue with SUMO maps where waypoints in junctions would not return all possible paths.
- Fixed an issue in Argoverse maps where adjacent lanes would sometimes not be grouped in the same road.
### Removed
### Security

## [1.0.9] # 2023-03-20
### Added
- Added support for the [Argoverse 2 Motion Forecasting Dataset](https://www.argoverse.org/av2.html#forecasting-link) (see `scenarios/argoverse`)
- Added `waymo_open_dataset` as a module at the SMARTS repo level, to be able to load waymo scenarios without any external packages
### Changed
- Changed the `lanepoint_spacing` setting in `MapSpec` to be non-optional. Lanepoints are now generated lazily when waypoints are used.
### Deprecated
### Fixed
### Removed
- Removed `waymo-open-dataset-tf-2-4-0` package as a dependency
### Security

## [1.0.8] # 2023-03-10
### Added
- Agent manager now has `add_and_emit_social_agent` to generate a new social agent that is immediately in control of a vehicle.
### Changed
- Changed the minimum supported Python version from 3.7 to 3.8
### Deprecated
### Fixed
- Fixed `hiway-v1` environment to use `"render_modes"` instead of `"render.modes"`.
- Fixed an issue with SMARTS where the social vehicles started instantly regardless of what mission start time they were given.
- Missing waypoint paths `'lane_id'`  is now added to the `hiway-v1` formatted observations.
- Engine config utility now properly evaluates `[Ff]alse` as `False` when using a `bool` cast.
### Removed
### Security

## [1.0.7] # 2023-03-04
### Added
- Added objective, scenario description, and trained agent performance, to the Driving Smarts 2022 benchmark documentation.
### Changed
- Unique id suffix is removed from vehicle name while building agent vehicle in `VehicleIndex.build_agent_vehicle()` function. 
### Deprecated
### Fixed
- Missing neighborhood vehicle ids are now added to the `highway-v1` formatted observations.
- Stopped agent providers from removing social agents when they have no actor.
- Using `trip` in sstudio traffic generation no longer causes a durouter error.
- Chassis collision AABB first pass now has an additional `0.05m` tolerance to identify axis aligned collisions that would previously be missed.
- Agent to mission padding warning now occurs when there are less missions than agents rather than when there are the same number of agents as missions.
- Agent manager should no longer de-synchronize vehicle ids with the vehicle index.
### Removed
- Removed camera observation `created_at` attribute from metadata to make observation completely reproducible.
### Security

## [1.0.6] # 2023-02-26
### Added
- Added a math utility for generating combination groups out of two sequences with unique index use per group. This is intended for use to generate the combinations needed to give a unique agent-mission set per reset.
- Added basic tests for `hiway-v1` resetting and unformatted observations and actions.
- Added `"steps_completed"` to observation formatter.
### Fixed
- Ensured that `hiwayenv.reset` provides unique agent-mission sets per reset.
- Fixed an issue where `sstudio.types.Via` was not hashable.

## [1.0.5] # 2023-02-19
### Added
- Added a zoo agent, named Control-and-Supervised-Learning, from NeurIPS 2022 submission. This zoo agent runs in benchmark `driving_smarts==0.0`.
- Added a zoo agent, named Discrete Soft Actor Critic, from NeurIPS 2022 submission. This zoo agent runs in benchmark `driving_smarts==0.0`.
- Added basic tests for `hiway-v1` resetting and unformatted observations and actions.
- Added `actor_ids` as a provider interface to check the actors that the provider is currently in charge of.
### Changed
- `HiWayEnvV1` derived environments now allow an explicit scenario through `reset(options["scenario"])`.
- `HiWayEnvV1` derived environments now allow an explicit simulation start time through `reset(options["start_time"])`.
- Exposed `smarts` as a property on `HiWayEnvV1`.
- Made the heading input relative to the current heading in `RelativeTargetPose` action space.
### Deprecated
### Fixed
- Issue where a 0 length lane caused `envision` to crash.
- Fixed an issue where `Feature.type_specific_info` was calling a non-existant method.
### Removed
### Security

## [1.0.4] # 2023-02-10
### Added
- Engine configuration utility that uses the following locations to allow configuration of the SMARTS engine. The engine consumes the configuration files from the following locations in the following priority: `./engine.ini`, `~/.smarts/engine.ini`, `$GLOBAL_USER/smarts/engine.ini`, and `${PYTHON_ENV}/lib/${PYTHON_VERSION}/site-packages/smarts/engine.ini`.
- Added map source uri as `map_source` inside of `hiway-v1` reset info to indicate what the current map is on reset.
- Added NGSIM documentation.
- Added a zoo agent, named Interaction-Aware Motion Prediction, from NeurIPS2022 submission. This zoo agent runs in benchmark `driving_smarts==0.0`.
- Added Agent Zoo documentation in ReadTheDocs.
### Changed
- Made changes in the docs to reflect `master` branch as the main development branch.
- Enabled supplying agent locator directly to benchmark runner and removed the need for an intermediary config file. Updated benchmark docs to reflect this.
- Individualised the agent instances in the `benchmark_runner_v0.py`.
- Made driving_smarts_competition_v0 env configurable through supply of `AgentInterface`.
- Observation of driving_smarts_competition_v0 env was fixed to be of type `ObservationOptions.unformatted`.
### Deprecated
### Fixed
- Fixed an exit error that occurs when envision attempts to close down.
- Clarified the actions for `ActionSpaceType.Continuous` and `ActionSpaceType.ActuatorDynamic` in their respective docstrings.
- Excluded from wheel any scenario build files in pattern `smarts/**/build/**/*.xml`.
- Fixed an unintended regression in the metrics.
### Removed
- Removed duplicated `smarts.env.gymnasium.action_conversion` module.
### Security

## [1.0.3] 2023-02-04
### Added
- Added action formatting option to `hiway-v0`.
- Introduced `debug: serial: bool` option to driving smarts benchmark config.
### Changed
- Moved action and observation conversions from `smarts.env.gymnasium.utils` to `smarts.env.utils`.
### Fixed
- Fixed an issue where termination while envision is enabled but not connected would cause a flurry of broken pipe errors.
- Fixed an issue where activating visdom would cause errors.
- Fixed an issue where metrics break down with unformatted observations.
- Fixed an issue where `hiway-v1` would cause an exception when using "unformatted" observations.
- Unformatted actions and observations in `hiway-v0` provide `None` rather than an incorrect space.

## [1.0.2] 2023-01-27
### Added
- The `hiway-v1` environment can now be configured to provide an "unformatted" observation. 
### Changed
- Scenario paths is no longer manually supplied to Envision server while setup. Scenario paths are automatically sent to Envision server from SMARTS during simulation startup phase.
- Updated "hiway-v1" with `gymnasium` action spaces using new `ActionsSpaceFormatter` utility.
### Fixed
- Fixed an issue where a sensor detach call when a bubble vehicle exits a bubble could cause a program crash.
- Fixed issue with "hiway-v0" where "agent_interfaces" was not populated.
- Add missing `distance_travelled` to the `hiway-v1` observations.

## [1.0.1] 2023-01-24
### Fixed
- Fixed issue where Driving SMARTS benchmark only did 2 evaluations per scenario instead of 50.
- Removed unclosed file warnings from benchmark output.

## [1.0.0] 2023-01-22
### Added
- Exposed `.glb` file metadata through the scenario `Scenario.map_glb_metadata` attribute.
- Added single vehicle `Trip` into type. 
- Added new video record ultility using moviepy.
- Added distance check between bubble and vehicle to avoid generating unnecessary cursors.
- Added `ConfigurableZone` for `Zone` object to types which enable users to build bubble by providing coordinates of the polygon.
- Added "SMARTS Performance Diagnostic" development tool for evaluating the simulation performance.
- Added a "All Simulation" button on the header of Envision and made small-windowed simulation(s) in the "All Simulations" page clickable to maximize.
- An env wrapper `Metrics` is introduced to compute agents' performance metrics.
- Extracted `TraciConn` to the SMARTS utilities as a simplified utility to help with connecting to `TraCI`.
- Added `HiWayV1` `gymansium` environment to smarts. This can be referenced through gymnasium as `smarts.env:hiway-v1`.
- Added `scl benchmark run` and `scl benchmark list` for running and listing benchmarks.
- Added the "driving_smarts" benchmark as a feature of the new `scl benchmark` suite.
- Added `smarts.benchmark` module which deals with running benchmarks.
  - Added `smarts.core.entrypoints.benchmark_runner_v0` which is the initial benchmark fully integrated into `smarts`.
- Added documentation with benchmark information.
### Deprecated
### Changed
- Minimum `SUMO` version allowed by `SumoTrafficSimulation` is now `1.10.0`.
- The `ProviderManager` interface now uses a string id for removal of an actor instead of an actor state.
- Renamed many fields of the `smarts.core.agent_interface.AgentInterface` dataclass: `lidar` -> `lidar_point_cloud`, `waypoints` -> `waypoint_paths`, `rgb` -> `top_down_rgb`, `neighborhood_vehicles` -> `neighborhood_vehicle_states`, and `ogm` -> `occupancy_grid_map`.
- Renamed `smarts.core.provider.Provider`'s `action_spaces` to `actions`.
- Moved `VehicleObservation`, `EgoVehicleObservation`, `Observation`, `RoadWaypoints`, `GridMapMetadata`, `TopDownRGB`, `OccupancyGridMap`, `DrivableAreaGridMap`, `ViaPoint`, `Vias`, `SignalObservation`, and `Collision` from `smarts.core.sensors` to `smarts.core.observations`. They are now all typed `NamedTuples`.
- Renamed `GridMapMetadata` field `camera_pos` to `camera_position`.
### Removed
- Removed all of PyMarl contents, including related interface adapter, environments, and tests.
- Removed ray usage example.
- Moved ULTRA from `huawei-noah/SMARTS` to `smarts-project/smarts-project.rl` repository.
- Removed observation_adapter, reward_adapter, and info_adapter, from `hiway_env`.
- Removed `action_space` field from the `smarts.core.agent_interface.AgentInterface` dataclass.
### Fixed
- Updated the RL example `racing` to use `smarts[camera_obs]==0.7.0rc0` and continuous flowing traffic scenario. Simplified the `racing` RL example folder structure.
- Envision "near realtime" mode bugfix
- Corrected an issue where traffic lights in SUMO traffic simulation could be empty and cause a termination of the simulation.
- Fixed an issue where vehicles could cause SMARTS to terminate from being in multiple providers.
- Fixed an issue where `sumo_traffic_simulation` would disconnect on a non-terminal exception.
- SMARTS now aggressively attempts to connect to a SUMO process as long as the SUMO process remains alive.
- SUMO traffic simulation `route_for_vehicle` had semantic errors and now works again.
- SUMO is now supported up to version `1.15.0`. Versions of SUMO `1.13.0` and onward are forced to reset rather than reload because of errors with hot resetting versions starting with `1.13.0`. 
### Security

## [0.7.0rc0] 2022-10-31
### Added
- Added a basic background traffic ("social vehicle") provider as an alternative to the SUMO traffic simulator.  This can be selected using the new `"engine"` argument to `Traffic` in Scenario Studio.
- Added a `multi-scenario-v0` environment which can build any of the following scenario, namely, `1_to_2lane_left_turn_c`, `1_to_2lane_left_turn_t`, `3lane_merge_multi_agent`, `3lane_merge_single_agent`, `3lane_cruise_multi_agent`, `3lane_cruise_single_agent`, `3lane_cut_in`, and `3lane_overtake`. Additional scenarios can also be built by supplying the paths to the scenario directories.
- Added ego's mission details into the `FormatObs` wrapper.
- Added `SmartsLaneChangingModel` and `SmartsJunctionModel` to types available for use with the new smarts traffic engine within Scenario Studio.
- Added option to `AgentInterface` to include traffic signals (lights) in `EgoVehicleObservation` objects.
- Added the ability to hover over vehicles and roadmap elements in Envision to see debug info.

### Deprecated
- Deprecated a few things related to traffic in the `Scenario` class, including the `route` argument to the `Scenario` initializer, the `route`, `route_filepath` and `route_files_enabled` properties, and the `discover_routes()` static method.  In general, the notion of "route" (singular) here is being replaced with "`traffic_specs`" (plural) that allow for specifying traffic controlled by the SMARTS engine as well as Sumo.
- `waymo_browser.py` has been deprecated in favour of the scl waymo command line tools.

### Changed
- Add `lane_offset` to `Waypoint` class and `lane_postion` to both `EgoVehicleObservation` and `VehicleObservation` classes to expose the reference-line (a.k.a. Frenet) coordinate system.
- Traffic history vehicles can now be hijacked within a bubble.  They will be relinquished to the SMARTS background traffic provider upon exiting the bubble.
- Changed the name of the `Imitation` action space to `Direct`.
- Removed `endless_traffic` option from `SumoTrafficSimulator` and instead added `repeat_route` to `Flow` type in Scenario Studio.
- Renamed `examples/observation_collection_for_imitation_learning.py` to `examples/traffic_histories_to_observations.py`.
- Renamed `examples/history_vehicles_replacement_for_imitation_learning.py` to `examples/traffic_histories_vehicle_replacement.py`.
- `SumoTrafficSimulation` will now try to hand-off the vehicles it controls to the new SMARTS background traffic provider by default if the Sumo provider crashes.
- SMARTS now gives an error about a suspected lack of junction edges in sumo maps on loading of them.
- Scenario build artifacts are now cached and built incrementally, meaning that subsequent builds (without the `clean` option) will only build the artifacts that depend on the changed DSL objects
- All build artifacts are now in a local `build/` directory in each scenario's directory
- The `allow_offset_map` option has been removed. This must now be set in a `MapSpec` object in the scenario.py if this option is needed
- All scenarios must have a `scenario.py`, and must call `gen_scenario()`, rather than the individual `gen_` functions, which are now private

### Removed
- Removed support for deprecated json-based and YAML formats for traffic histories.
- Removed time and distance to collision values from `FormatObs` wrapper as the current implementation's correctness was in doubt.

### Fixed
- Fixed bug where `yaw_rate` was always reported as 0.0 (Issue #1481).
- Modified `FrameStack` wrapper to support agents which start at a later time in the simulation.
- Truncated all waypoint paths returned by `FormatObs` wrapper to be of the same length. Previously, variable waypoint-path lengths caused inhomogenous shape error in numpy array.
- Fixed a bug where traffic providers would leak across instances due to the ~~(awful design decision of python)~~ reference types defaults in arguments sharing across instances.
- Fixed minor bugs causing some Waymo maps not to load properly.
- Fixed a bug where `Vehicle.bounding_box` was mirrored over Y causing on shoulder events to fire inappropriately.
- Fixed an issue where the ego and neighbour vehicle observation was returning `None` for the nearby `lane_id`, `lane_index`, and `road_id`. These now default to constants `off_lane`, `-1`, and `off_road` respectively.
- Fixed a bug where bubble agents would stick around and to try to get observations even after being disassociated from a vehicle.
- Fixed a bug with the `TripMeterSensor` that was not using a unit direction vector to calculate trip distance against current route.
- Fixed issues with Envision. The playback bar and realtime mode now work as expected.
- Fixed a bug where traffic history vehicles would not get traffic signal observations
- Fixed a bug where envision would not work in some versions of python due to nuances of `importlib.resource.path()`.
- Fixed an issue with incorrect vehicle sizes in Envision.

## [0.6.1] 2022-08-02
### Added
- Added standard intersection environment, `intersection-v0`, for reinforcement learning where agents have to make an unprotected left turn in the presence of traffic.
- Added an online RL example for solving the `intersection-v0` environment, using PPO algorithm from Stable Baselines3 library. An accompanying Colab example is also provided.

### Changed
- Updated license to 2022 version.
- SMARTS reset now has a start time option which will skip simulation.
- Since `gym.Space` does not support dataclass, `StdObs` type is changed from a dataclass to a dictionary.

### Removed
- Old Stable Baselines3 based example is removed in favour of the new online RL example developed using Stable Baselines3 library.

### Fixed
- Additional case added for avoiding off-route if merging early into a lane.
- Unpack utility now unpacks dataclass attributes.
- Trap manager now uses elapsed sim time rather than step delta to associate with time.

## [0.6.1rc1] 2022-04-18
### Added
- Added example scenario for importing the NGSIM `peachtree` dataset.
- Added example scenario for importing the INTERACTION `merging` dataset
### Deprecated
- Using `.yml` files to specify traffic history datasets have been deprecated in favor of using `sstudio.types.TrafficHistoryDataset` objects.
### Fixed
- Gracefully handle `EndlessGoal` missions in the MaRL benchmark. Relative goal distance with `EndlessGoal` will be now always be 0.
- Restore `rl-agent` to working order. Version incremented to `1.1.0`.
- Update `rl-agent` wheel.
- Do not auto-shift maps for a scenario that has traffic history.
- Fixed Issue #1321 such that numpy's `sliding_window_view()` is no longer needed for NGSIM traffic histories.
- Fixed NGSIM traffic history import bugs (see Issues #1354 and #1402).

## [0.6.1rc0] 2022-04-16
### Added
- Added `smarts/waymo/waymo_browser.py`, a text-based utility to explore and export scenarios from the Waymo Motion dataset to SMARTS scenarios. 
- Added `get_vehicle_start_time()` method for scenarios with traffic history data.  See Issue #1210.
- Added `sb3` reinforcement-learning example. An ego agent is trained using PPO algorithm from Stable Baselines3 library, to drive as far and as fast as possible in heavy traffic, without colliding or going off-road.
- Added `FormatObs` wrapper which converts SMARTS observations to gym-compliant RL-friendly vectorized observations and returns `StdObs`.
- Added `Pose.as_position2d()` method which converts the pose to an [x,y] position array.
- Added `EventConfiguration` dataclass in the agent interface to allow users to configure the conditions in which events are triggered
- Extended the `RoadMap` API to support `Waymo` map format in `smarts/core/waymo_map.py`.
- Added scenarios for "importing" the i80 and us101 NGSIM trajectory history datasets
- Added an observation adapter that makes the observation ego-centric: `smarts.core.utils.ego_centric_observation_adapter`.
- Added math utility `world_position_from_ego_frame` which allows converting from an ego frame to world frame.
- Added math utility `wrap_value` which constrains a float between a `min` and `max` by wrapping around every time the value exceeds `max` or falls below `min`.
- Added ego-centric adapter utility `smarts.core.utils.adapters.ego_centric_adapters.get_egocentric_adapters(action_space)` which provides an ego-centric pair of observation and action adapters that are used together to provide an ego-centric interface.
### Changed
- If more than one qualifying map file exists in a the `map_spec.source` folder, `get_road_map()` in `default_map_builder.py` will prefer to return the default files (`map.net.xml` or `map.xodr`) if they exist.
- Moved the `smarts_ros` ROS node from the `examples` area into the `smarts.ros` module so that it can be distributed with SMARTS packages.
- Use `Process` to replace `Thread` to speed up the `scl scenario build-all --clean <scenario_dir>` runtime.
- Modified the repository's front page to be more informative and better organised.
- Added an option to `Scenario.scenario_variations()` to make the iterator not yield a cycle.
### Deprecated
- Moved the `AgentSpec` class out of `smarts.core.agent` to `smarts.zoo.agent_spec`.
### Fixed
- Fixed a secondary exception that the `SumoTrafficSimulation` will throw when attempting to close a TraCI connection that is closed by an error.
- Ensure that `smarts.core.coordinates.Pose` attribute `position` is an [x, y, z] numpy array, and attribute `orientation` is a quaternion length 4 numpy array. 
- Update social vehicle pose in Bullet when no active agents are present.
- Fix suppression of `stderr` and `stdout` on `ipython` platforms via `suppress_output(..)`.
### Removed
- Removed the unconditional import of `Renderer` from `smarts/core/vehicle.py` to make `Panda3D` optional dependency regression. See Issue #1310.
### Security

## [0.6.0] 2022-03-28
### Added
- Added `get_vehicle_start_time()` method for scenarios with traffic history data.  See Issue #1210.
- Added `sb3` reinforcement-learning example. An ego agent is trained using PPO algorithm from Stable Baselines3 library, to drive as far and as fast as possible in heavy traffic, without colliding or going off-road.
- Added `FormatObs` wrapper which converts SMARTS observations to gym-compliant RL-friendly vectorized observations and returns `StdObs`.
- Added `Pose.as_position2d()` method which converts the pose to an [x,y] position array.
- Added `EventConfiguration` dataclass in the agent interface to allow users to configure the conditions in which events are triggered
- Added scenarios for "importing" the i80 and us101 NGSIM trajectory history datasets
### Changed
- If more than one qualifying map file exists in a the `map_spec.source` folder, `get_road_map()` in `default_map_builder.py` will prefer to return the default files (`map.net.xml` or `map.xodr`) if they exist.
- Moved the `smarts_ros` ROS node from the `examples` area into the `smarts.ros` module so that it can be distributed with SMARTS packages.
- Use `Process` to replace `Thread` to speed up the `scl scenario build-all --clean <scenario_dir>` runtime.
- Modified the repository's front page to be more informative and better organised.
### Deprecated
- Moved the `AgentSpec` class out of `smarts.core.agent` to `smarts.zoo.agent_spec`.
### Fixed
- Fixed a secondary exception that the `SumoTrafficSimulation` will throw when attempting to close a TraCI connection that is closed by an error.
- Ensure that `smarts.core.coordinates.Pose` attribute `position` is an [x, y, z] numpy array, and attribute `orientation` is a quaternion length 4 numpy array. 
- Update social vehicle pose in Bullet when no active agents are present.
- Document missing action space type `ActionSpaceType.TargetPose`.
### Removed
- Removed the unconditional import of `Renderer` from `smarts/core/vehicle.py` to make `Panda3D` optional dependency regression. See Issue #1310.
### Security


## [0.5.1.post1] 2022-03-11
### Fixed
- Fixed an issue involving relative imports in `examples/rllib/rllib.py`.
- Fixed an issue with uncapped `opencv` causing an error within `ray.rllib`.
- Fixed a longstanding issue that did not allow camera observations unless you had windowing.

## [0.5.1] 2022-01-25
### Added
- Added `get_vehicle_start_time()` method for scenarios with traffic history data.  See Issue #1210.
### Changed
- If more than one qualifying map file exists in a the `map_spec.source` folder, `get_road_map()` in `default_map_builder.py` will prefer to return the default files (`map.net.xml` or `map.xodr`) if they exist.
- Moved the `smarts_ros` ROS node from the `examples` area into the `smarts.ros` module so that it can be distributed with SMARTS packages.
- Use `Process` to replace `Thread` to speed up the `scl scenario build-all --clean <scenario_dir>` runtime.
### Deprecated
### Fixed
- Fixed a secondary exception that the `SumoTrafficSimulation` will throw when attempting to close a TraCI connection that is closed by an error.
### Removed
### Security

## [0.5.0] - 2022-01-07
### Added
- Added Minimum FrameRate tests to measure the fps for `smart.step()` method. See Issue #455.
- Added a ROS wrapper/driver example to wrap SMARTS in a ROS (v1) node.
- Added the ability to pass an optional `time_delta_since_last_step` to SMARTS' `step()` function
  to support variable timesteps for co-simulation.
- Added `step_count` and `elapsed_sim_time` to the `Observation` class.  See PR #974 and Issues #884 and #918.
- Added `dt` to `Observation` class to inform users of the observations of the variable timestep.
- Added the ability to externally update SMARTS state via a new privileged-access `ExternalProvider`.
- Allow specifying "-latest" as a version suffix for zoo locator strings.
- Added Base CI and dependencies requirement tests for the "darwin" platform (MacOS).
- Extended Imitation Learning codebase to allow importing traffic histories from the Waymo motion dataset and replay in a SMARTS simulation. See PR #1060.
- Added options for dealing with noise when inferring headings while importing traffic history data.  See PR #1219.
- Added `ros` extension rule to `setup.py`.
- Added a script to allow users to hijack history vehicles dynamically through a trigger event. See PR #1088.
- Added a `-y` option to `utils/setup/install_deps.sh` to accept installation by default. See issue #1081.
- Added `ParallelEnv` class and a corresponding example to simulate multiple SMARTS environments in parallel, with synchronous or asynchronous episodes.
- Added `smarts.core.utils.import_utils` to help with the dynamic import of modules.
- Added `single_agent` env wrapper and unit test. The wrapper converts a single-agent SMARTS environment's step and reset output to be compliant with gym spaces.
- Added `rgb_image` env wrapper and unit test. The wrapper filters SMARTS environment observation and returns only top-down RGB image as observation.
- Extended the `RoadMap` API to support `OpenDRIVE` map format in `smarts/core/opendrive_road_network.py`. Added 3 new scenarios with `OpenDRIVE` maps. See PR #1186.
- Added a "ReplayAgent" wrapper to allow users to rerun an agent previously run by saving its configurations and inputs. See Issue #971.
- Added `smarts.core.provider.ProviderRecoveryFlags` as flags to determine how `SMARTS` should handle failures in providers. They are as follows:
  - `NOT_REQUIRED`: Not needed for the current step. Error causes skip of provider if it should recover but cannot or should not recover.
  - `EPISODE_REQUIRED`: Needed for the current episode. Results in episode ending if it should recover but cannot or should not recover.
  - `EXPERIMENT_REQUIRED`: Needed for the experiment. Results in exception if it should recover but cannot or should not recover.
  - `ATTEMPT_RECOVERY`: Provider should attempt to recover from the exception or disconnection.
- Added recovery options for providers in `smarts.core.provider.Provider`. These include:
  - Add `recover()` method to providers to attempt to recover from errors and disconnection.
  - Add `connected` property to providers to check if the provider is still connected.
- Added recovery options to `smarts.core.smarts.SMARTS.add_provider()`
  - Add `recovery_flags` argument to configure the recovery options if the provider disconnects or throws an exception.
- Added `driving_in_traffic` reinforcement learning example. An ego agent is trained using DreamerV2 to drive as far and as fast as possible in heavy traffic, without colliding or going off-road.
- Added `smarts.core.smarts.SMARTSDestroyedError` which describes use of a destroyed `SMARTS` instance.
### Changed
- `test-requirements` github action job renamed to `check-requirements-change` and only checks for requirements changes without failing.
- Moved examples tests to `examples` and used relative imports to fix a module collision with `aiohttp`'s `examples` module.
- Made changes to log sections of the scenario step in `smarts.py` to help evaluate smarts performance problems. See Issue #661.
- Introducted `RoadMap` class to abstract away from `SumoRoadNetwork`
  and allow for (eventually) supporting other map formats.  See Issue #830 and PR #1048.
  This had multiple cascading ripple effects (especially on Waypoint generation and caching,
  Missions/Plans/Routes and road/lane-related sensors).  These include:
    - Removed the `AgentBehavior` class and the `agent_behavior` parameter to `AgentInterface`.
    - Moved the definition of `Waypoint` from `smarts.core.mission_planner` to `smarts.core.road_map`.
    - Moved the definition of `Mission` and `Goal` classes from `smarts.core.scenario` to `smarts.core.plan`.
    - Added `MapSpec` to the SStudio DSL types and introduced a simple builder pattern for creating `RoadMap` objects.
- Changed the type hint for `EgoVehicleObservation`: it returns a numpy array (and always has).
- Raised a warning message for building scenarios without `map.net.xml` file. See PR #1161.
- Updated `smarts/env/hiway_env.py` to support `OpenDRIVE` maps so that the `SMARTS` object is instantiated without the `SUMO` traffic provider and social agents. See PR #1215.
- Public `SMARTS` methods will throw `smarts.core.smarts.SMARTSDestroyedError` if `SMARTS.destroy()` has previously been called on the `SMARTS` instance.
### Fixed
- Fix lane vector for the unique cases of lane offset >= lane's length. See PR #1173.
- Logic fixes to the `_snap_internal_holes` and `_snap_external_holes` methods in `smarts.core.sumo_road_network.py` for crude geometry holes of sumo road map. Re-adjusted the entry position of vehicles in `smarts.sstudio.genhistories.py` to avoid false positive events. See PR #992.
- Prevent `test_notebook.ipynb` cells from timing out by increasing time to unlimited using `/metadata/execution/timeout=65536` within the notebook for regular uses, and `pytest` call with `--nb-exec-timeout 65536` option for tests. See for more details: "https://jupyterbook.org/content/execute.html#setting-execution-timeout" and "https://pytest-notebook.readthedocs.io/en/latest/user_guide/tutorial_intro.html#pytest-fixture".
- Stop `multiprocessing.queues.Queue` from throwing an error by importing `multiprocessing.queues` in `envision/utils/multiprocessing_queue.py`.
- Prevent vehicle insertion on top of ignored social vehicles when the `TrapManager` defaults to emitting a vehicle for the ego to control. See PR #1043
- Prevent `TrapManager`from trapping vehicles in Bubble airlocks.  See Issue #1064.
- Social-agent-buffer is instantiated only if the scenario requires social agents
- Mapped Polygon object output of Route.geometry() to sequence of coordinates.
- Updated deprecated Shapely functionality.
- Fixed the type of `position` (pose) fields emitted to envision to match the existing type hints of `tuple`.
- Properly detect whether waypoint is present in mission route, while computing distance travelled by agents with missions in TripMeterSensor.
- Fixed `test_notebook` timeout by setting `pytest --nb-exec-timeout 65536`.
### Deprecated
- The `timestep_sec` property of SMARTS is being deprecated in favor of `fixed_timesep_sec`
  for clarity since we are adding the ability to have variable time steps.
### Removed
- Remove `ray_multi_instance` example when running `make sanity-test`
- Removed deprecated fields from `AgentSpec`:  `policy_builder`, `policy_params`, and `perform_self_test`.
- Removed deprecated class `AgentPolicy` from `agent.py`.
- Removed `route_waypoints` attribute from `smarts.core.sensors.RoadWaypoints`.

## [0.4.18] - 2021-07-22
### Added
- Dockerfile for headless machines.
- Singularity definition file and instructions to build/run singularity containers.
- Support multiple outgoing edges from SUMO maps.
- Added a Cross RL Social Agent in `zoo/policies` as a concrete training examples. See PR #700.
- Made `Ray` and its module `Ray[rllib]` optional as a requirement/dependency to setup SMARTS. See Issue #917.
### Fixed
- Suppress messages in docker containers from missing `/dev/input` folder.
- When code runs on headless machine, panda3d will fallback to using `p3headlessgl` option to render images without requiring X11.
- Fix the case where mapping a blank repository to the docker container `/src` directory via `-v $SMARTS_REPO/src` as directed in the `README` will cause `scl` and other commands to not work.
- Fix case where multiple outgoing edges could cause non-determinism.

## [0.4.17] - 2021-07-02
### Added
- Added `ActionSpace.Imitation` and a controller to support it.  See Issue #844.
- Added a `TraverseGoal` goal for imitation learning agents.  See Issue #848.
- Added `README_pypi.md` to update to the general user installation PyPI instructions. See Issue #828.
- Added a new utility experiment file `cli/run.py` to replace the context given by `supervisord.conf`. See PR #911.
- Added `scl zoo install` command to install zoo policy agents at the specified paths. See Issue #603.
- Added a `FrameStack` wrapper which returns stacked observations for each agent.
### Changed
- `history_vehicles_replacement_for_imitation_learning.py` now uses new Imitation action space. See Issue #844.
- Updated and removed some package versions to ensure that Python3.8 is supported by SMARTS. See issue #266.
- Refactored `Waypoints` into `LanePoints` (static, map-based) and `Waypoints` (dynamic). See Issue #829.
- Vehicles with a `BoxChassis` can now use an `AccelerometerSensor` too.
- When importing NGSIM history data, vehicle speeds are recomputed.
- Allow custom sizes for agent vehicles in history traffic missions.
- Refactored the top level of the SMARTS module to make it easier to navigate the project and understand its structure. See issue #776.
- Made Panda3D and its modules optional as a requirement/dependencies to setup SMARTS. See Issue #883.
- Updated the `Tensorflow` version to `2.2.1` for rl-agent and bump up its version to `1.0`. See Issue #211.
- Made `Ray` and its module `Ray[rllib]` optional as a requirement/dependency to setup SMARTS. See Issue #917.
- Added an error if a `SMARTS` instance reaches program exit without a manual `del` of the instance or a call to `SMARTS.destroy()`.
### Fixed
- Allow for non-dynamic action spaces to have action controllers.  See PR #854.
- Fix a minor bug in `sensors.py` which triggered `wrong_way` event when the vehicle goes into an intersection. See Issue #846.
- Limited the number of workers SMARTS will use to establish remote agents so as to lower memory footprint.
- Patched a restart of SUMO every 50 resets to avoid rampant memory growth.
- Fix bugs in `AccelerometerSensor`.  See PR #878.
- Ensure that `yaw_rate` is always a scalar in `EgoVehicleObservation`.
- Fix the internal holes created at sharp turns due to crude map geometry. See issue #900.
- Fixed an args count error caused by `websocket.on_close()` sending a variable number of args.
- Fixed the multi-instance display of `envision`. See Issue #784.
- Caught abrupt terminate signals, in order to shutdown zoo manager and zoo workers.
- Include tire model in package by moving `tire_parameters.yaml` from `./examples/tools` to `./smarts/core/models`. See Issue #1140
- Fixed an issue where `SMARTS.destroy()` would still cause `SMARTS.__del__()` to throw an error at program exit.
### Removed
- Removed `pview` from `make` as it refers to `.egg` file artifacts that we no longer keep around.
- Removed `supervisord.conf` and `supervisor` from dependencies and requirements. See Issue #802.

## [0.4.16] - 2021-05-11
### Added
- Added `sanity-test` script and asked new users to run `sanity-test` instead of `make test` to ease the setup
process
- Added `on_shoulder` as part of events in observation returned from each step of simulation
- Added description of map creation and how to modify the map to allow users to create their own traffic routes in docs
- Added reference to SMARTS paper in front page of docs
- Only create `Renderer` on demand if vehicles are using camera-based sensors. See issue #725.
- Added glb models for pedestrians and motorcycles
- Added `near realtime` mode and `uncapped` mode in Envision
- Added `--allow-offset-map` option for `scl scenario build` to prevent auto-shifting of Sumo road networks
- Added options in `DoneCriteria` to trigger ego agent to be done based on other agent's done situation
### Changed
- Refactored SMARTS class to not inherit from Panda3D's ShowBase; it's aggregated instead. See issue #597.
- Updated imitation learning examples.
### Fixed
- Fixed the bug of events such as off_road not registering in observation when off_road is set to false in DoneCriteria
- Fixed Sumo road network offset bug for shifted maps.  See issue #716.
- Fixed traffic generation offset bug for shifted maps.  See issue #790.
- Fixed bugs in traffic history and changed interface to it.  See issue #732.
- Update `ego_open_agent` to use the package instead of the zoo directory version.
- Quieted error logs generated by failed Envision connections as well as noisy pybullet log messages.  See issue #819.
- Removed all coverage files created during make test. See issue #826.
- Removed scenarios and examples modules from pip installation. See issue #833.

## [0.4.15] - 2021-03-18
### Added
- This CHANGELOG as a change log to help keep track of changes in the SMARTS project that can get easily lost.
- Hosted Documentation on `readthedocs` and pointed to the smarts paper and useful parts of the documentation in the README.
- Running imitation learning will now create a cached `history_mission.pkl` file in scenario folder that stores
the missions for all agents.
- Added ijson as a dependency.
- Added `cached-property` as a dependency.
### Changed
- Lowered CPU cost of waypoint generation. This will result in a small increase in memory usage.
- Set the number of processes used in `make test` to ignore 2 CPUs if possible.
- Use the dummy OpEn agent (open-agent version 0.0.0) for all examples.
- Improved performance by removing unused traffic light functionality.
- Limit the memory use of traffic histories by incrementally loading the traffic history file with a worker process.
### Fixed
- In order to avoid precision issues in our coordinates with big floating point numbers, we now initially shift road networks (maps) that are offset back to the origin using [netconvert](https://sumo.dlr.de/docs/netconvert.html). We adapt Sumo vehicle positions to take this into account to allow Sumo to continue using the original coordinate system.  See Issue #325. This fix will require all scenarios to be rebuilt (`scl scenario build-all --clean ./scenarios`).
- Cleanly close down the traffic history provider thread. See PR #665.
- Improved the disposal of a SMARTS instance. See issue #378.
- Envision now resumes from current frame after un-pausing.
- Skipped generation of cut-in waypoints if they are further off-road than SMARTS currently supports to avoid process crash.
- Fix envision error 15 by cleanly shutting down the envision worker process.

## [Format] - 2021-03-12
### Added
– Describe any new features that have been added since the last version was released.
### Changed
– Note any changes to the software’s existing functionality.
### Deprecated
– Note any features that were once stable but are no longer and have thus been scheduled for removal.
### Fixed
– List any bugs or errors that have been fixed in a change.
### Removed
– Note any features that have been deleted and removed from the software.
### Security
– Invite users to upgrade and avoid fixed software vulnerabilities.<|MERGE_RESOLUTION|>--- conflicted
+++ resolved
@@ -13,7 +13,10 @@
 - Added an actor capture manager interface, `ActorCaptureManager`, which describes a manager that handles the change of control of actors. Operations in an actor manager step should not cause conflict in the simulation.
 - Added a new entry tactic, `IdEntryTactic`, which provides the scenario the ability to select a specific actor for an agent to take over.
 - Registered a new `chase-via-points-agent-v0` agent in agent zoo, which can effectively chase via points across different road sections by using the waypoints.
-<<<<<<< HEAD
+- Added new driving-smarts-v2023 benchmark consisting of new (i) driving-smarts-v2023 env and (ii) platoon-v0 env.
+- Added baseline example, consisting of training, inference, and zoo agent registration, for the platooning task in Driving SMARTS 2023.3 benchmark.
+- Documented the challenge objective, desired inference code structure, and use of baseline example, for Driving SMARTS 2023.3 benchmark, i.e., platooning task.
+- Added a new scenario consisting of merge-exit map, sumo lead vehicle, and traffic, for the vehicle-following task.
 - Added a `SensorManager` which manages placing sensors on actors in the simulations.
 - The `VehicleState` now has the `bounding_box_points` property to get the vehicle minimum bounding box as a set of points.
 - Added engine configuration options for `core:debug`, `core:observation_workers`, and `core:reset_retries`.
@@ -27,17 +30,10 @@
 - Renamed all terminology relating to actor to owner in `VehicleIndex`.
 - Renamed all terminology relating to shadow actor to shadower in `VehicleIndex`.
 - `Collision` has been moved from `smarts.core.observations` to `smarts.core.vehicle_state`.
-=======
-- Added new driving-smarts-v2023 benchmark consisting of new (i) driving-smarts-v2023 env and (ii) platoon-v0 env.
-- Added baseline example, consisting of training, inference, and zoo agent registration, for the platooning task in Driving SMARTS 2023.3 benchmark.
-- Documented the challenge objective, desired inference code structure, and use of baseline example, for Driving SMARTS 2023.3 benchmark, i.e., platooning task.
-- Added a new scenario consisting of merge-exit map, sumo lead vehicle, and traffic, for the vehicle-following task.
-### Changed
 - The trap manager, `TrapManager`, is now a subclass of `ActorCaptureManager`.
 - Considering lane-change time ranges between 3s and 6s, assuming a speed of 13.89m/s, the via sensor lane acquisition range was increased from 40m to 80m, for better driving ability.
 - Modified naming of benchmark used in NeurIPS 2022 from driving-smarts-competition-env to driving-smarts-v2022.
 - Sstudio generated scenario vehicle traffic ids are now shortened.
->>>>>>> 4d8e0520
 ### Deprecated
 ### Fixed
 - Fixed issues related to waypoints in junctions on Argoverse maps. Waypoints will now be generated for all paths leading through the lane(s) the vehicle is on.
@@ -47,6 +43,7 @@
 - `VehicleIndex` no longer segfaults when attempting to `repr()` it.
 ### Removed
 - Removed the deprecated `waymo_browser` utility.
+- Removed camera observation `created_at` attribute from metadata to make observation completely reproducible.
 ### Security
 
 ## [1.0.11] # 2023-04-02
@@ -116,7 +113,6 @@
 - Agent to mission padding warning now occurs when there are less missions than agents rather than when there are the same number of agents as missions.
 - Agent manager should no longer de-synchronize vehicle ids with the vehicle index.
 ### Removed
-- Removed camera observation `created_at` attribute from metadata to make observation completely reproducible.
 ### Security
 
 ## [1.0.6] # 2023-02-26
