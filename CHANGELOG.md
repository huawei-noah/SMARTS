--- conflicted
+++ resolved
@@ -43,11 +43,8 @@
 - Fixed a bug where `Vehicle.bounding_box` was mirrored over Y causing on shoulder events to fire inappropriately.
 - Fixed an issue where the ego and neighbour vehicle observation was returning `None` for the nearby `lane_id`, `lane_index`, and `road_id`. These now default to constants `off_lane`, `-1`, and `off_road` respectively.
 - Fixed a bug where bubble agents would stick around and to try to get observations even after being disassociated from a vehicle.
-<<<<<<< HEAD
 - Fixed a bug with the `TripMeterSensor` that was not using a unit direction vector to calculate trip distance against current route.
-=======
 - Fixed issues with Envision. The playback bar and realtime mode now work as expected.
->>>>>>> 476bf3d1
 
 ## [0.6.1]
 ### Added
