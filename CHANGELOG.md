# Change Log
All notable changes to this project will be documented in this file.

This changelog is to adhere to the format given at [keepachangelog](keepachangelog.com/en/1.0.0/) 
and should maintain [semantic versioning](semver.org).

All text added must be human-readable. 

Copy and pasting the git commit messages is __NOT__ enough.

## [Unreleased]
### Changed
- Made changes to log sections of the scenario step in `smarts.py` to help evaluate smarts performance problems. See Issue #661.
### Added
- Added a ROS wrapper/driver example to wrap SMARTS in a ROS (v1) node.
- Added the ability to pass an optional `time_delta_since_last_step` to SMARTS' `step()` function
  to support variable timesteps for co-simulation.
- Added `step_count` and `elapsed_sim_time` to the `Observation` class.  See PR #974 and Issues #884 and #918.
- Added `dt` to `Observation` class to inform users of the observations of the variable timestep.
- Added the ability to externally update SMARTS state via a new privileged-access `ExternalProvider`.
- Allow specifying "-latest" as a version suffix for zoo locator strings.
- Added Base CI and dependencies requirement tests for the "darwin" platform (MacOS).
- Extended Imitation Learning codebase to allow importing traffic histories from the Waymo motion dataset and replay in a SMARTS simulation. See PR #1060.
- Added `ros` extension rule to `setup.py`.
### Changed
<<<<<<< HEAD
- Introducted `RoadMap` class to abstract away from `SumoRoadNetwork` 
  and allow for (eventually) supporting other map formats.  See Issue #830 and PR #1048.
  This had multiple cascading ripple effects (especially on Waypoint generation and caching,
  Missions/Plans/Routes and road/lane-related sensors).
=======
- Made changes to log sections of the scenario step in `smarts.py` to help evaluate smarts performance problems. See Issue #661.
- Introducted `RoadMap` class to abstract away from `SumoRoadNetwork` 
  and allow for (eventually) supporting other map formats.  See Issue #830 and PR #1048.
  This had multiple cascading ripple effects (especially on Waypoint generation and caching,
  Missions/Plans/Routes and road/lane-related sensors).  These include:
    - Removed the `AgentBehavior` class and the `agent_behavior` parameter to `AgentInterface`.
    - Moved the definition of `Waypoint` from `smarts.core.mission_planner` to `smarts.core.road_map`.
    - Moved the definition of `Mission` and `Goal` classes from `smarts.core.scenario` to `smarts.core.plan`.
>>>>>>> 555b1de8
### Fixed
- Prevent vehicle insertion on top of ignored social vehicles when the `TrapManager` defaults to emitting a vehicle for the ego to control. See PR #1043
- Prevent `TrapManager`from trapping vehicles in Bubble airlocks.  See Issue #1064.
- Social-agent-buffer is instantiated only if the scenario requires social agents
<<<<<<< HEAD
=======
- Mapped Polygon object output of Route.geometry() to sequence of coordinates.
>>>>>>> 555b1de8
### Deprecated
- The `timestep_sec` property of SMARTS is being deprecated in favor of `fixed_timesep_sec`
  for clarity since we are adding the ability to have variable time steps.
### Removed

## [0.4.18] - 2021-07-22
### Added 
- Dockerfile for headless machines.
- Singularity definition file and instructions to build/run singularity containers.
- Support multiple outgoing edges from SUMO maps.
- Added a Cross RL Social Agent in `zoo/policies` as a concrete training examples. See PR #700.
- Made `Ray` and its module `Ray[rllib]` optional as a requirement/dependency to setup SMARTS. See Issue #917.
### Fixed
- Suppress messages in docker containers from missing `/dev/input` folder.
- When code runs on headless machine, panda3d will fallback to using `p3headlessgl` option to render images without requiring X11.
- Fix the case where mapping a blank repository to the docker container `/src` directory via `-v $SMARTS_REPO/src` as directed in the `README` will cause `scl` and other commands to not work.
- Fix case where multiple outgoing edges could cause non-determinism.

## [0.4.17] - 2021-07-02
### Added 
- Added `ActionSpace.Imitation` and a controller to support it.  See Issue #844.
- Added a `TraverseGoal` goal for imitation learning agents.  See Issue #848.
- Added `README_pypi.md` to update to the general user installation PyPI instructions. See Issue #828. 
- Added a new utility experiment file `cli/run.py` to replace the context given by `supervisord.conf`. See PR #911.
- Added `scl zoo install` command to install zoo policy agents at the specified paths. See Issue #603.
- Added a `FrameStack` wrapper which returns stacked observations for each agent.

### Changed
- `history_vehicles_replacement_for_imitation_learning.py` now uses new Imitation action space. See Issue #844.
- Updated and removed some package versions to ensure that Python3.8 is supported by SMARTS. See issue #266. 
- Refactored `Waypoints` into `LanePoints` (static, map-based) and `Waypoints` (dynamic). See Issue #829.
- Vehicles with a `BoxChassis` can now use an `AccelerometerSensor` too.
- When importing NGSIM history data, vehicle speeds are recomputed.
- Allow custom sizes for agent vehicles in history traffic missions.
- Refactored the top level of the SMARTS module to make it easier to navigate the project and understand its structure. See issue #776.
- Made Panda3D and its modules optional as a requirement/dependencies to setup SMARTS. See Issue #883.
- Updated the `Tensorflow` version to `2.2.1` for rl-agent and bump up its version to `1.0`. See Issue #211.
- Made `Ray` and its module `Ray[rllib]` optional as a requirement/dependency to setup SMARTS. See Issue #917.
### Fixed
- Allow for non-dynamic action spaces to have action controllers.  See PR #854.
- Fix a minor bug in `sensors.py` which triggered `wrong_way` event when the vehicle goes into an intersection. See Issue #846.
- Limited the number of workers SMARTS will use to establish remote agents so as to lower memory footprint.
- Patched a restart of SUMO every 50 resets to avoid rampant memory growth.
- Fix bugs in `AccelerometerSensor`.  See PR #878.
- Ensure that `yaw_rate` is always a scalar in `EgoVehicleObservation`.
- Fix the internal holes created at sharp turns due to crude map geometry. See issue #900.
- Fixed an args count error caused by `websocket.on_close()` sending a variable number of args.
- Fixed the multi-instance display of `envision`. See Issue #784.
- Caught abrupt terminate signals, in order to shutdown zoo manager and zoo workers.
### Removed
- Removed `pview` from `make` as it refers to `.egg` file artifacts that we no longer keep around.
- Removed `supervisord.conf` and `supervisor` from dependencies and requirements. See Issue #802.

## [0.4.16] - 2021-05-11
### Added 
- Added `sanity-test` script and asked new users to run `sanity-test` instead of `make test` to ease the setup
process
- Added `on_shoulder` as part of events in observation returned from each step of simulation
- Added description of map creation and how to modify the map to allow users to create their own traffic routes in docs
- Added reference to SMARTS paper in front page of docs
- Only create `Renderer` on demand if vehicles are using camera-based sensors. See issue #725.
- Added glb models for pedestrians and motorcycles
- Added `near realtime` mode and `uncapped` mode in Envision
- Added `--allow-offset-map` option for `scl scenario build` to prevent auto-shifting of Sumo road networks
- Added options in `DoneCriteria` to trigger ego agent to be done based on other agent's done situation
### Changed
- Refactored SMARTS class to not inherit from Panda3D's ShowBase; it's aggregated instead. See issue #597.
- Updated imitation learning examples.
### Fixed
- Fixed the bug of events such as off_road not registering in observation when off_road is set to false in DoneCriteria
- Fixed Sumo road network offset bug for shifted maps.  See issue #716.
- Fixed traffic generation offset bug for shifted maps.  See issue #790.
- Fixed bugs in traffic history and changed interface to it.  See issue #732.
- Update `ego_open_agent` to use the package instead of the zoo directory version.
- Quieted error logs generated by failed Envision connections as well as noisy pybullet log messages.  See issue #819.
- Removed all coverage files created during make test. See issue #826.
- Removed scenarios and examples modules from pip installation. See issue #833.

## [0.4.15] - 2021-03-18
### Added
- This CHANGELOG as a change log to help keep track of changes in the SMARTS project that can get easily lost.
- Hosted Documentation on `readthedocs` and pointed to the smarts paper and useful parts of the documentation in the README.
- Running imitation learning will now create a cached `history_mission.pkl` file in scenario folder that stores 
the missions for all agents.
- Added ijson as a dependency. 
- Added `cached-property` as a dependency.
### Changed
- Lowered CPU cost of waypoint generation. This will result in a small increase in memory usage.
- Set the number of processes used in `make test` to ignore 2 CPUs if possible.
- Use the dummy OpEn agent (open-agent version 0.0.0) for all examples.
- Improved performance by removing unused traffic light functionality.
- Limit the memory use of traffic histories by incrementally loading the traffic history file with a worker process.
### Fixed
- In order to avoid precision issues in our coordinates with big floating point numbers, we now initially shift road networks (maps) that are offset back to the origin using [netconvert](https://sumo.dlr.de/docs/netconvert.html). We adapt Sumo vehicle positions to take this into account to allow Sumo to continue using the original coordinate system.  See Issue #325. This fix will require all scenarios to be rebuilt (`scl scenario build-all --clean ./scenarios`).
- Cleanly close down the traffic history provider thread. See PR #665.
- Improved the disposal of a SMARTS instance. See issue #378.
- Envision now resumes from current frame after un-pausing.
- Skipped generation of cut-in waypoints if they are further off-road than SMARTS currently supports to avoid process crash.
- Fix envision error 15 by cleanly shutting down the envision worker process.

## [Format] - 2021-03-12
### Added 
– Describe any new features that have been added since the last version was released.
### Changed 
– Note any changes to the software’s existing functionality.
### Deprecated
– Note any features that were once stable but are no longer and have thus been removed.
### Fixed
– List any bugs or errors that have been fixed in a change.
### Removed
– Note any features that have been deleted and removed from the software.
### Security
– Invite users to upgrade and avoid fixed software vulnerabilities.<|MERGE_RESOLUTION|>--- conflicted
+++ resolved
@@ -23,29 +23,17 @@
 - Extended Imitation Learning codebase to allow importing traffic histories from the Waymo motion dataset and replay in a SMARTS simulation. See PR #1060.
 - Added `ros` extension rule to `setup.py`.
 ### Changed
-<<<<<<< HEAD
-- Introducted `RoadMap` class to abstract away from `SumoRoadNetwork` 
-  and allow for (eventually) supporting other map formats.  See Issue #830 and PR #1048.
-  This had multiple cascading ripple effects (especially on Waypoint generation and caching,
-  Missions/Plans/Routes and road/lane-related sensors).
-=======
 - Made changes to log sections of the scenario step in `smarts.py` to help evaluate smarts performance problems. See Issue #661.
-- Introducted `RoadMap` class to abstract away from `SumoRoadNetwork` 
-  and allow for (eventually) supporting other map formats.  See Issue #830 and PR #1048.
-  This had multiple cascading ripple effects (especially on Waypoint generation and caching,
-  Missions/Plans/Routes and road/lane-related sensors).  These include:
+- Introduced `RoadMap` class to abstract away from `SumoRoadNetwork` 
+  and allow for (eventually) supporting other map formats. See Issue #830 and PR #1048. This had multiple cascading ripple effects (especially on Waypoint generation and caching, Missions/Plans/Routes and road/lane-related sensors). These include:
     - Removed the `AgentBehavior` class and the `agent_behavior` parameter to `AgentInterface`.
     - Moved the definition of `Waypoint` from `smarts.core.mission_planner` to `smarts.core.road_map`.
     - Moved the definition of `Mission` and `Goal` classes from `smarts.core.scenario` to `smarts.core.plan`.
->>>>>>> 555b1de8
 ### Fixed
 - Prevent vehicle insertion on top of ignored social vehicles when the `TrapManager` defaults to emitting a vehicle for the ego to control. See PR #1043
 - Prevent `TrapManager`from trapping vehicles in Bubble airlocks.  See Issue #1064.
 - Social-agent-buffer is instantiated only if the scenario requires social agents
-<<<<<<< HEAD
-=======
 - Mapped Polygon object output of Route.geometry() to sequence of coordinates.
->>>>>>> 555b1de8
 ### Deprecated
 - The `timestep_sec` property of SMARTS is being deprecated in favor of `fixed_timesep_sec`
   for clarity since we are adding the ability to have variable time steps.
