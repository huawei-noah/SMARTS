# Change Log
All notable changes to this project will be documented in this file.

This changelog is to adhere to the format given at [keepachangelog](keepachangelog.com/en/1.0.0/) 
and should maintain [semantic versioning](semver.org).

All text added must be human-readable. 

Copy and pasting the git commit messages is __NOT__ enough.

## [Unreleased]
### Added
- Added a ROS wrapper/driver example to wrap SMARTS in a ROS (v1) node.
- Added the ability to pass an optional `time_delta_since_last_step` to SMARTS' `step()` function
  to support variable timesteps for co-simulation.
- Added `step_count` and `elapsed_sim_time` to the `Observation` class.  See PR #974 and Issues #884 and #918.
- Added `dt` to `Observation` class to inform users of the observations of the variable timestep.
- Added the ability to externally update SMARTS state via a new privileged-access `ExternalProvider`.
- Allow specifying "-latest" as a version suffix for zoo locator strings.
- Added Base CI and dependencies requirement tests for the "darwin" platform (MacOS).
- Extended Imitation Learning codebase to allow importing traffic histories from the Waymo motion dataset and replay in a SMARTS simulation. See PR #1060.
- Added `ros` extension rule to `setup.py`.
- Added a script to allow users to hijack history vehicles dynamically through a trigger event. See PR #1088.
- Added a `-y` option to `utils/setup/install_deps.sh` to accept installation by default. See issue #1081.
- Added `ParallelEnv` class and a corresponding example to simulate multiple SMARTS environments in parallel, with synchronous or asynchronous episodes.
- Added `smarts.core.utils.import_utils` to help with the dynamic import of modules.
- Added `single_agent` env wrapper and unit test. The wrapper converts a single-agent SMARTS environment's step and reset output to be compliant with gym spaces.
- Added `rgb_image` env wrapper and unit test. The wrapper filters SMARTS environment observation and returns only top-down RGB image as observation.
- Added `smarts.sstudio.gen_social_agents(...)` to enforce actor to agent paring.
### Changed
- `test-requirements` github action job renamed to `check-requirements-change` and only checks for requirements changes without failing.
- Moved examples tests to `examples` and used relative imports to fix a module collision with `aiohttp`'s `examples` module.
- Made changes to log sections of the scenario step in `smarts.py` to help evaluate smarts performance problems. See Issue #661.
- Introducted `RoadMap` class to abstract away from `SumoRoadNetwork` 
  and allow for (eventually) supporting other map formats.  See Issue #830 and PR #1048.
  This had multiple cascading ripple effects (especially on Waypoint generation and caching,
  Missions/Plans/Routes and road/lane-related sensors).  These include:
    - Removed the `AgentBehavior` class and the `agent_behavior` parameter to `AgentInterface`.
    - Moved the definition of `Waypoint` from `smarts.core.mission_planner` to `smarts.core.road_map`.
    - Moved the definition of `Mission` and `Goal` classes from `smarts.core.scenario` to `smarts.core.plan`.
<<<<<<< HEAD
- `smarts.sstudio.types.Scenario`'s attribute `social_agent_missions` renamed to `social_agents`.
    - `social_agent` attribute modified to enforce actor to mission pairing.
- Social actor pairings to their missions are now explicit and no longer expanded into permutations. 
=======
- Changed the type hint for `EgoVehicleObservation`: it returns a numpy array (and always has).
- Raised a warning message for building scenarios without `map.net.xml` file. See PR #1161.
>>>>>>> 0964a9d5
### Fixed
- Fix lane vector for the unique cases of lane offset >= lane's length. See PR #1173.
- Logic fixes to the `_snap_internal_holes` and `_snap_external_holes` methods in `smarts.core.sumo_road_network.py` for crude geometry holes of sumo road map. Re-adjusted the entry position of vehicles in `smarts.sstudio.genhistories.py` to avoid false positive events. See PR #992.
- Prevent `test_notebook.ipynb` cells from timing out by increasing time to unlimited using `/metadata/execution/timeout=-1` within the notebook for regular uses, and `pytest` call with `--nb-exec-timeout -1` option for tests. See for more details: "https://jupyterbook.org/content/execute.html#setting-execution-timeout" and "https://pytest-notebook.readthedocs.io/en/latest/user_guide/tutorial_intro.html#pytest-fixture".
- Stop `multiprocessing.queues.Queue` from throwing an error by importing `multiprocessing.queues` in `envision/utils/multiprocessing_queue.py`.
- Prevent vehicle insertion on top of ignored social vehicles when the `TrapManager` defaults to emitting a vehicle for the ego to control. See PR #1043
- Prevent `TrapManager`from trapping vehicles in Bubble airlocks.  See Issue #1064.
- Social-agent-buffer is instantiated only if the scenario requires social agents
- Mapped Polygon object output of Route.geometry() to sequence of coordinates.
- Updated deprecated Shapely functionality.
<<<<<<< HEAD
- Logic fixes to reasonably define multiple social agents by explicitly matching social actors to missions.
=======
- Fixed the type of `position` (pose) fields emitted to envision to match the existing type hints of `tuple`.
- Properly detect whether waypoint is present in mission route, while computing distance travelled by agents with missions in TripMeterSensor.
>>>>>>> 0964a9d5
### Deprecated
- The `timestep_sec` property of SMARTS is being deprecated in favor of `fixed_timesep_sec`
  for clarity since we are adding the ability to have variable time steps.
- Deprecated `smarts.sstudio.gen_social_agent_missions(...)` in favor of `smarts.sstudio.gen_social_agents(...)` to enforce actor to mission pairings.
### Removed
- Remove `ray_multi_instance` example when running `make sanity-test`

## [0.4.18] - 2021-07-22
### Added 
- Dockerfile for headless machines.
- Singularity definition file and instructions to build/run singularity containers.
- Support multiple outgoing edges from SUMO maps.
- Added a Cross RL Social Agent in `zoo/policies` as a concrete training examples. See PR #700.
- Made `Ray` and its module `Ray[rllib]` optional as a requirement/dependency to setup SMARTS. See Issue #917.
### Fixed
- Suppress messages in docker containers from missing `/dev/input` folder.
- When code runs on headless machine, panda3d will fallback to using `p3headlessgl` option to render images without requiring X11.
- Fix the case where mapping a blank repository to the docker container `/src` directory via `-v $SMARTS_REPO/src` as directed in the `README` will cause `scl` and other commands to not work.
- Fix case where multiple outgoing edges could cause non-determinism.

## [0.4.17] - 2021-07-02
### Added 
- Added `ActionSpace.Imitation` and a controller to support it.  See Issue #844.
- Added a `TraverseGoal` goal for imitation learning agents.  See Issue #848.
- Added `README_pypi.md` to update to the general user installation PyPI instructions. See Issue #828. 
- Added a new utility experiment file `cli/run.py` to replace the context given by `supervisord.conf`. See PR #911.
- Added `scl zoo install` command to install zoo policy agents at the specified paths. See Issue #603.
- Added a `FrameStack` wrapper which returns stacked observations for each agent.

### Changed
- `history_vehicles_replacement_for_imitation_learning.py` now uses new Imitation action space. See Issue #844.
- Updated and removed some package versions to ensure that Python3.8 is supported by SMARTS. See issue #266. 
- Refactored `Waypoints` into `LanePoints` (static, map-based) and `Waypoints` (dynamic). See Issue #829.
- Vehicles with a `BoxChassis` can now use an `AccelerometerSensor` too.
- When importing NGSIM history data, vehicle speeds are recomputed.
- Allow custom sizes for agent vehicles in history traffic missions.
- Refactored the top level of the SMARTS module to make it easier to navigate the project and understand its structure. See issue #776.
- Made Panda3D and its modules optional as a requirement/dependencies to setup SMARTS. See Issue #883.
- Updated the `Tensorflow` version to `2.2.1` for rl-agent and bump up its version to `1.0`. See Issue #211.
- Made `Ray` and its module `Ray[rllib]` optional as a requirement/dependency to setup SMARTS. See Issue #917.
### Fixed
- Allow for non-dynamic action spaces to have action controllers.  See PR #854.
- Fix a minor bug in `sensors.py` which triggered `wrong_way` event when the vehicle goes into an intersection. See Issue #846.
- Limited the number of workers SMARTS will use to establish remote agents so as to lower memory footprint.
- Patched a restart of SUMO every 50 resets to avoid rampant memory growth.
- Fix bugs in `AccelerometerSensor`.  See PR #878.
- Ensure that `yaw_rate` is always a scalar in `EgoVehicleObservation`.
- Fix the internal holes created at sharp turns due to crude map geometry. See issue #900.
- Fixed an args count error caused by `websocket.on_close()` sending a variable number of args.
- Fixed the multi-instance display of `envision`. See Issue #784.
- Caught abrupt terminate signals, in order to shutdown zoo manager and zoo workers.
- Include tire model in package by moving `tire_parameters.yaml` from `./examples/tools` to `./smarts/core/models`. See Issue #1140
### Removed
- Removed `pview` from `make` as it refers to `.egg` file artifacts that we no longer keep around.
- Removed `supervisord.conf` and `supervisor` from dependencies and requirements. See Issue #802.

## [0.4.16] - 2021-05-11
### Added 
- Added `sanity-test` script and asked new users to run `sanity-test` instead of `make test` to ease the setup
process
- Added `on_shoulder` as part of events in observation returned from each step of simulation
- Added description of map creation and how to modify the map to allow users to create their own traffic routes in docs
- Added reference to SMARTS paper in front page of docs
- Only create `Renderer` on demand if vehicles are using camera-based sensors. See issue #725.
- Added glb models for pedestrians and motorcycles
- Added `near realtime` mode and `uncapped` mode in Envision
- Added `--allow-offset-map` option for `scl scenario build` to prevent auto-shifting of Sumo road networks
- Added options in `DoneCriteria` to trigger ego agent to be done based on other agent's done situation
### Changed
- Refactored SMARTS class to not inherit from Panda3D's ShowBase; it's aggregated instead. See issue #597.
- Updated imitation learning examples.
### Fixed
- Fixed the bug of events such as off_road not registering in observation when off_road is set to false in DoneCriteria
- Fixed Sumo road network offset bug for shifted maps.  See issue #716.
- Fixed traffic generation offset bug for shifted maps.  See issue #790.
- Fixed bugs in traffic history and changed interface to it.  See issue #732.
- Update `ego_open_agent` to use the package instead of the zoo directory version.
- Quieted error logs generated by failed Envision connections as well as noisy pybullet log messages.  See issue #819.
- Removed all coverage files created during make test. See issue #826.
- Removed scenarios and examples modules from pip installation. See issue #833.

## [0.4.15] - 2021-03-18
### Added
- This CHANGELOG as a change log to help keep track of changes in the SMARTS project that can get easily lost.
- Hosted Documentation on `readthedocs` and pointed to the smarts paper and useful parts of the documentation in the README.
- Running imitation learning will now create a cached `history_mission.pkl` file in scenario folder that stores 
the missions for all agents.
- Added ijson as a dependency. 
- Added `cached-property` as a dependency.
### Changed
- Lowered CPU cost of waypoint generation. This will result in a small increase in memory usage.
- Set the number of processes used in `make test` to ignore 2 CPUs if possible.
- Use the dummy OpEn agent (open-agent version 0.0.0) for all examples.
- Improved performance by removing unused traffic light functionality.
- Limit the memory use of traffic histories by incrementally loading the traffic history file with a worker process.
### Fixed
- In order to avoid precision issues in our coordinates with big floating point numbers, we now initially shift road networks (maps) that are offset back to the origin using [netconvert](https://sumo.dlr.de/docs/netconvert.html). We adapt Sumo vehicle positions to take this into account to allow Sumo to continue using the original coordinate system.  See Issue #325. This fix will require all scenarios to be rebuilt (`scl scenario build-all --clean ./scenarios`).
- Cleanly close down the traffic history provider thread. See PR #665.
- Improved the disposal of a SMARTS instance. See issue #378.
- Envision now resumes from current frame after un-pausing.
- Skipped generation of cut-in waypoints if they are further off-road than SMARTS currently supports to avoid process crash.
- Fix envision error 15 by cleanly shutting down the envision worker process.

## [Format] - 2021-03-12
### Added 
– Describe any new features that have been added since the last version was released.
### Changed 
– Note any changes to the software’s existing functionality.
### Deprecated
– Note any features that were once stable but are no longer and have thus been removed.
### Fixed
– List any bugs or errors that have been fixed in a change.
### Removed
– Note any features that have been deleted and removed from the software.
### Security
– Invite users to upgrade and avoid fixed software vulnerabilities.<|MERGE_RESOLUTION|>--- conflicted
+++ resolved
@@ -38,14 +38,11 @@
     - Removed the `AgentBehavior` class and the `agent_behavior` parameter to `AgentInterface`.
     - Moved the definition of `Waypoint` from `smarts.core.mission_planner` to `smarts.core.road_map`.
     - Moved the definition of `Mission` and `Goal` classes from `smarts.core.scenario` to `smarts.core.plan`.
-<<<<<<< HEAD
 - `smarts.sstudio.types.Scenario`'s attribute `social_agent_missions` renamed to `social_agents`.
-    - `social_agent` attribute modified to enforce actor to mission pairing.
+- `social_agent` attribute modified to enforce actor to mission pairing.
 - Social actor pairings to their missions are now explicit and no longer expanded into permutations. 
-=======
 - Changed the type hint for `EgoVehicleObservation`: it returns a numpy array (and always has).
 - Raised a warning message for building scenarios without `map.net.xml` file. See PR #1161.
->>>>>>> 0964a9d5
 ### Fixed
 - Fix lane vector for the unique cases of lane offset >= lane's length. See PR #1173.
 - Logic fixes to the `_snap_internal_holes` and `_snap_external_holes` methods in `smarts.core.sumo_road_network.py` for crude geometry holes of sumo road map. Re-adjusted the entry position of vehicles in `smarts.sstudio.genhistories.py` to avoid false positive events. See PR #992.
@@ -56,12 +53,9 @@
 - Social-agent-buffer is instantiated only if the scenario requires social agents
 - Mapped Polygon object output of Route.geometry() to sequence of coordinates.
 - Updated deprecated Shapely functionality.
-<<<<<<< HEAD
 - Logic fixes to reasonably define multiple social agents by explicitly matching social actors to missions.
-=======
 - Fixed the type of `position` (pose) fields emitted to envision to match the existing type hints of `tuple`.
 - Properly detect whether waypoint is present in mission route, while computing distance travelled by agents with missions in TripMeterSensor.
->>>>>>> 0964a9d5
 ### Deprecated
 - The `timestep_sec` property of SMARTS is being deprecated in favor of `fixed_timesep_sec`
   for clarity since we are adding the ability to have variable time steps.
