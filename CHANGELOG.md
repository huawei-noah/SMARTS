# Change Log
All notable changes to this project will be documented in this file.

This changelog is to adhere to the format given at [keepachangelog](keepachangelog.com/en/1.0.0/)
and should maintain [semantic versioning](semver.org).

All text added must be human-readable.

Copy and pasting the git commit messages is __NOT__ enough.

## [Unreleased]
### Added
- Added an actor capture manager interface, `ActorCaptureManager`, which describes a manager that handles the change of control of actors. Operations in an actor manager step should not cause conflict in the simulation.
- Added a new entry tactic, `IdEntryTactic`, which provides the scenario the ability to select a specific actor for an agent to take over.
<<<<<<< HEAD
+ Added new driving-smarts-v2023 benchmark consisting of new (i) driving-smarts-v2023 env and (ii) platoon-v0 env.
### Changed
- The trap manager, `TrapManager`, is now a subclass of `ActorCaptureManager`.
- Modified naming of benchmark used in NeurIPS 2022 from driving-smarts-competition-env to driving-smarts-v2022.
=======
- Registered a new `chase-via-points-agent-v0` agent in agent zoo, which can effectively chase via points across different road sections by using the waypoints.
### Changed
- The trap manager, `TrapManager`, is now a subclass of `ActorCaptureManager`.
- Considering lane-change time ranges between 3s and 6s, assuming a speed of 13.89m/s, the via sensor lane acquisition range was increased from 40m to 80m, for better driving ability.
>>>>>>> 0abda755
### Deprecated
### Fixed
- Fixed an issue where Argoverse scenarios with a `Mission` would not run properly.
- `Trip.actor` field is now effective. Previously `actor` had no effect.
- Fixed an issue where building sumo scenarios would sometimes stall.
- `VehicleIndex` no longer segfaults when attempting to `repr()` it.
### Removed
- Removed the deprecated `waymo_browser` utility.
### Security

## [1.0.11] # 2023-04-02
### Added
### Changed
- Moved benchmark scenarios into SMARTS/scenarios folder.
- Simplified the scenario loading code in driving_smarts benchmark.
- The `"hiway-v1"` environment now uses `ScenarioOrder` configuration rather than a boolean.
### Deprecated
### Fixed
- Fix case where heading source attribute could be undefined.
- Updated interaction aware motion prediciton zoo agent to work with smarts.
- Edge dividers no longer flow through intersections in Argoverse 2 maps.
### Removed
### Security

## [1.0.10] # 2023-03-27
### Added
- Added vehicle of interest coloring through scenario studio. This lets the scenario color vehicles that match a certain pattern of vehicle id.
- SMARTS now provides `remove_provider` to remove a provider from the simulation. Use carefully.
### Changed
### Deprecated
### Fixed
- Fixed "rl/racing" `numpy` incompatibility.
- Fixed an issue with SUMO maps where waypoints in junctions would not return all possible paths.
- Fixed an issue in Argoverse maps where adjacent lanes would sometimes not be grouped in the same road.
### Removed
### Security

## [1.0.9] # 2023-03-20
### Added
- Added support for the [Argoverse 2 Motion Forecasting Dataset](https://www.argoverse.org/av2.html#forecasting-link) (see `scenarios/argoverse`)
- Added `waymo_open_dataset` as a module at the SMARTS repo level, to be able to load waymo scenarios without any external packages
### Changed
- Changed the `lanepoint_spacing` setting in `MapSpec` to be non-optional. Lanepoints are now generated lazily when waypoints are used.
### Deprecated
### Fixed
### Removed
- Removed `waymo-open-dataset-tf-2-4-0` package as a dependency
### Security

## [1.0.8] # 2023-03-10
### Added
- Agent manager now has `add_and_emit_social_agent` to generate a new social agent that is immediately in control of a vehicle.
### Changed
- Changed the minimum supported Python version from 3.7 to 3.8
### Deprecated
### Fixed
- Fixed `hiway-v1` environment to use `"render_modes"` instead of `"render.modes"`.
- Fixed an issue with SMARTS where the social vehicles started instantly regardless of what mission start time they were given.
- Missing waypoint paths `'lane_id'`  is now added to the `hiway-v1` formatted observations.
- Engine config utility now properly evaluates `[Ff]alse` as `False` when using a `bool` cast.
### Removed
### Security

## [1.0.7] # 2023-03-04
### Added
- Added objective, scenario description, and trained agent performance, to the Driving Smarts 2022 benchmark documentation.
### Changed
- Unique id suffix is removed from vehicle name while building agent vehicle in `VehicleIndex.build_agent_vehicle()` function. 
### Deprecated
### Fixed
- Missing neighborhood vehicle ids are now added to the `highway-v1` formatted observations.
- Stopped agent providers from removing social agents when they have no actor.
- Using `trip` in sstudio traffic generation no longer causes a durouter error.
- Chassis collision AABB first pass now has an additional `0.05m` tolerance to identify axis aligned collisions that would previously be missed.
- Agent to mission padding warning now occurs when there are less missions than agents rather than when there are the same number of agents as missions.
- Agent manager should no longer de-synchronize vehicle ids with the vehicle index.
### Removed
### Security

## [1.0.6] # 2023-02-26
### Added
- Added a math utility for generating combination groups out of two sequences with unique index use per group. This is intended for use to generate the combinations needed to give a unique agent-mission set per reset.
- Added basic tests for `hiway-v1` resetting and unformatted observations and actions.
- Added `"steps_completed"` to observation formatter.
### Fixed
- Ensured that `hiwayenv.reset` provides unique agent-mission sets per reset.
- Fixed an issue where `sstudio.types.Via` was not hashable.

## [1.0.5] # 2023-02-19
### Added
- Added a zoo agent, named Control-and-Supervised-Learning, from NeurIPS 2022 submission. This zoo agent runs in benchmark `driving_smarts==0.0`.
- Added a zoo agent, named Discrete Soft Actor Critic, from NeurIPS 2022 submission. This zoo agent runs in benchmark `driving_smarts==0.0`.
- Added basic tests for `hiway-v1` resetting and unformatted observations and actions.
- Added `actor_ids` as a provider interface to check the actors that the provider is currently in charge of.
### Changed
- `HiWayEnvV1` derived environments now allow an explicit scenario through `reset(options["scenario"])`.
- `HiWayEnvV1` derived environments now allow an explicit simulation start time through `reset(options["start_time"])`.
- Exposed `smarts` as a property on `HiWayEnvV1`.
- Made the heading input relative to the current heading in `RelativeTargetPose` action space.
### Deprecated
### Fixed
- Issue where a 0 length lane caused `envision` to crash.
- Fixed an issue where `Feature.type_specific_info` was calling a non-existant method.
### Removed
### Security

## [1.0.4] # 2023-02-10
### Added
- Engine configuration utility that uses the following locations to allow configuration of the SMARTS engine. The engine consumes the configuration files from the following locations in the following priority: `./engine.ini`, `~/.smarts/engine.ini`, `$GLOBAL_USER/smarts/engine.ini`, and `${PYTHON_ENV}/lib/${PYTHON_VERSION}/site-packages/smarts/engine.ini`.
- Added map source uri as `map_source` inside of `hiway-v1` reset info to indicate what the current map is on reset.
- Added NGSIM documentation.
- Added a zoo agent, named Interaction-Aware Motion Prediction, from NeurIPS2022 submission. This zoo agent runs in benchmark `driving_smarts==0.0`.
- Added Agent Zoo documentation in ReadTheDocs.
### Changed
- Made changes in the docs to reflect `master` branch as the main development branch.
- Enabled supplying agent locator directly to benchmark runner and removed the need for an intermediary config file. Updated benchmark docs to reflect this.
- Individualised the agent instances in the `benchmark_runner_v0.py`.
- Made driving_smarts_competition_v0 env configurable through supply of `AgentInterface`.
- Observation of driving_smarts_competition_v0 env was fixed to be of type `ObservationOptions.unformatted`.
### Deprecated
### Fixed
- Fixed an exit error that occurs when envision attempts to close down.
- Clarified the actions for `ActionSpaceType.Continuous` and `ActionSpaceType.ActuatorDynamic` in their respective docstrings.
- Excluded from wheel any scenario build files in pattern `smarts/**/build/**/*.xml`.
- Fixed an unintended regression in the metrics.
### Removed
- Removed duplicated `smarts.env.gymnasium.action_conversion` module.
### Security

## [1.0.3] 2023-02-04
### Added
- Added action formatting option to `hiway-v0`.
- Introduced `debug: serial: bool` option to driving smarts benchmark config.
### Changed
- Moved action and observation conversions from `smarts.env.gymnasium.utils` to `smarts.env.utils`.
### Fixed
- Fixed an issue where termination while envision is enabled but not connected would cause a flurry of broken pipe errors.
- Fixed an issue where activating visdom would cause errors.
- Fixed an issue where metrics break down with unformatted observations.
- Fixed an issue where `hiway-v1` would cause an exception when using "unformatted" observations.
- Unformatted actions and observations in `hiway-v0` provide `None` rather than an incorrect space.

## [1.0.2] 2023-01-27
### Added
- The `hiway-v1` environment can now be configured to provide an "unformatted" observation. 
### Changed
- Scenario paths is no longer manually supplied to Envision server while setup. Scenario paths are automatically sent to Envision server from SMARTS during simulation startup phase.
- Updated "hiway-v1" with `gymnasium` action spaces using new `ActionsSpaceFormatter` utility.
### Fixed
- Fixed an issue where a sensor detach call when a bubble vehicle exits a bubble could cause a program crash.
- Fixed issue with "hiway-v0" where "agent_interfaces" was not populated.
- Add missing `distance_travelled` to the `hiway-v1` observations.

## [1.0.1] 2023-01-24
### Fixed
- Fixed issue where Driving SMARTS benchmark only did 2 evaluations per scenario instead of 50.
- Removed unclosed file warnings from benchmark output.

## [1.0.0] 2023-01-22
### Added
- Exposed `.glb` file metadata through the scenario `Scenario.map_glb_metadata` attribute.
- Added single vehicle `Trip` into type. 
- Added new video record ultility using moviepy.
- Added distance check between bubble and vehicle to avoid generating unnecessary cursors.
- Added `ConfigurableZone` for `Zone` object to types which enable users to build bubble by providing coordinates of the polygon.
- Added "SMARTS Performance Diagnostic" development tool for evaluating the simulation performance.
- Added a "All Simulation" button on the header of Envision and made small-windowed simulation(s) in the "All Simulations" page clickable to maximize.
- An env wrapper `Metrics` is introduced to compute agents' performance metrics.
- Extracted `TraciConn` to the SMARTS utilities as a simplified utility to help with connecting to `TraCI`.
- Added `HiWayV1` `gymansium` environment to smarts. This can be referenced through gymnasium as `smarts.env:hiway-v1`.
- Added `scl benchmark run` and `scl benchmark list` for running and listing benchmarks.
- Added the "driving_smarts" benchmark as a feature of the new `scl benchmark` suite.
- Added `smarts.benchmark` module which deals with running benchmarks.
  - Added `smarts.core.entrypoints.benchmark_runner_v0` which is the initial benchmark fully integrated into `smarts`.
- Added documentation with benchmark information.
### Deprecated
### Changed
- Minimum `SUMO` version allowed by `SumoTrafficSimulation` is now `1.10.0`.
- The `ProviderManager` interface now uses a string id for removal of an actor instead of an actor state.
- Renamed many fields of the `smarts.core.agent_interface.AgentInterface` dataclass: `lidar` -> `lidar_point_cloud`, `waypoints` -> `waypoint_paths`, `rgb` -> `top_down_rgb`, `neighborhood_vehicles` -> `neighborhood_vehicle_states`, and `ogm` -> `occupancy_grid_map`.
- Renamed `smarts.core.provider.Provider`'s `action_spaces` to `actions`.
- Moved `VehicleObservation`, `EgoVehicleObservation`, `Observation`, `RoadWaypoints`, `GridMapMetadata`, `TopDownRGB`, `OccupancyGridMap`, `DrivableAreaGridMap`, `ViaPoint`, `Vias`, `SignalObservation`, and `Collision` from `smarts.core.sensors` to `smarts.core.observations`. They are now all typed `NamedTuples`.
- Renamed `GridMapMetadata` field `camera_pos` to `camera_position`.
### Removed
- Removed all of PyMarl contents, including related interface adapter, environments, and tests.
- Removed ray usage example.
- Moved ULTRA from `huawei-noah/SMARTS` to `smarts-project/smarts-project.rl` repository.
- Removed observation_adapter, reward_adapter, and info_adapter, from `hiway_env`.
- Removed `action_space` field from the `smarts.core.agent_interface.AgentInterface` dataclass.
### Fixed
- Updated the RL example `racing` to use `smarts[camera_obs]==0.7.0rc0` and continuous flowing traffic scenario. Simplified the `racing` RL example folder structure.
- Envision "near realtime" mode bugfix
- Corrected an issue where traffic lights in SUMO traffic simulation could be empty and cause a termination of the simulation.
- Fixed an issue where vehicles could cause SMARTS to terminate from being in multiple providers.
- Fixed an issue where `sumo_traffic_simulation` would disconnect on a non-terminal exception.
- SMARTS now aggressively attempts to connect to a SUMO process as long as the SUMO process remains alive.
- SUMO traffic simulation `route_for_vehicle` had semantic errors and now works again.
- SUMO is now supported up to version `1.15.0`. Versions of SUMO `1.13.0` and onward are forced to reset rather than reload because of errors with hot resetting versions starting with `1.13.0`. 
### Security

## [0.7.0rc0] 2022-10-31
### Added
- Added a basic background traffic ("social vehicle") provider as an alternative to the SUMO traffic simulator.  This can be selected using the new `"engine"` argument to `Traffic` in Scenario Studio.
- Added a `multi-scenario-v0` environment which can build any of the following scenario, namely, `1_to_2lane_left_turn_c`, `1_to_2lane_left_turn_t`, `3lane_merge_multi_agent`, `3lane_merge_single_agent`, `3lane_cruise_multi_agent`, `3lane_cruise_single_agent`, `3lane_cut_in`, and `3lane_overtake`. Additional scenarios can also be built by supplying the paths to the scenario directories.
- Added ego's mission details into the `FormatObs` wrapper.
- Added `SmartsLaneChangingModel` and `SmartsJunctionModel` to types available for use with the new smarts traffic engine within Scenario Studio.
- Added option to `AgentInterface` to include traffic signals (lights) in `EgoVehicleObservation` objects.
- Added the ability to hover over vehicles and roadmap elements in Envision to see debug info.

### Deprecated
- Deprecated a few things related to traffic in the `Scenario` class, including the `route` argument to the `Scenario` initializer, the `route`, `route_filepath` and `route_files_enabled` properties, and the `discover_routes()` static method.  In general, the notion of "route" (singular) here is being replaced with "`traffic_specs`" (plural) that allow for specifying traffic controlled by the SMARTS engine as well as Sumo.
- `waymo_browser.py` has been deprecated in favour of the scl waymo command line tools.

### Changed
- Add `lane_offset` to `Waypoint` class and `lane_postion` to both `EgoVehicleObservation` and `VehicleObservation` classes to expose the reference-line (a.k.a. Frenet) coordinate system.
- Traffic history vehicles can now be hijacked within a bubble.  They will be relinquished to the SMARTS background traffic provider upon exiting the bubble.
- Changed the name of the `Imitation` action space to `Direct`.
- Removed `endless_traffic` option from `SumoTrafficSimulator` and instead added `repeat_route` to `Flow` type in Scenario Studio.
- Renamed `examples/observation_collection_for_imitation_learning.py` to `examples/traffic_histories_to_observations.py`.
- Renamed `examples/history_vehicles_replacement_for_imitation_learning.py` to `examples/traffic_histories_vehicle_replacement.py`.
- `SumoTrafficSimulation` will now try to hand-off the vehicles it controls to the new SMARTS background traffic provider by default if the Sumo provider crashes.
- SMARTS now gives an error about a suspected lack of junction edges in sumo maps on loading of them.
- Scenario build artifacts are now cached and built incrementally, meaning that subsequent builds (without the `clean` option) will only build the artifacts that depend on the changed DSL objects
- All build artifacts are now in a local `build/` directory in each scenario's directory
- The `allow_offset_map` option has been removed. This must now be set in a `MapSpec` object in the scenario.py if this option is needed
- All scenarios must have a `scenario.py`, and must call `gen_scenario()`, rather than the individual `gen_` functions, which are now private

### Removed
- Removed support for deprecated json-based and YAML formats for traffic histories.
- Removed time and distance to collision values from `FormatObs` wrapper as the current implementation's correctness was in doubt.

### Fixed
- Fixed bug where `yaw_rate` was always reported as 0.0 (Issue #1481).
- Modified `FrameStack` wrapper to support agents which start at a later time in the simulation.
- Truncated all waypoint paths returned by `FormatObs` wrapper to be of the same length. Previously, variable waypoint-path lengths caused inhomogenous shape error in numpy array.
- Fixed a bug where traffic providers would leak across instances due to the ~~(awful design decision of python)~~ reference types defaults in arguments sharing across instances.
- Fixed minor bugs causing some Waymo maps not to load properly.
- Fixed a bug where `Vehicle.bounding_box` was mirrored over Y causing on shoulder events to fire inappropriately.
- Fixed an issue where the ego and neighbour vehicle observation was returning `None` for the nearby `lane_id`, `lane_index`, and `road_id`. These now default to constants `off_lane`, `-1`, and `off_road` respectively.
- Fixed a bug where bubble agents would stick around and to try to get observations even after being disassociated from a vehicle.
- Fixed a bug with the `TripMeterSensor` that was not using a unit direction vector to calculate trip distance against current route.
- Fixed issues with Envision. The playback bar and realtime mode now work as expected.
- Fixed a bug where traffic history vehicles would not get traffic signal observations
- Fixed a bug where envision would not work in some versions of python due to nuances of `importlib.resource.path()`.
- Fixed an issue with incorrect vehicle sizes in Envision.

## [0.6.1] 2022-08-02
### Added
- Added standard intersection environment, `intersection-v0`, for reinforcement learning where agents have to make an unprotected left turn in the presence of traffic.
- Added an online RL example for solving the `intersection-v0` environment, using PPO algorithm from Stable Baselines3 library. An accompanying Colab example is also provided.

### Changed
- Updated license to 2022 version.
- SMARTS reset now has a start time option which will skip simulation.
- Since `gym.Space` does not support dataclass, `StdObs` type is changed from a dataclass to a dictionary.

### Removed
- Old Stable Baselines3 based example is removed in favour of the new online RL example developed using Stable Baselines3 library.

### Fixed
- Additional case added for avoiding off-route if merging early into a lane.
- Unpack utility now unpacks dataclass attributes.
- Trap manager now uses elapsed sim time rather than step delta to associate with time.

## [0.6.1rc1] 2022-04-18
### Added
- Added example scenario for importing the NGSIM `peachtree` dataset.
- Added example scenario for importing the INTERACTION `merging` dataset
### Deprecated
- Using `.yml` files to specify traffic history datasets have been deprecated in favor of using `sstudio.types.TrafficHistoryDataset` objects.
### Fixed
- Gracefully handle `EndlessGoal` missions in the MaRL benchmark. Relative goal distance with `EndlessGoal` will be now always be 0.
- Restore `rl-agent` to working order. Version incremented to `1.1.0`.
- Update `rl-agent` wheel.
- Do not auto-shift maps for a scenario that has traffic history.
- Fixed Issue #1321 such that numpy's `sliding_window_view()` is no longer needed for NGSIM traffic histories.
- Fixed NGSIM traffic history import bugs (see Issues #1354 and #1402).

## [0.6.1rc0] 2022-04-16
### Added
- Added `smarts/waymo/waymo_browser.py`, a text-based utility to explore and export scenarios from the Waymo Motion dataset to SMARTS scenarios. 
- Added `get_vehicle_start_time()` method for scenarios with traffic history data.  See Issue #1210.
- Added `sb3` reinforcement-learning example. An ego agent is trained using PPO algorithm from Stable Baselines3 library, to drive as far and as fast as possible in heavy traffic, without colliding or going off-road.
- Added `FormatObs` wrapper which converts SMARTS observations to gym-compliant RL-friendly vectorized observations and returns `StdObs`.
- Added `Pose.as_position2d()` method which converts the pose to an [x,y] position array.
- Added `EventConfiguration` dataclass in the agent interface to allow users to configure the conditions in which events are triggered
- Extended the `RoadMap` API to support `Waymo` map format in `smarts/core/waymo_map.py`.
- Added scenarios for "importing" the i80 and us101 NGSIM trajectory history datasets
- Added an observation adapter that makes the observation ego-centric: `smarts.core.utils.ego_centric_observation_adapter`.
- Added math utility `world_position_from_ego_frame` which allows converting from an ego frame to world frame.
- Added math utility `wrap_value` which constrains a float between a `min` and `max` by wrapping around every time the value exceeds `max` or falls below `min`.
- Added ego-centric adapter utility `smarts.core.utils.adapters.ego_centric_adapters.get_egocentric_adapters(action_space)` which provides an ego-centric pair of observation and action adapters that are used together to provide an ego-centric interface.
### Changed
- If more than one qualifying map file exists in a the `map_spec.source` folder, `get_road_map()` in `default_map_builder.py` will prefer to return the default files (`map.net.xml` or `map.xodr`) if they exist.
- Moved the `smarts_ros` ROS node from the `examples` area into the `smarts.ros` module so that it can be distributed with SMARTS packages.
- Use `Process` to replace `Thread` to speed up the `scl scenario build-all --clean <scenario_dir>` runtime.
- Modified the repository's front page to be more informative and better organised.
- Added an option to `Scenario.scenario_variations()` to make the iterator not yield a cycle.
### Deprecated
- Moved the `AgentSpec` class out of `smarts.core.agent` to `smarts.zoo.agent_spec`.
### Fixed
- Fixed a secondary exception that the `SumoTrafficSimulation` will throw when attempting to close a TraCI connection that is closed by an error.
- Ensure that `smarts.core.coordinates.Pose` attribute `position` is an [x, y, z] numpy array, and attribute `orientation` is a quaternion length 4 numpy array. 
- Update social vehicle pose in Bullet when no active agents are present.
- Fix suppression of `stderr` and `stdout` on `ipython` platforms via `suppress_output(..)`.
### Removed
- Removed the unconditional import of `Renderer` from `smarts/core/vehicle.py` to make `Panda3D` optional dependency regression. See Issue #1310.
### Security

## [0.6.0] 2022-03-28
### Added
- Added `get_vehicle_start_time()` method for scenarios with traffic history data.  See Issue #1210.
- Added `sb3` reinforcement-learning example. An ego agent is trained using PPO algorithm from Stable Baselines3 library, to drive as far and as fast as possible in heavy traffic, without colliding or going off-road.
- Added `FormatObs` wrapper which converts SMARTS observations to gym-compliant RL-friendly vectorized observations and returns `StdObs`.
- Added `Pose.as_position2d()` method which converts the pose to an [x,y] position array.
- Added `EventConfiguration` dataclass in the agent interface to allow users to configure the conditions in which events are triggered
- Added scenarios for "importing" the i80 and us101 NGSIM trajectory history datasets
### Changed
- If more than one qualifying map file exists in a the `map_spec.source` folder, `get_road_map()` in `default_map_builder.py` will prefer to return the default files (`map.net.xml` or `map.xodr`) if they exist.
- Moved the `smarts_ros` ROS node from the `examples` area into the `smarts.ros` module so that it can be distributed with SMARTS packages.
- Use `Process` to replace `Thread` to speed up the `scl scenario build-all --clean <scenario_dir>` runtime.
- Modified the repository's front page to be more informative and better organised.
### Deprecated
- Moved the `AgentSpec` class out of `smarts.core.agent` to `smarts.zoo.agent_spec`.
### Fixed
- Fixed a secondary exception that the `SumoTrafficSimulation` will throw when attempting to close a TraCI connection that is closed by an error.
- Ensure that `smarts.core.coordinates.Pose` attribute `position` is an [x, y, z] numpy array, and attribute `orientation` is a quaternion length 4 numpy array. 
- Update social vehicle pose in Bullet when no active agents are present.
- Document missing action space type `ActionSpaceType.TargetPose`.
### Removed
- Removed the unconditional import of `Renderer` from `smarts/core/vehicle.py` to make `Panda3D` optional dependency regression. See Issue #1310.
### Security


## [0.5.1.post1] 2022-03-11
### Fixed
- Fixed an issue involving relative imports in `examples/rllib/rllib.py`.
- Fixed an issue with uncapped `opencv` causing an error within `ray.rllib`.
- Fixed a longstanding issue that did not allow camera observations unless you had windowing.

## [0.5.1] 2022-01-25
### Added
- Added `get_vehicle_start_time()` method for scenarios with traffic history data.  See Issue #1210.
### Changed
- If more than one qualifying map file exists in a the `map_spec.source` folder, `get_road_map()` in `default_map_builder.py` will prefer to return the default files (`map.net.xml` or `map.xodr`) if they exist.
- Moved the `smarts_ros` ROS node from the `examples` area into the `smarts.ros` module so that it can be distributed with SMARTS packages.
- Use `Process` to replace `Thread` to speed up the `scl scenario build-all --clean <scenario_dir>` runtime.
### Deprecated
### Fixed
- Fixed a secondary exception that the `SumoTrafficSimulation` will throw when attempting to close a TraCI connection that is closed by an error.
### Removed
### Security

## [0.5.0] - 2022-01-07
### Added
- Added Minimum FrameRate tests to measure the fps for `smart.step()` method. See Issue #455.
- Added a ROS wrapper/driver example to wrap SMARTS in a ROS (v1) node.
- Added the ability to pass an optional `time_delta_since_last_step` to SMARTS' `step()` function
  to support variable timesteps for co-simulation.
- Added `step_count` and `elapsed_sim_time` to the `Observation` class.  See PR #974 and Issues #884 and #918.
- Added `dt` to `Observation` class to inform users of the observations of the variable timestep.
- Added the ability to externally update SMARTS state via a new privileged-access `ExternalProvider`.
- Allow specifying "-latest" as a version suffix for zoo locator strings.
- Added Base CI and dependencies requirement tests for the "darwin" platform (MacOS).
- Extended Imitation Learning codebase to allow importing traffic histories from the Waymo motion dataset and replay in a SMARTS simulation. See PR #1060.
- Added options for dealing with noise when inferring headings while importing traffic history data.  See PR #1219.
- Added `ros` extension rule to `setup.py`.
- Added a script to allow users to hijack history vehicles dynamically through a trigger event. See PR #1088.
- Added a `-y` option to `utils/setup/install_deps.sh` to accept installation by default. See issue #1081.
- Added `ParallelEnv` class and a corresponding example to simulate multiple SMARTS environments in parallel, with synchronous or asynchronous episodes.
- Added `smarts.core.utils.import_utils` to help with the dynamic import of modules.
- Added `single_agent` env wrapper and unit test. The wrapper converts a single-agent SMARTS environment's step and reset output to be compliant with gym spaces.
- Added `rgb_image` env wrapper and unit test. The wrapper filters SMARTS environment observation and returns only top-down RGB image as observation.
- Extended the `RoadMap` API to support `OpenDRIVE` map format in `smarts/core/opendrive_road_network.py`. Added 3 new scenarios with `OpenDRIVE` maps. See PR #1186.
- Added a "ReplayAgent" wrapper to allow users to rerun an agent previously run by saving its configurations and inputs. See Issue #971.
- Added `smarts.core.provider.ProviderRecoveryFlags` as flags to determine how `SMARTS` should handle failures in providers. They are as follows:
  - `NOT_REQUIRED`: Not needed for the current step. Error causes skip of provider if it should recover but cannot or should not recover.
  - `EPISODE_REQUIRED`: Needed for the current episode. Results in episode ending if it should recover but cannot or should not recover.
  - `EXPERIMENT_REQUIRED`: Needed for the experiment. Results in exception if it should recover but cannot or should not recover.
  - `ATTEMPT_RECOVERY`: Provider should attempt to recover from the exception or disconnection.
- Added recovery options for providers in `smarts.core.provider.Provider`. These include:
  - Add `recover()` method to providers to attempt to recover from errors and disconnection.
  - Add `connected` property to providers to check if the provider is still connected.
- Added recovery options to `smarts.core.smarts.SMARTS.add_provider()`
  - Add `recovery_flags` argument to configure the recovery options if the provider disconnects or throws an exception.
- Added `driving_in_traffic` reinforcement learning example. An ego agent is trained using DreamerV2 to drive as far and as fast as possible in heavy traffic, without colliding or going off-road.
- Added `smarts.core.smarts.SMARTSDestroyedError` which describes use of a destroyed `SMARTS` instance.
### Changed
- `test-requirements` github action job renamed to `check-requirements-change` and only checks for requirements changes without failing.
- Moved examples tests to `examples` and used relative imports to fix a module collision with `aiohttp`'s `examples` module.
- Made changes to log sections of the scenario step in `smarts.py` to help evaluate smarts performance problems. See Issue #661.
- Introducted `RoadMap` class to abstract away from `SumoRoadNetwork`
  and allow for (eventually) supporting other map formats.  See Issue #830 and PR #1048.
  This had multiple cascading ripple effects (especially on Waypoint generation and caching,
  Missions/Plans/Routes and road/lane-related sensors).  These include:
    - Removed the `AgentBehavior` class and the `agent_behavior` parameter to `AgentInterface`.
    - Moved the definition of `Waypoint` from `smarts.core.mission_planner` to `smarts.core.road_map`.
    - Moved the definition of `Mission` and `Goal` classes from `smarts.core.scenario` to `smarts.core.plan`.
    - Added `MapSpec` to the SStudio DSL types and introduced a simple builder pattern for creating `RoadMap` objects.
- Changed the type hint for `EgoVehicleObservation`: it returns a numpy array (and always has).
- Raised a warning message for building scenarios without `map.net.xml` file. See PR #1161.
- Updated `smarts/env/hiway_env.py` to support `OpenDRIVE` maps so that the `SMARTS` object is instantiated without the `SUMO` traffic provider and social agents. See PR #1215.
- Public `SMARTS` methods will throw `smarts.core.smarts.SMARTSDestroyedError` if `SMARTS.destroy()` has previously been called on the `SMARTS` instance.
### Fixed
- Fix lane vector for the unique cases of lane offset >= lane's length. See PR #1173.
- Logic fixes to the `_snap_internal_holes` and `_snap_external_holes` methods in `smarts.core.sumo_road_network.py` for crude geometry holes of sumo road map. Re-adjusted the entry position of vehicles in `smarts.sstudio.genhistories.py` to avoid false positive events. See PR #992.
- Prevent `test_notebook.ipynb` cells from timing out by increasing time to unlimited using `/metadata/execution/timeout=65536` within the notebook for regular uses, and `pytest` call with `--nb-exec-timeout 65536` option for tests. See for more details: "https://jupyterbook.org/content/execute.html#setting-execution-timeout" and "https://pytest-notebook.readthedocs.io/en/latest/user_guide/tutorial_intro.html#pytest-fixture".
- Stop `multiprocessing.queues.Queue` from throwing an error by importing `multiprocessing.queues` in `envision/utils/multiprocessing_queue.py`.
- Prevent vehicle insertion on top of ignored social vehicles when the `TrapManager` defaults to emitting a vehicle for the ego to control. See PR #1043
- Prevent `TrapManager`from trapping vehicles in Bubble airlocks.  See Issue #1064.
- Social-agent-buffer is instantiated only if the scenario requires social agents
- Mapped Polygon object output of Route.geometry() to sequence of coordinates.
- Updated deprecated Shapely functionality.
- Fixed the type of `position` (pose) fields emitted to envision to match the existing type hints of `tuple`.
- Properly detect whether waypoint is present in mission route, while computing distance travelled by agents with missions in TripMeterSensor.
- Fixed `test_notebook` timeout by setting `pytest --nb-exec-timeout 65536`.
### Deprecated
- The `timestep_sec` property of SMARTS is being deprecated in favor of `fixed_timesep_sec`
  for clarity since we are adding the ability to have variable time steps.
### Removed
- Remove `ray_multi_instance` example when running `make sanity-test`
- Removed deprecated fields from `AgentSpec`:  `policy_builder`, `policy_params`, and `perform_self_test`.
- Removed deprecated class `AgentPolicy` from `agent.py`.
- Removed `route_waypoints` attribute from `smarts.core.sensors.RoadWaypoints`.

## [0.4.18] - 2021-07-22
### Added
- Dockerfile for headless machines.
- Singularity definition file and instructions to build/run singularity containers.
- Support multiple outgoing edges from SUMO maps.
- Added a Cross RL Social Agent in `zoo/policies` as a concrete training examples. See PR #700.
- Made `Ray` and its module `Ray[rllib]` optional as a requirement/dependency to setup SMARTS. See Issue #917.
### Fixed
- Suppress messages in docker containers from missing `/dev/input` folder.
- When code runs on headless machine, panda3d will fallback to using `p3headlessgl` option to render images without requiring X11.
- Fix the case where mapping a blank repository to the docker container `/src` directory via `-v $SMARTS_REPO/src` as directed in the `README` will cause `scl` and other commands to not work.
- Fix case where multiple outgoing edges could cause non-determinism.

## [0.4.17] - 2021-07-02
### Added
- Added `ActionSpace.Imitation` and a controller to support it.  See Issue #844.
- Added a `TraverseGoal` goal for imitation learning agents.  See Issue #848.
- Added `README_pypi.md` to update to the general user installation PyPI instructions. See Issue #828.
- Added a new utility experiment file `cli/run.py` to replace the context given by `supervisord.conf`. See PR #911.
- Added `scl zoo install` command to install zoo policy agents at the specified paths. See Issue #603.
- Added a `FrameStack` wrapper which returns stacked observations for each agent.
### Changed
- `history_vehicles_replacement_for_imitation_learning.py` now uses new Imitation action space. See Issue #844.
- Updated and removed some package versions to ensure that Python3.8 is supported by SMARTS. See issue #266.
- Refactored `Waypoints` into `LanePoints` (static, map-based) and `Waypoints` (dynamic). See Issue #829.
- Vehicles with a `BoxChassis` can now use an `AccelerometerSensor` too.
- When importing NGSIM history data, vehicle speeds are recomputed.
- Allow custom sizes for agent vehicles in history traffic missions.
- Refactored the top level of the SMARTS module to make it easier to navigate the project and understand its structure. See issue #776.
- Made Panda3D and its modules optional as a requirement/dependencies to setup SMARTS. See Issue #883.
- Updated the `Tensorflow` version to `2.2.1` for rl-agent and bump up its version to `1.0`. See Issue #211.
- Made `Ray` and its module `Ray[rllib]` optional as a requirement/dependency to setup SMARTS. See Issue #917.
- Added an error if a `SMARTS` instance reaches program exit without a manual `del` of the instance or a call to `SMARTS.destroy()`.
### Fixed
- Allow for non-dynamic action spaces to have action controllers.  See PR #854.
- Fix a minor bug in `sensors.py` which triggered `wrong_way` event when the vehicle goes into an intersection. See Issue #846.
- Limited the number of workers SMARTS will use to establish remote agents so as to lower memory footprint.
- Patched a restart of SUMO every 50 resets to avoid rampant memory growth.
- Fix bugs in `AccelerometerSensor`.  See PR #878.
- Ensure that `yaw_rate` is always a scalar in `EgoVehicleObservation`.
- Fix the internal holes created at sharp turns due to crude map geometry. See issue #900.
- Fixed an args count error caused by `websocket.on_close()` sending a variable number of args.
- Fixed the multi-instance display of `envision`. See Issue #784.
- Caught abrupt terminate signals, in order to shutdown zoo manager and zoo workers.
- Include tire model in package by moving `tire_parameters.yaml` from `./examples/tools` to `./smarts/core/models`. See Issue #1140
- Fixed an issue where `SMARTS.destroy()` would still cause `SMARTS.__del__()` to throw an error at program exit.
### Removed
- Removed `pview` from `make` as it refers to `.egg` file artifacts that we no longer keep around.
- Removed `supervisord.conf` and `supervisor` from dependencies and requirements. See Issue #802.

## [0.4.16] - 2021-05-11
### Added
- Added `sanity-test` script and asked new users to run `sanity-test` instead of `make test` to ease the setup
process
- Added `on_shoulder` as part of events in observation returned from each step of simulation
- Added description of map creation and how to modify the map to allow users to create their own traffic routes in docs
- Added reference to SMARTS paper in front page of docs
- Only create `Renderer` on demand if vehicles are using camera-based sensors. See issue #725.
- Added glb models for pedestrians and motorcycles
- Added `near realtime` mode and `uncapped` mode in Envision
- Added `--allow-offset-map` option for `scl scenario build` to prevent auto-shifting of Sumo road networks
- Added options in `DoneCriteria` to trigger ego agent to be done based on other agent's done situation
### Changed
- Refactored SMARTS class to not inherit from Panda3D's ShowBase; it's aggregated instead. See issue #597.
- Updated imitation learning examples.
### Fixed
- Fixed the bug of events such as off_road not registering in observation when off_road is set to false in DoneCriteria
- Fixed Sumo road network offset bug for shifted maps.  See issue #716.
- Fixed traffic generation offset bug for shifted maps.  See issue #790.
- Fixed bugs in traffic history and changed interface to it.  See issue #732.
- Update `ego_open_agent` to use the package instead of the zoo directory version.
- Quieted error logs generated by failed Envision connections as well as noisy pybullet log messages.  See issue #819.
- Removed all coverage files created during make test. See issue #826.
- Removed scenarios and examples modules from pip installation. See issue #833.

## [0.4.15] - 2021-03-18
### Added
- This CHANGELOG as a change log to help keep track of changes in the SMARTS project that can get easily lost.
- Hosted Documentation on `readthedocs` and pointed to the smarts paper and useful parts of the documentation in the README.
- Running imitation learning will now create a cached `history_mission.pkl` file in scenario folder that stores
the missions for all agents.
- Added ijson as a dependency.
- Added `cached-property` as a dependency.
### Changed
- Lowered CPU cost of waypoint generation. This will result in a small increase in memory usage.
- Set the number of processes used in `make test` to ignore 2 CPUs if possible.
- Use the dummy OpEn agent (open-agent version 0.0.0) for all examples.
- Improved performance by removing unused traffic light functionality.
- Limit the memory use of traffic histories by incrementally loading the traffic history file with a worker process.
### Fixed
- In order to avoid precision issues in our coordinates with big floating point numbers, we now initially shift road networks (maps) that are offset back to the origin using [netconvert](https://sumo.dlr.de/docs/netconvert.html). We adapt Sumo vehicle positions to take this into account to allow Sumo to continue using the original coordinate system.  See Issue #325. This fix will require all scenarios to be rebuilt (`scl scenario build-all --clean ./scenarios`).
- Cleanly close down the traffic history provider thread. See PR #665.
- Improved the disposal of a SMARTS instance. See issue #378.
- Envision now resumes from current frame after un-pausing.
- Skipped generation of cut-in waypoints if they are further off-road than SMARTS currently supports to avoid process crash.
- Fix envision error 15 by cleanly shutting down the envision worker process.

## [Format] - 2021-03-12
### Added
– Describe any new features that have been added since the last version was released.
### Changed
– Note any changes to the software’s existing functionality.
### Deprecated
– Note any features that were once stable but are no longer and have thus been scheduled for removal.
### Fixed
– List any bugs or errors that have been fixed in a change.
### Removed
– Note any features that have been deleted and removed from the software.
### Security
– Invite users to upgrade and avoid fixed software vulnerabilities.<|MERGE_RESOLUTION|>--- conflicted
+++ resolved
@@ -12,17 +12,12 @@
 ### Added
 - Added an actor capture manager interface, `ActorCaptureManager`, which describes a manager that handles the change of control of actors. Operations in an actor manager step should not cause conflict in the simulation.
 - Added a new entry tactic, `IdEntryTactic`, which provides the scenario the ability to select a specific actor for an agent to take over.
-<<<<<<< HEAD
-+ Added new driving-smarts-v2023 benchmark consisting of new (i) driving-smarts-v2023 env and (ii) platoon-v0 env.
-### Changed
-- The trap manager, `TrapManager`, is now a subclass of `ActorCaptureManager`.
-- Modified naming of benchmark used in NeurIPS 2022 from driving-smarts-competition-env to driving-smarts-v2022.
-=======
 - Registered a new `chase-via-points-agent-v0` agent in agent zoo, which can effectively chase via points across different road sections by using the waypoints.
+- Added new driving-smarts-v2023 benchmark consisting of new (i) driving-smarts-v2023 env and (ii) platoon-v0 env.
 ### Changed
 - The trap manager, `TrapManager`, is now a subclass of `ActorCaptureManager`.
 - Considering lane-change time ranges between 3s and 6s, assuming a speed of 13.89m/s, the via sensor lane acquisition range was increased from 40m to 80m, for better driving ability.
->>>>>>> 0abda755
+- Modified naming of benchmark used in NeurIPS 2022 from driving-smarts-competition-env to driving-smarts-v2022.
 ### Deprecated
 ### Fixed
 - Fixed an issue where Argoverse scenarios with a `Mission` would not run properly.
