# Change Log
All notable changes to this project will be documented in this file.

This changelog is to adhere to the format given at [keepachangelog](keepachangelog.com/en/1.0.0/)
and should maintain [semantic versioning](semver.org).

All text added must be human-readable.

Copy and pasting the git commit messages is __NOT__ enough.

## [Unreleased]
### Added
- `visdom` can now be configured through the engine.ini configuration file `visdom:enabled`, `visdom:hostname`, and `visdom:port` (environment variables `SMARTS_VISDOM_ENABLED`, `SMARTS_VISDOM_HOSTNAME`, `SMARTS_VISDOM_PORT`.)
- Added an install extra that installs the requirements for all optional modules. Use `pip install .[all]`.
- Added `Condition`, `ConditionRequires`, `ConditionState` and various condition implementations to enable logical operations in scenarios.
- Traffic lights are now rendered in Envision.
- Traffic lights are now rendered in camera observations.
- Interest vehicles now show up in Envision.
- Seed of `hiway-v1` env can be retrieved through a new property `seed`.
### Changed
- Changed waypoints in sumo maps to use more incoming lanes into junctions.
- Increased the cutoff radius for filtering out waypoints that are too far away in junctions in sumo maps.
- Made Envision dependencies optional. Use `pip install -e .[envision]` to install them.
- Made Waymo dependencies optional. Use `pip install -e .[waymo]` to install them.
- `SumoTrafficSimulator` now uses the last vehicle subscription update to back `route_for_vehicle()`. This means that the routes of vehicles can still be determined even if `SumoTrafficSimulation` disconnects.
- Reward function in platoon RL example retrieves actor-of-interest from marked neighborhood vehicles.
- `dist_to_destination` metric cost function computes the route distance and end point for vehicle of interest contained in social agents, SMARTS traffic provider, SUMO traffic provider, and traffic history provider.
- `sstudio` generated scenario vehicle traffic IDs are now shortened.
- `TrapEntryTactic.wait_to_hijack_limit_s` field now defaults to `0`.
- `EntryTactic` derived classes now contain `condition` to provide extra filtering of candidate actors.
- `EntryTactic` derived classes now contain `start_time`.
- `info` returned by `hiway-v1` in `reset()` and `step()` methods are unified.
- Changed instances of `hiway-v0` and `gym` to use `hiway-v1` and `gymnasium`, respectively.
- `RoadMap.Route` now optionally stores the start and end lanes of the route.
<<<<<<< HEAD
- `DistToDestination` metric is now computed by summing the (i) off-route distance driven by the vehicle from its last on-route position, and (ii) the distance to goal from the vehicle's last on-route position.
- Improved error messages for scenario build failures.
=======
- `DistToDestination` metric is now computed by summing the (i) off-route distance driven by the vehicle from its last on-route position, and (ii) the distance to goal from the vehicle's last on-route position. 
- `Steps` metric is capped by scenario duration set in the scenario metadata.
- Overall metric score is weighted by each agent's task difficulty.
>>>>>>> d2cdef27
### Deprecated
- `visdom` is set to be removed from the SMARTS object parameters.
- Deprecated `start_time` on missions.
### Fixed
- Fixed implementations of `RoadMap.waypoint_paths()` to ensure that the result is never empty.
- The routes of `SumoTrafficSimulation` traffic vehicles are now preserved to be passed over to other traffic simulators when the `SumoTrafficSimulation` disconnects.
- `SumoTrafficSimulation` no longer reports that it manages vehicles when it is disconnected.
- Fixed waypoints so that they will always be the length of the `lookahead` parameter, even in junctions.
- Fixed an issue where a single waypoint would appear in off-route lanes for missions with a goal.
- Fixed an issue where the `off_route` event would be incorrectly triggered when driving on overlapping lanes.
- Fixed an underlying issue with the sensor manager where the sensors were not removed immediately.
- Fixed an issue where warnings could be generated when an agent takes over an existing vehicle if the vehicle previously had sensors on it.
- Fixed vehicle gap metric to consume ragged waypoints matrix.
### Removed
- Removed the following dependencies from smarts: `pandas`, `rich`, `twisted`, `sh`.
- Moved `baselines/marl_benchmark` from this repository to `smarts-project/smarts-project.rl` repository.
- Removed `intersection-v0` env and `examples/rl/intersection` as they are superseded by `driving-smarts-v2023` env and `examples/rl/drive`, respectively.
- Removed `examples/rl/racing` as base repository `danijar/dreamerv2` is not updated anymore and this example will be superseded by `examples/rl/drive`.
- Removed `FrameStack` environment wrapper.
### Security

## [1.1.0] # 2023-04-28
### Added
- Added an actor capture manager interface, `ActorCaptureManager`, which describes a manager that handles the change of control of actors. Operations in an actor manager step should not cause conflict in the simulation.
- Added a new entry tactic, `IdEntryTactic`, which provides the scenario the ability to select a specific actor for an agent to take over.
- Registered a new `chase-via-points-agent-v0` agent in agent zoo, which can effectively chase via points across different road sections by using the waypoints.
- Added new driving-smarts-v2023 benchmark consisting of new (i) driving-smarts-v2023 env and (ii) platoon-v0 env.
- Added baseline example, consisting of training, inference, and zoo agent registration, for the platooning task in Driving SMARTS 2023.3 benchmark.
- Documented the challenge objective, desired inference code structure, and use of baseline example, for Driving SMARTS 2023.3 benchmark, i.e., platooning task.
- Added a new scenario consisting of merge-exit map, sumo lead vehicle, and traffic, for the vehicle-following task.
- Added a `SensorManager` which manages placing sensors on actors in the simulations.
- The `VehicleState` now has the `bounding_box_points` property to get the vehicle minimum bounding box as a set of points.
- Added engine configuration options for `core:debug`, `core:observation_workers`, and `core:reset_retries`.
- Explained in the docs that agents may spawn at different times in multiagent scenarios.
- Added `RaySensorResolver` as an alternative parallel resolver.
- Added `[ray]` option for `smarts` package. This currently conflicts with `[rllib]`.
- Added engine `observation_workers` configuration which can be used to configure the number of parallel sensor workers: 0 runs the sensors on the local thread, >=1 runs using the multiprocessing backing.
- Added engine `sensor_parallelization` configuration of sensor parallelization backing, options ("mp"|"ray"): "mp" python multiprocessing, "ray" ray worker backing.
- Added engine `reset_retries` configuration engine retries before the simulator will raise an error on reset.
- Introduced new comfort cost function in metric module.
- Introduced new gap-between-vehicles cost function in metric module.
- Added baseline example, consisting of training, inference, and zoo agent registration, for the driving and turning tasks in Driving SMARTS 2023.1 and 2023.2 benchmarks, respectively. It uses RelativeTargetPose action space.
- Documented the challenge objective, desired inference code structure, and use of baseline example, for Driving SMARTS 2023.1 (i.e., basic motion planning) and 2023.2 (i.e, turns) benchmarks.
- Added an env wrapper for constraining the relative target pose action range.
- Added a specialised metric formula module for Driving SMARTS 2023.1 and 2023.2 benchmark.
### Changed
- The trap manager, `TrapManager`, is now a subclass of `ActorCaptureManager`.
- Considering lane-change time ranges between 3s and 6s, assuming a speed of 13.89m/s, the via sensor lane acquisition range was increased from 40m to 80m, for better driving ability.
- The `AgentType.Full` now includes `road_waypoints`, `accelerometer`, and `lane_positions`.
- `ActionSpaceType` has been moved from `controller` to its own file.
- `VehicleState` has been moved to its own file.
- Sensors are no longer added and configured in the `agent_manager`. They are instead managed in the `sensor_manager`.
- Renamed all terminology relating to actor to owner in `VehicleIndex`.
- Renamed all terminology relating to shadow actor to shadower in `VehicleIndex`.
- `Collision` has been moved from `smarts.core.observations` to `smarts.core.vehicle_state`.
- The trap manager, `TrapManager`, is now a subclass of `ActorCaptureManager`.
- Considering lane-change time ranges between 3s and 6s, assuming a speed of 13.89m/s, the via sensor lane acquisition range was increased from 40m to 80m, for better driving ability.
- Modified naming of benchmark used in NeurIPS 2022 from driving-smarts-competition-env to driving-smarts-v2022.
- Social agent actor vehicles are now exactly named the same as the `name` of the actor. 
- Sstudio generated scenario vehicle traffic ids are now shortened.
- ChaseViaPoints zoo agent uses unconstrained path change command, instead of being constrained to [-1, 0, +1] path change commands used previously. 
- Made the metrics module configurable by supplying parameters through a `Params` class.
- Neighborhood vehicles which should be excluded from the `dist_to_obstacles` cost function can be specified through `Params`. This would be useful in certain tasks, like the vehicle-following task where the distance to the lead vehicle should not be included in the computation of the `dist_to_obstacles` cost function.
- Unified the computation of `dist_to_destination` (previously known as `completion`) and `steps` (i.e., time taken) as functions inside the cost functions module, instead of computing them separately in a different module.
- In the metrics module, the records which is the raw metrics data and the scoring which is the formula to compute the final results are now separated to provided greater flexibility for applying metrics to different environments.
- Benchmark listing may specify specialised metric formula for each benchmark.
- Changed `benchmark_runner_v0.py` to only average records across scenarios that share the same environment. Records are not averaged across different environments, because the scoring formula may differ in different environments.
- Renamed GapBetweenVehicles cost to VehicleGap cost in metric module.
- Camera metadata now uses radians instead of degrees.
- The `Panda3d` implementation of `Renderer` has been extracted from the interface and moved to `smarts.p3d`.
- Made all metrics as functions to be minimised, except the overall score which is to be maximised.
- Driving SMARTS 2023.3 benchmark and the metrics module now uses `actor_of_interest_re_filter` from scenario metadata to identify the lead vehicle.
- Included `RelativeTargetPose` action space to the set of allowed action spaces in `platoon-v0` env.
- `Collision.collidee_id` now gives the vehicle id rather than the name of the owner of the vehicle (usually the agent id.) `Collision.collidee_owner_id` now provides the id of the controlling `agent` (or other controlling entity in the future.) This is because 1) `collidee_id` should refer to the body and 2) in most cases the owner name would be `None`.
- Entry tactics now use conditions to determine when they should capture an actor.
### Deprecated
### Fixed
- Fixed issues related to waypoints in junctions on Argoverse maps. Waypoints will now be generated for all paths leading through the lane(s) the vehicle is on.
- Fixed an issue where Argoverse scenarios with a `Mission` would not run properly.
- `Trip.actor` field is now effective. Previously `actor` had no effect.
- Fixed an issue where building sumo scenarios would sometimes stall.
- `VehicleIndex` no longer segfaults when attempting to `repr()` it.
- Fixed issues related to waypoints in SUMO maps. Waypoints in junctions should now return all possible paths through the junction.
- Fixed CI tests for metrics.
- Fixed `traffic_histories_to_observations` script.
- Fixed an issue where the actor states and vehicle states were not synchronized after simulation vehicle updates resulting in different values from the simulation frame.
- Minor fix in regular expression compilation of `actor_of_interest_re_filter` from scenario metadata.
- Fixed acceleration and jerk computation in comfort metric, by ignoring vehicle position jitters smaller than a threshold.
- Fixed an issue in Envision where vehicle debug info would not update correctly.
### Removed
- Removed the deprecated `waymo_browser` utility.
- Removed camera observation `created_at` attribute from metadata to make observation completely reproducible.
- Removed `cached_property` as a dependency.
### Security

## [1.0.11] # 2023-04-02
### Added
### Changed
- Moved benchmark scenarios into SMARTS/scenarios folder.
- Simplified the scenario loading code in driving_smarts benchmark.
- The `"hiway-v1"` environment now uses `ScenarioOrder` configuration rather than a boolean.
### Deprecated
### Fixed
- Fix case where heading source attribute could be undefined.
- Updated interaction aware motion prediciton zoo agent to work with smarts.
- Edge dividers no longer flow through intersections in Argoverse 2 maps.
### Removed
### Security

## [1.0.10] # 2023-03-27
### Added
- Added vehicle of interest coloring through scenario studio. This lets the scenario color vehicles that match a certain pattern of vehicle id.
- SMARTS now provides `remove_provider` to remove a provider from the simulation. Use carefully.
### Changed
### Deprecated
### Fixed
- Fixed "rl/racing" `numpy` incompatibility.
- Fixed an issue with SUMO maps where waypoints in junctions would not return all possible paths.
- Fixed an issue in Argoverse maps where adjacent lanes would sometimes not be grouped in the same road.
### Removed
### Security

## [1.0.9] # 2023-03-20
### Added
- Added support for the [Argoverse 2 Motion Forecasting Dataset](https://www.argoverse.org/av2.html#forecasting-link) (see `scenarios/argoverse`)
- Added `waymo_open_dataset` as a module at the SMARTS repo level, to be able to load waymo scenarios without any external packages
### Changed
- Changed the `lanepoint_spacing` setting in `MapSpec` to be non-optional. Lanepoints are now generated lazily when waypoints are used.
### Deprecated
### Fixed
### Removed
- Removed `waymo-open-dataset-tf-2-4-0` package as a dependency
### Security

## [1.0.8] # 2023-03-10
### Added
- Agent manager now has `add_and_emit_social_agent` to generate a new social agent that is immediately in control of a vehicle.
### Changed
- Changed the minimum supported Python version from 3.7 to 3.8
### Deprecated
### Fixed
- Fixed `hiway-v1` environment to use `"render_modes"` instead of `"render.modes"`.
- Fixed an issue with SMARTS where the social vehicles started instantly regardless of what mission start time they were given.
- Missing waypoint paths `'lane_id'`  is now added to the `hiway-v1` formatted observations.
- Engine config utility now properly evaluates `[Ff]alse` as `False` when using a `bool` cast.
### Removed
### Security

## [1.0.7] # 2023-03-04
### Added
- Added objective, scenario description, and trained agent performance, to the Driving Smarts 2022 benchmark documentation.
### Changed
- Unique id suffix is removed from vehicle name while building agent vehicle in `VehicleIndex.build_agent_vehicle()` function. 
### Deprecated
### Fixed
- Missing neighborhood vehicle ids are now added to the `highway-v1` formatted observations.
- Stopped agent providers from removing social agents when they have no actor.
- Using `trip` in sstudio traffic generation no longer causes a durouter error.
- Chassis collision AABB first pass now has an additional `0.05m` tolerance to identify axis aligned collisions that would previously be missed.
- Agent to mission padding warning now occurs when there are less missions than agents rather than when there are the same number of agents as missions.
- Agent manager should no longer de-synchronize vehicle ids with the vehicle index.
### Removed
### Security

## [1.0.6] # 2023-02-26
### Added
- Added a math utility for generating combination groups out of two sequences with unique index use per group. This is intended for use to generate the combinations needed to give a unique agent-mission set per reset.
- Added basic tests for `hiway-v1` resetting and unformatted observations and actions.
- Added `"steps_completed"` to observation formatter.
### Fixed
- Ensured that `hiwayenv.reset` provides unique agent-mission sets per reset.
- Fixed an issue where `sstudio.types.Via` was not hashable.

## [1.0.5] # 2023-02-19
### Added
- Added a zoo agent, named Control-and-Supervised-Learning, from NeurIPS 2022 submission. This zoo agent runs in benchmark `driving_smarts==0.0`.
- Added a zoo agent, named Discrete Soft Actor Critic, from NeurIPS 2022 submission. This zoo agent runs in benchmark `driving_smarts==0.0`.
- Added basic tests for `hiway-v1` resetting and unformatted observations and actions.
- Added `actor_ids` as a provider interface to check the actors that the provider is currently in charge of.
### Changed
- `HiWayEnvV1` derived environments now allow an explicit scenario through `reset(options["scenario"])`.
- `HiWayEnvV1` derived environments now allow an explicit simulation start time through `reset(options["start_time"])`.
- Exposed `smarts` as a property on `HiWayEnvV1`.
- Made the heading input relative to the current heading in `RelativeTargetPose` action space.
### Deprecated
### Fixed
- Issue where a 0 length lane caused `envision` to crash.
- Fixed an issue where `Feature.type_specific_info` was calling a non-existant method.
### Removed
### Security

## [1.0.4] # 2023-02-10
### Added
- Engine configuration utility that uses the following locations to allow configuration of the SMARTS engine. The engine consumes the configuration files from the following locations in the following priority: `./engine.ini`, `~/.smarts/engine.ini`, `$GLOBAL_USER/smarts/engine.ini`, and `${PYTHON_ENV}/lib/${PYTHON_VERSION}/site-packages/smarts/engine.ini`.
- Added map source uri as `map_source` inside of `hiway-v1` reset info to indicate what the current map is on reset.
- Added NGSIM documentation.
- Added a zoo agent, named Interaction-Aware Motion Prediction, from NeurIPS2022 submission. This zoo agent runs in benchmark `driving_smarts==0.0`.
- Added Agent Zoo documentation in ReadTheDocs.
### Changed
- Made changes in the docs to reflect `master` branch as the main development branch.
- Enabled supplying agent locator directly to benchmark runner and removed the need for an intermediary config file. Updated benchmark docs to reflect this.
- Individualised the agent instances in the `benchmark_runner_v0.py`.
- Made driving_smarts_competition_v0 env configurable through supply of `AgentInterface`.
- Observation of driving_smarts_competition_v0 env was fixed to be of type `ObservationOptions.unformatted`.
### Deprecated
### Fixed
- Fixed an exit error that occurs when envision attempts to close down.
- Clarified the actions for `ActionSpaceType.Continuous` and `ActionSpaceType.ActuatorDynamic` in their respective docstrings.
- Excluded from wheel any scenario build files in pattern `smarts/**/build/**/*.xml`.
- Fixed an unintended regression in the metrics.
### Removed
- Removed duplicated `smarts.env.gymnasium.action_conversion` module.
### Security

## [1.0.3] 2023-02-04
### Added
- Added action formatting option to `hiway-v0`.
- Introduced `debug: serial: bool` option to driving smarts benchmark config.
### Changed
- Moved action and observation conversions from `smarts.env.gymnasium.utils` to `smarts.env.utils`.
### Fixed
- Fixed an issue where termination while envision is enabled but not connected would cause a flurry of broken pipe errors.
- Fixed an issue where activating visdom would cause errors.
- Fixed an issue where metrics break down with unformatted observations.
- Fixed an issue where `hiway-v1` would cause an exception when using "unformatted" observations.
- Unformatted actions and observations in `hiway-v0` provide `None` rather than an incorrect space.

## [1.0.2] 2023-01-27
### Added
- The `hiway-v1` environment can now be configured to provide an "unformatted" observation. 
### Changed
- Scenario paths is no longer manually supplied to Envision server while setup. Scenario paths are automatically sent to Envision server from SMARTS during simulation startup phase.
- Updated "hiway-v1" with `gymnasium` action spaces using new `ActionsSpaceFormatter` utility.
### Fixed
- Fixed an issue where a sensor detach call when a bubble vehicle exits a bubble could cause a program crash.
- Fixed issue with "hiway-v0" where "agent_interfaces" was not populated.
- Add missing `distance_travelled` to the `hiway-v1` observations.

## [1.0.1] 2023-01-24
### Fixed
- Fixed issue where Driving SMARTS benchmark only did 2 evaluations per scenario instead of 50.
- Removed unclosed file warnings from benchmark output.

## [1.0.0] 2023-01-22
### Added
- Exposed `.glb` file metadata through the scenario `Scenario.map_glb_metadata` attribute.
- Added single vehicle `Trip` into type. 
- Added new video record ultility using moviepy.
- Added distance check between bubble and vehicle to avoid generating unnecessary cursors.
- Added `ConfigurableZone` for `Zone` object to types which enable users to build bubble by providing coordinates of the polygon.
- Added "SMARTS Performance Diagnostic" development tool for evaluating the simulation performance.
- Added a "All Simulation" button on the header of Envision and made small-windowed simulation(s) in the "All Simulations" page clickable to maximize.
- An env wrapper `Metrics` is introduced to compute agents' performance metrics.
- Extracted `TraciConn` to the SMARTS utilities as a simplified utility to help with connecting to `TraCI`.
- Added `HiWayV1` `gymansium` environment to smarts. This can be referenced through gymnasium as `smarts.env:hiway-v1`.
- Added `scl benchmark run` and `scl benchmark list` for running and listing benchmarks.
- Added the "driving_smarts" benchmark as a feature of the new `scl benchmark` suite.
- Added `smarts.benchmark` module which deals with running benchmarks.
  - Added `smarts.core.entrypoints.benchmark_runner_v0` which is the initial benchmark fully integrated into `smarts`.
- Added documentation with benchmark information.
### Deprecated
### Changed
- Minimum `SUMO` version allowed by `SumoTrafficSimulation` is now `1.10.0`.
- The `ProviderManager` interface now uses a string id for removal of an actor instead of an actor state.
- Renamed many fields of the `smarts.core.agent_interface.AgentInterface` dataclass: `lidar` -> `lidar_point_cloud`, `waypoints` -> `waypoint_paths`, `rgb` -> `top_down_rgb`, `neighborhood_vehicles` -> `neighborhood_vehicle_states`, and `ogm` -> `occupancy_grid_map`.
- Renamed `smarts.core.provider.Provider`'s `action_spaces` to `actions`.
- Moved `VehicleObservation`, `EgoVehicleObservation`, `Observation`, `RoadWaypoints`, `GridMapMetadata`, `TopDownRGB`, `OccupancyGridMap`, `DrivableAreaGridMap`, `ViaPoint`, `Vias`, `SignalObservation`, and `Collision` from `smarts.core.sensors` to `smarts.core.observations`. They are now all typed `NamedTuples`.
- Renamed `GridMapMetadata` field `camera_pos` to `camera_position`.
### Removed
- Removed all of PyMarl contents, including related interface adapter, environments, and tests.
- Removed ray usage example.
- Moved ULTRA from `huawei-noah/SMARTS` to `smarts-project/smarts-project.rl` repository.
- Removed observation_adapter, reward_adapter, and info_adapter, from `hiway_env`.
- Removed `action_space` field from the `smarts.core.agent_interface.AgentInterface` dataclass.
### Fixed
- Updated the RL example `racing` to use `smarts[camera_obs]==0.7.0rc0` and continuous flowing traffic scenario. Simplified the `racing` RL example folder structure.
- Envision "near realtime" mode bugfix
- Corrected an issue where traffic lights in SUMO traffic simulation could be empty and cause a termination of the simulation.
- Fixed an issue where vehicles could cause SMARTS to terminate from being in multiple providers.
- Fixed an issue where `sumo_traffic_simulation` would disconnect on a non-terminal exception.
- SMARTS now aggressively attempts to connect to a SUMO process as long as the SUMO process remains alive.
- SUMO traffic simulation `route_for_vehicle` had semantic errors and now works again.
- SUMO is now supported up to version `1.15.0`. Versions of SUMO `1.13.0` and onward are forced to reset rather than reload because of errors with hot resetting versions starting with `1.13.0`. 
### Security

## [0.7.0rc0] 2022-10-31
### Added
- Added a basic background traffic ("social vehicle") provider as an alternative to the SUMO traffic simulator.  This can be selected using the new `"engine"` argument to `Traffic` in Scenario Studio.
- Added a `multi-scenario-v0` environment which can build any of the following scenario, namely, `1_to_2lane_left_turn_c`, `1_to_2lane_left_turn_t`, `3lane_merge_multi_agent`, `3lane_merge_single_agent`, `3lane_cruise_multi_agent`, `3lane_cruise_single_agent`, `3lane_cut_in`, and `3lane_overtake`. Additional scenarios can also be built by supplying the paths to the scenario directories.
- Added ego's mission details into the `FormatObs` wrapper.
- Added `SmartsLaneChangingModel` and `SmartsJunctionModel` to types available for use with the new smarts traffic engine within Scenario Studio.
- Added option to `AgentInterface` to include traffic signals (lights) in `EgoVehicleObservation` objects.
- Added the ability to hover over vehicles and roadmap elements in Envision to see debug info.

### Deprecated
- Deprecated a few things related to traffic in the `Scenario` class, including the `route` argument to the `Scenario` initializer, the `route`, `route_filepath` and `route_files_enabled` properties, and the `discover_routes()` static method.  In general, the notion of "route" (singular) here is being replaced with "`traffic_specs`" (plural) that allow for specifying traffic controlled by the SMARTS engine as well as Sumo.
- `waymo_browser.py` has been deprecated in favour of the scl waymo command line tools.

### Changed
- Add `lane_offset` to `Waypoint` class and `lane_postion` to both `EgoVehicleObservation` and `VehicleObservation` classes to expose the reference-line (a.k.a. Frenet) coordinate system.
- Traffic history vehicles can now be hijacked within a bubble.  They will be relinquished to the SMARTS background traffic provider upon exiting the bubble.
- Changed the name of the `Imitation` action space to `Direct`.
- Removed `endless_traffic` option from `SumoTrafficSimulator` and instead added `repeat_route` to `Flow` type in Scenario Studio.
- Renamed `examples/observation_collection_for_imitation_learning.py` to `examples/traffic_histories_to_observations.py`.
- Renamed `examples/history_vehicles_replacement_for_imitation_learning.py` to `examples/traffic_histories_vehicle_replacement.py`.
- `SumoTrafficSimulation` will now try to hand-off the vehicles it controls to the new SMARTS background traffic provider by default if the Sumo provider crashes.
- SMARTS now gives an error about a suspected lack of junction edges in sumo maps on loading of them.
- Scenario build artifacts are now cached and built incrementally, meaning that subsequent builds (without the `clean` option) will only build the artifacts that depend on the changed DSL objects
- All build artifacts are now in a local `build/` directory in each scenario's directory
- The `allow_offset_map` option has been removed. This must now be set in a `MapSpec` object in the scenario.py if this option is needed
- All scenarios must have a `scenario.py`, and must call `gen_scenario()`, rather than the individual `gen_` functions, which are now private

### Removed
- Removed support for deprecated json-based and YAML formats for traffic histories.
- Removed time and distance to collision values from `FormatObs` wrapper as the current implementation's correctness was in doubt.

### Fixed
- Fixed bug where `yaw_rate` was always reported as 0.0 (Issue #1481).
- Modified `FrameStack` wrapper to support agents which start at a later time in the simulation.
- Truncated all waypoint paths returned by `FormatObs` wrapper to be of the same length. Previously, variable waypoint-path lengths caused inhomogenous shape error in numpy array.
- Fixed a bug where traffic providers would leak across instances due to the ~~(awful design decision of python)~~ reference types defaults in arguments sharing across instances.
- Fixed minor bugs causing some Waymo maps not to load properly.
- Fixed a bug where `Vehicle.bounding_box` was mirrored over Y causing on shoulder events to fire inappropriately.
- Fixed an issue where the ego and neighbour vehicle observation was returning `None` for the nearby `lane_id`, `lane_index`, and `road_id`. These now default to constants `off_lane`, `-1`, and `off_road` respectively.
- Fixed a bug where bubble agents would stick around and to try to get observations even after being disassociated from a vehicle.
- Fixed a bug with the `TripMeterSensor` that was not using a unit direction vector to calculate trip distance against current route.
- Fixed issues with Envision. The playback bar and realtime mode now work as expected.
- Fixed a bug where traffic history vehicles would not get traffic signal observations
- Fixed a bug where envision would not work in some versions of python due to nuances of `importlib.resource.path()`.
- Fixed an issue with incorrect vehicle sizes in Envision.

## [0.6.1] 2022-08-02
### Added
- Added standard intersection environment, `intersection-v0`, for reinforcement learning where agents have to make an unprotected left turn in the presence of traffic.
- Added an online RL example for solving the `intersection-v0` environment, using PPO algorithm from Stable Baselines3 library. An accompanying Colab example is also provided.

### Changed
- Updated license to 2022 version.
- SMARTS reset now has a start time option which will skip simulation.
- Since `gym.Space` does not support dataclass, `StdObs` type is changed from a dataclass to a dictionary.

### Removed
- Old Stable Baselines3 based example is removed in favour of the new online RL example developed using Stable Baselines3 library.

### Fixed
- Additional case added for avoiding off-route if merging early into a lane.
- Unpack utility now unpacks dataclass attributes.
- Trap manager now uses elapsed sim time rather than step delta to associate with time.

## [0.6.1rc1] 2022-04-18
### Added
- Added example scenario for importing the NGSIM `peachtree` dataset.
- Added example scenario for importing the INTERACTION `merging` dataset
### Deprecated
- Using `.yml` files to specify traffic history datasets have been deprecated in favor of using `sstudio.types.TrafficHistoryDataset` objects.
### Fixed
- Gracefully handle `EndlessGoal` missions in the MaRL benchmark. Relative goal distance with `EndlessGoal` will be now always be 0.
- Restore `rl-agent` to working order. Version incremented to `1.1.0`.
- Update `rl-agent` wheel.
- Do not auto-shift maps for a scenario that has traffic history.
- Fixed Issue #1321 such that numpy's `sliding_window_view()` is no longer needed for NGSIM traffic histories.
- Fixed NGSIM traffic history import bugs (see Issues #1354 and #1402).

## [0.6.1rc0] 2022-04-16
### Added
- Added `smarts/waymo/waymo_browser.py`, a text-based utility to explore and export scenarios from the Waymo Motion dataset to SMARTS scenarios. 
- Added `get_vehicle_start_time()` method for scenarios with traffic history data.  See Issue #1210.
- Added `sb3` reinforcement-learning example. An ego agent is trained using PPO algorithm from Stable Baselines3 library, to drive as far and as fast as possible in heavy traffic, without colliding or going off-road.
- Added `FormatObs` wrapper which converts SMARTS observations to gym-compliant RL-friendly vectorized observations and returns `StdObs`.
- Added `Pose.as_position2d()` method which converts the pose to an [x,y] position array.
- Added `EventConfiguration` dataclass in the agent interface to allow users to configure the conditions in which events are triggered
- Extended the `RoadMap` API to support `Waymo` map format in `smarts/core/waymo_map.py`.
- Added scenarios for "importing" the i80 and us101 NGSIM trajectory history datasets
- Added an observation adapter that makes the observation ego-centric: `smarts.core.utils.ego_centric_observation_adapter`.
- Added math utility `world_position_from_ego_frame` which allows converting from an ego frame to world frame.
- Added math utility `wrap_value` which constrains a float between a `min` and `max` by wrapping around every time the value exceeds `max` or falls below `min`.
- Added ego-centric adapter utility `smarts.core.utils.adapters.ego_centric_adapters.get_egocentric_adapters(action_space)` which provides an ego-centric pair of observation and action adapters that are used together to provide an ego-centric interface.
### Changed
- If more than one qualifying map file exists in a the `map_spec.source` folder, `get_road_map()` in `default_map_builder.py` will prefer to return the default files (`map.net.xml` or `map.xodr`) if they exist.
- Moved the `smarts_ros` ROS node from the `examples` area into the `smarts.ros` module so that it can be distributed with SMARTS packages.
- Use `Process` to replace `Thread` to speed up the `scl scenario build-all --clean <scenario_dir>` runtime.
- Modified the repository's front page to be more informative and better organised.
- Added an option to `Scenario.scenario_variations()` to make the iterator not yield a cycle.
### Deprecated
- Moved the `AgentSpec` class out of `smarts.core.agent` to `smarts.zoo.agent_spec`.
### Fixed
- Fixed a secondary exception that the `SumoTrafficSimulation` will throw when attempting to close a TraCI connection that is closed by an error.
- Ensure that `smarts.core.coordinates.Pose` attribute `position` is an [x, y, z] numpy array, and attribute `orientation` is a quaternion length 4 numpy array. 
- Update social vehicle pose in Bullet when no active agents are present.
- Fix suppression of `stderr` and `stdout` on `ipython` platforms via `suppress_output(..)`.
### Removed
- Removed the unconditional import of `Renderer` from `smarts/core/vehicle.py` to make `Panda3D` optional dependency regression. See Issue #1310.
### Security

## [0.6.0] 2022-03-28
### Added
- Added `get_vehicle_start_time()` method for scenarios with traffic history data.  See Issue #1210.
- Added `sb3` reinforcement-learning example. An ego agent is trained using PPO algorithm from Stable Baselines3 library, to drive as far and as fast as possible in heavy traffic, without colliding or going off-road.
- Added `FormatObs` wrapper which converts SMARTS observations to gym-compliant RL-friendly vectorized observations and returns `StdObs`.
- Added `Pose.as_position2d()` method which converts the pose to an [x,y] position array.
- Added `EventConfiguration` dataclass in the agent interface to allow users to configure the conditions in which events are triggered
- Added scenarios for "importing" the i80 and us101 NGSIM trajectory history datasets
### Changed
- If more than one qualifying map file exists in a the `map_spec.source` folder, `get_road_map()` in `default_map_builder.py` will prefer to return the default files (`map.net.xml` or `map.xodr`) if they exist.
- Moved the `smarts_ros` ROS node from the `examples` area into the `smarts.ros` module so that it can be distributed with SMARTS packages.
- Use `Process` to replace `Thread` to speed up the `scl scenario build-all --clean <scenario_dir>` runtime.
- Modified the repository's front page to be more informative and better organised.
### Deprecated
- Moved the `AgentSpec` class out of `smarts.core.agent` to `smarts.zoo.agent_spec`.
### Fixed
- Fixed a secondary exception that the `SumoTrafficSimulation` will throw when attempting to close a TraCI connection that is closed by an error.
- Ensure that `smarts.core.coordinates.Pose` attribute `position` is an [x, y, z] numpy array, and attribute `orientation` is a quaternion length 4 numpy array. 
- Update social vehicle pose in Bullet when no active agents are present.
- Document missing action space type `ActionSpaceType.TargetPose`.
### Removed
- Removed the unconditional import of `Renderer` from `smarts/core/vehicle.py` to make `Panda3D` optional dependency regression. See Issue #1310.
### Security


## [0.5.1.post1] 2022-03-11
### Fixed
- Fixed an issue involving relative imports in `examples/rllib/rllib.py`.
- Fixed an issue with uncapped `opencv` causing an error within `ray.rllib`.
- Fixed a longstanding issue that did not allow camera observations unless you had windowing.

## [0.5.1] 2022-01-25
### Added
- Added `get_vehicle_start_time()` method for scenarios with traffic history data.  See Issue #1210.
### Changed
- If more than one qualifying map file exists in a the `map_spec.source` folder, `get_road_map()` in `default_map_builder.py` will prefer to return the default files (`map.net.xml` or `map.xodr`) if they exist.
- Moved the `smarts_ros` ROS node from the `examples` area into the `smarts.ros` module so that it can be distributed with SMARTS packages.
- Use `Process` to replace `Thread` to speed up the `scl scenario build-all --clean <scenario_dir>` runtime.
### Deprecated
### Fixed
- Fixed a secondary exception that the `SumoTrafficSimulation` will throw when attempting to close a TraCI connection that is closed by an error.
### Removed
### Security

## [0.5.0] - 2022-01-07
### Added
- Added Minimum FrameRate tests to measure the fps for `smart.step()` method. See Issue #455.
- Added a ROS wrapper/driver example to wrap SMARTS in a ROS (v1) node.
- Added the ability to pass an optional `time_delta_since_last_step` to SMARTS' `step()` function
  to support variable timesteps for co-simulation.
- Added `step_count` and `elapsed_sim_time` to the `Observation` class.  See PR #974 and Issues #884 and #918.
- Added `dt` to `Observation` class to inform users of the observations of the variable timestep.
- Added the ability to externally update SMARTS state via a new privileged-access `ExternalProvider`.
- Allow specifying "-latest" as a version suffix for zoo locator strings.
- Added Base CI and dependencies requirement tests for the "darwin" platform (MacOS).
- Extended Imitation Learning codebase to allow importing traffic histories from the Waymo motion dataset and replay in a SMARTS simulation. See PR #1060.
- Added options for dealing with noise when inferring headings while importing traffic history data.  See PR #1219.
- Added `ros` extension rule to `setup.py`.
- Added a script to allow users to hijack history vehicles dynamically through a trigger event. See PR #1088.
- Added a `-y` option to `utils/setup/install_deps.sh` to accept installation by default. See issue #1081.
- Added `ParallelEnv` class and a corresponding example to simulate multiple SMARTS environments in parallel, with synchronous or asynchronous episodes.
- Added `smarts.core.utils.import_utils` to help with the dynamic import of modules.
- Added `single_agent` env wrapper and unit test. The wrapper converts a single-agent SMARTS environment's step and reset output to be compliant with gym spaces.
- Added `rgb_image` env wrapper and unit test. The wrapper filters SMARTS environment observation and returns only top-down RGB image as observation.
- Extended the `RoadMap` API to support `OpenDRIVE` map format in `smarts/core/opendrive_road_network.py`. Added 3 new scenarios with `OpenDRIVE` maps. See PR #1186.
- Added a "ReplayAgent" wrapper to allow users to rerun an agent previously run by saving its configurations and inputs. See Issue #971.
- Added `smarts.core.provider.ProviderRecoveryFlags` as flags to determine how `SMARTS` should handle failures in providers. They are as follows:
  - `NOT_REQUIRED`: Not needed for the current step. Error causes skip of provider if it should recover but cannot or should not recover.
  - `EPISODE_REQUIRED`: Needed for the current episode. Results in episode ending if it should recover but cannot or should not recover.
  - `EXPERIMENT_REQUIRED`: Needed for the experiment. Results in exception if it should recover but cannot or should not recover.
  - `ATTEMPT_RECOVERY`: Provider should attempt to recover from the exception or disconnection.
- Added recovery options for providers in `smarts.core.provider.Provider`. These include:
  - Add `recover()` method to providers to attempt to recover from errors and disconnection.
  - Add `connected` property to providers to check if the provider is still connected.
- Added recovery options to `smarts.core.smarts.SMARTS.add_provider()`
  - Add `recovery_flags` argument to configure the recovery options if the provider disconnects or throws an exception.
- Added `driving_in_traffic` reinforcement learning example. An ego agent is trained using DreamerV2 to drive as far and as fast as possible in heavy traffic, without colliding or going off-road.
- Added `smarts.core.smarts.SMARTSDestroyedError` which describes use of a destroyed `SMARTS` instance.
### Changed
- `test-requirements` github action job renamed to `check-requirements-change` and only checks for requirements changes without failing.
- Moved examples tests to `examples` and used relative imports to fix a module collision with `aiohttp`'s `examples` module.
- Made changes to log sections of the scenario step in `smarts.py` to help evaluate smarts performance problems. See Issue #661.
- Introducted `RoadMap` class to abstract away from `SumoRoadNetwork`
  and allow for (eventually) supporting other map formats.  See Issue #830 and PR #1048.
  This had multiple cascading ripple effects (especially on Waypoint generation and caching,
  Missions/Plans/Routes and road/lane-related sensors).  These include:
    - Removed the `AgentBehavior` class and the `agent_behavior` parameter to `AgentInterface`.
    - Moved the definition of `Waypoint` from `smarts.core.mission_planner` to `smarts.core.road_map`.
    - Moved the definition of `Mission` and `Goal` classes from `smarts.core.scenario` to `smarts.core.plan`.
    - Added `MapSpec` to the SStudio DSL types and introduced a simple builder pattern for creating `RoadMap` objects.
- Changed the type hint for `EgoVehicleObservation`: it returns a numpy array (and always has).
- Raised a warning message for building scenarios without `map.net.xml` file. See PR #1161.
- Updated `smarts/env/hiway_env.py` to support `OpenDRIVE` maps so that the `SMARTS` object is instantiated without the `SUMO` traffic provider and social agents. See PR #1215.
- Public `SMARTS` methods will throw `smarts.core.smarts.SMARTSDestroyedError` if `SMARTS.destroy()` has previously been called on the `SMARTS` instance.
### Fixed
- Fix lane vector for the unique cases of lane offset >= lane's length. See PR #1173.
- Logic fixes to the `_snap_internal_holes` and `_snap_external_holes` methods in `smarts.core.sumo_road_network.py` for crude geometry holes of sumo road map. Re-adjusted the entry position of vehicles in `smarts.sstudio.genhistories.py` to avoid false positive events. See PR #992.
- Prevent `test_notebook.ipynb` cells from timing out by increasing time to unlimited using `/metadata/execution/timeout=65536` within the notebook for regular uses, and `pytest` call with `--nb-exec-timeout 65536` option for tests. See for more details: "https://jupyterbook.org/content/execute.html#setting-execution-timeout" and "https://pytest-notebook.readthedocs.io/en/latest/user_guide/tutorial_intro.html#pytest-fixture".
- Stop `multiprocessing.queues.Queue` from throwing an error by importing `multiprocessing.queues` in `envision/utils/multiprocessing_queue.py`.
- Prevent vehicle insertion on top of ignored social vehicles when the `TrapManager` defaults to emitting a vehicle for the ego to control. See PR #1043
- Prevent `TrapManager`from trapping vehicles in Bubble airlocks.  See Issue #1064.
- Social-agent-buffer is instantiated only if the scenario requires social agents
- Mapped Polygon object output of Route.geometry() to sequence of coordinates.
- Updated deprecated Shapely functionality.
- Fixed the type of `position` (pose) fields emitted to envision to match the existing type hints of `tuple`.
- Properly detect whether waypoint is present in mission route, while computing distance travelled by agents with missions in TripMeterSensor.
- Fixed `test_notebook` timeout by setting `pytest --nb-exec-timeout 65536`.
### Deprecated
- The `timestep_sec` property of SMARTS is being deprecated in favor of `fixed_timesep_sec`
  for clarity since we are adding the ability to have variable time steps.
### Removed
- Remove `ray_multi_instance` example when running `make sanity-test`
- Removed deprecated fields from `AgentSpec`:  `policy_builder`, `policy_params`, and `perform_self_test`.
- Removed deprecated class `AgentPolicy` from `agent.py`.
- Removed `route_waypoints` attribute from `smarts.core.sensors.RoadWaypoints`.

## [0.4.18] - 2021-07-22
### Added
- Dockerfile for headless machines.
- Singularity definition file and instructions to build/run singularity containers.
- Support multiple outgoing edges from SUMO maps.
- Added a Cross RL Social Agent in `zoo/policies` as a concrete training examples. See PR #700.
- Made `Ray` and its module `Ray[rllib]` optional as a requirement/dependency to setup SMARTS. See Issue #917.
### Fixed
- Suppress messages in docker containers from missing `/dev/input` folder.
- When code runs on headless machine, panda3d will fallback to using `p3headlessgl` option to render images without requiring X11.
- Fix the case where mapping a blank repository to the docker container `/src` directory via `-v $SMARTS_REPO/src` as directed in the `README` will cause `scl` and other commands to not work.
- Fix case where multiple outgoing edges could cause non-determinism.

## [0.4.17] - 2021-07-02
### Added
- Added `ActionSpace.Imitation` and a controller to support it.  See Issue #844.
- Added a `TraverseGoal` goal for imitation learning agents.  See Issue #848.
- Added `README_pypi.md` to update to the general user installation PyPI instructions. See Issue #828.
- Added a new utility experiment file `cli/run.py` to replace the context given by `supervisord.conf`. See PR #911.
- Added `scl zoo install` command to install zoo policy agents at the specified paths. See Issue #603.
- Added a `FrameStack` wrapper which returns stacked observations for each agent.
### Changed
- `history_vehicles_replacement_for_imitation_learning.py` now uses new Imitation action space. See Issue #844.
- Updated and removed some package versions to ensure that Python3.8 is supported by SMARTS. See issue #266.
- Refactored `Waypoints` into `LanePoints` (static, map-based) and `Waypoints` (dynamic). See Issue #829.
- Vehicles with a `BoxChassis` can now use an `AccelerometerSensor` too.
- When importing NGSIM history data, vehicle speeds are recomputed.
- Allow custom sizes for agent vehicles in history traffic missions.
- Refactored the top level of the SMARTS module to make it easier to navigate the project and understand its structure. See issue #776.
- Made Panda3D and its modules optional as a requirement/dependencies to setup SMARTS. See Issue #883.
- Updated the `Tensorflow` version to `2.2.1` for rl-agent and bump up its version to `1.0`. See Issue #211.
- Made `Ray` and its module `Ray[rllib]` optional as a requirement/dependency to setup SMARTS. See Issue #917.
- Added an error if a `SMARTS` instance reaches program exit without a manual `del` of the instance or a call to `SMARTS.destroy()`.
### Fixed
- Allow for non-dynamic action spaces to have action controllers.  See PR #854.
- Fix a minor bug in `sensors.py` which triggered `wrong_way` event when the vehicle goes into an intersection. See Issue #846.
- Limited the number of workers SMARTS will use to establish remote agents so as to lower memory footprint.
- Patched a restart of SUMO every 50 resets to avoid rampant memory growth.
- Fix bugs in `AccelerometerSensor`.  See PR #878.
- Ensure that `yaw_rate` is always a scalar in `EgoVehicleObservation`.
- Fix the internal holes created at sharp turns due to crude map geometry. See issue #900.
- Fixed an args count error caused by `websocket.on_close()` sending a variable number of args.
- Fixed the multi-instance display of `envision`. See Issue #784.
- Caught abrupt terminate signals, in order to shutdown zoo manager and zoo workers.
- Include tire model in package by moving `tire_parameters.yaml` from `./examples/tools` to `./smarts/core/models`. See Issue #1140
- Fixed an issue where `SMARTS.destroy()` would still cause `SMARTS.__del__()` to throw an error at program exit.
### Removed
- Removed `pview` from `make` as it refers to `.egg` file artifacts that we no longer keep around.
- Removed `supervisord.conf` and `supervisor` from dependencies and requirements. See Issue #802.

## [0.4.16] - 2021-05-11
### Added
- Added `sanity-test` script and asked new users to run `sanity-test` instead of `make test` to ease the setup
process
- Added `on_shoulder` as part of events in observation returned from each step of simulation
- Added description of map creation and how to modify the map to allow users to create their own traffic routes in docs
- Added reference to SMARTS paper in front page of docs
- Only create `Renderer` on demand if vehicles are using camera-based sensors. See issue #725.
- Added glb models for pedestrians and motorcycles
- Added `near realtime` mode and `uncapped` mode in Envision
- Added `--allow-offset-map` option for `scl scenario build` to prevent auto-shifting of Sumo road networks
- Added options in `DoneCriteria` to trigger ego agent to be done based on other agent's done situation
### Changed
- Refactored SMARTS class to not inherit from Panda3D's ShowBase; it's aggregated instead. See issue #597.
- Updated imitation learning examples.
### Fixed
- Fixed the bug of events such as off_road not registering in observation when off_road is set to false in DoneCriteria
- Fixed Sumo road network offset bug for shifted maps.  See issue #716.
- Fixed traffic generation offset bug for shifted maps.  See issue #790.
- Fixed bugs in traffic history and changed interface to it.  See issue #732.
- Update `ego_open_agent` to use the package instead of the zoo directory version.
- Quieted error logs generated by failed Envision connections as well as noisy pybullet log messages.  See issue #819.
- Removed all coverage files created during make test. See issue #826.
- Removed scenarios and examples modules from pip installation. See issue #833.

## [0.4.15] - 2021-03-18
### Added
- This CHANGELOG as a change log to help keep track of changes in the SMARTS project that can get easily lost.
- Hosted Documentation on `readthedocs` and pointed to the smarts paper and useful parts of the documentation in the README.
- Running imitation learning will now create a cached `history_mission.pkl` file in scenario folder that stores
the missions for all agents.
- Added ijson as a dependency.
- Added `cached-property` as a dependency.
### Changed
- Lowered CPU cost of waypoint generation. This will result in a small increase in memory usage.
- Set the number of processes used in `make test` to ignore 2 CPUs if possible.
- Use the dummy OpEn agent (open-agent version 0.0.0) for all examples.
- Improved performance by removing unused traffic light functionality.
- Limit the memory use of traffic histories by incrementally loading the traffic history file with a worker process.
### Fixed
- In order to avoid precision issues in our coordinates with big floating point numbers, we now initially shift road networks (maps) that are offset back to the origin using [netconvert](https://sumo.dlr.de/docs/netconvert.html). We adapt Sumo vehicle positions to take this into account to allow Sumo to continue using the original coordinate system.  See Issue #325. This fix will require all scenarios to be rebuilt (`scl scenario build-all --clean ./scenarios`).
- Cleanly close down the traffic history provider thread. See PR #665.
- Improved the disposal of a SMARTS instance. See issue #378.
- Envision now resumes from current frame after un-pausing.
- Skipped generation of cut-in waypoints if they are further off-road than SMARTS currently supports to avoid process crash.
- Fix envision error 15 by cleanly shutting down the envision worker process.

## [Format] - 2021-03-12
### Added
– Describe any new features that have been added since the last version was released.
### Changed
– Note any changes to the software’s existing functionality.
### Deprecated
– Note any features that were once stable but are no longer and have thus been scheduled for removal.
### Fixed
– List any bugs or errors that have been fixed in a change.
### Removed
– Note any features that have been deleted and removed from the software.
### Security
– Invite users to upgrade and avoid fixed software vulnerabilities.<|MERGE_RESOLUTION|>--- conflicted
+++ resolved
@@ -32,14 +32,9 @@
 - `info` returned by `hiway-v1` in `reset()` and `step()` methods are unified.
 - Changed instances of `hiway-v0` and `gym` to use `hiway-v1` and `gymnasium`, respectively.
 - `RoadMap.Route` now optionally stores the start and end lanes of the route.
-<<<<<<< HEAD
-- `DistToDestination` metric is now computed by summing the (i) off-route distance driven by the vehicle from its last on-route position, and (ii) the distance to goal from the vehicle's last on-route position.
-- Improved error messages for scenario build failures.
-=======
 - `DistToDestination` metric is now computed by summing the (i) off-route distance driven by the vehicle from its last on-route position, and (ii) the distance to goal from the vehicle's last on-route position. 
 - `Steps` metric is capped by scenario duration set in the scenario metadata.
 - Overall metric score is weighted by each agent's task difficulty.
->>>>>>> d2cdef27
 ### Deprecated
 - `visdom` is set to be removed from the SMARTS object parameters.
 - Deprecated `start_time` on missions.
