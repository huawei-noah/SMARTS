# Change Log
All notable changes to this project will be documented in this file.

This changelog is to adhere to the format given at [keepachangelog](keepachangelog.com/en/1.0.0/)
and should maintain [semantic versioning](semver.org).

All text added must be human-readable.

Copy and pasting the git commit messages is __NOT__ enough.

# [Unreleased]

<<<<<<< HEAD
### Fixed
- Gracefully handle `EndlessGoal` missions in the MaRL benchmark. Relative goal distance with `EndlessGoal` will be now always be 0.
- Restore `rl-agent` to working order. Version incremented to `1.1.0`.
=======
### [0.6.1rc1] 15-04-18
### Fixed
- Gracefully handle `EndlessGoal` missions in the MaRL benchmark. Relative goal distance with `EndlessGoal` will be now always be 0.
- Restore `rl-agent` to working order. Version incremented to `1.1.0`.
- Update `rl-agent` wheel.
- Add workaround for issue where traffic history starts offroad by fixing `scl scenario build`'s `--allow-offset-map` to work with traffic history.
>>>>>>> 3ef5650b

### [0.6.1rc0] 15-04-16
### Added
- Added `get_vehicle_start_time()` method for scenarios with traffic history data.  See Issue #1210.
- Added `sb3` reinforcement-learning example. An ego agent is trained using PPO algorithm from Stable Baselines3 library, to drive as far and as fast as possible in heavy traffic, without colliding or going off-road.
- Added `FormatObs` wrapper which converts SMARTS observations to gym-compliant RL-friendly vectorized observations and returns `StdObs`.
- Added `Pose.as_position2d()` method which converts the pose to an [x,y] position array.
- Added `EventConfiguration` dataclass in the agent interface to allow users to configure the conditions in which events are triggered
- Added scenarios for "importing" the i80 and us101 NGSIM trajectory history datasets
- Added an observation adapter that makes the observation ego-centric: `smarts.core.utils.ego_centric_observation_adapter`.
- Added math utility `world_position_from_ego_frame` which allows converting from an ego frame to world frame.
- Added math utility `wrap_value` which constrains a float between a `min` and `max` by wrapping around every time the value exceeds `max` or falls below `min`.
- Added ego-centric adapter utility `smarts.core.utils.adapters.ego_centric_adapters.get_egocentric_adapters(action_space)` which provides an ego-centric pair of observation and action adapters that are used together to provide an ego-centric interface.
### Changed
- If more than one qualifying map file exists in a the `map_spec.source` folder, `get_road_map()` in `default_map_builder.py` will prefer to return the default files (`map.net.xml` or `map.xodr`) if they exist.
- Moved the `smarts_ros` ROS node from the `examples` area into the `smarts.ros` module so that it can be distributed with SMARTS packages.
- Use `Process` to replace `Thread` to speed up the `scl scenario build-all --clean <scenario_dir>` runtime.
- Modified the repository's front page to be more informative and better organised.
- Added an option to `Scenario.scenario_variations()` to make the iterator not yield a cycle.
### Deprecated
- Moved the `AgentSpec` class out of `smarts.core.agent` to `smarts.zoo.agent_spec`.
### Fixed
- Fixed a secondary exception that the `SumoTrafficSimulation` will throw when attempting to close a TraCI connection that is closed by an error.
- Ensure that `smarts.core.coordinates.Pose` attribute `position` is an [x, y, z] numpy array, and attribute `orientation` is a quaternion length 4 numpy array. 
- Update social vehicle pose in Bullet when no active agents are present.
- Fix suppression of `stderr` and `stdout` on `ipython` platforms via `suppress_output(..)`.
### Removed
- Removed the unconditional import of `Renderer` from `smarts/core/vehicle.py` to make `Panda3D` optional dependency regression. See Issue #1310.
### Security

## [0.6.0] 2022-03-28
### Added
- Added `get_vehicle_start_time()` method for scenarios with traffic history data.  See Issue #1210.
- Added `sb3` reinforcement-learning example. An ego agent is trained using PPO algorithm from Stable Baselines3 library, to drive as far and as fast as possible in heavy traffic, without colliding or going off-road.
- Added `FormatObs` wrapper which converts SMARTS observations to gym-compliant RL-friendly vectorized observations and returns `StdObs`.
- Added `Pose.as_position2d()` method which converts the pose to an [x,y] position array.
- Added `EventConfiguration` dataclass in the agent interface to allow users to configure the conditions in which events are triggered
- Added scenarios for "importing" the i80 and us101 NGSIM trajectory history datasets
### Changed
- If more than one qualifying map file exists in a the `map_spec.source` folder, `get_road_map()` in `default_map_builder.py` will prefer to return the default files (`map.net.xml` or `map.xodr`) if they exist.
- Moved the `smarts_ros` ROS node from the `examples` area into the `smarts.ros` module so that it can be distributed with SMARTS packages.
- Use `Process` to replace `Thread` to speed up the `scl scenario build-all --clean <scenario_dir>` runtime.
- Modified the repository's front page to be more informative and better organised.
### Deprecated
- Moved the `AgentSpec` class out of `smarts.core.agent` to `smarts.zoo.agent_spec`.
### Fixed
- Fixed a secondary exception that the `SumoTrafficSimulation` will throw when attempting to close a TraCI connection that is closed by an error.
- Ensure that `smarts.core.coordinates.Pose` attribute `position` is an [x, y, z] numpy array, and attribute `orientation` is a quaternion length 4 numpy array. 
- Update social vehicle pose in Bullet when no active agents are present.
- Document missing action space type `ActionSpaceType.TargetPose`.
### Removed
- Removed the unconditional import of `Renderer` from `smarts/core/vehicle.py` to make `Panda3D` optional dependency regression. See Issue #1310.
### Security


## [0.5.1.post1] 2022-03-11
### Fixed
- Fixed an issue involving relative imports in `examples/rllib/rllib.py`.
- Fixed an issue with uncapped `opencv` causing an error within `ray.rllib`.
- Fixed a longstanding issue that did not allow camera observations unless you had windowing.

## [0.5.1] 2022-01-25
### Added
- Added `get_vehicle_start_time()` method for scenarios with traffic history data.  See Issue #1210.
### Changed
- If more than one qualifying map file exists in a the `map_spec.source` folder, `get_road_map()` in `default_map_builder.py` will prefer to return the default files (`map.net.xml` or `map.xodr`) if they exist.
- Moved the `smarts_ros` ROS node from the `examples` area into the `smarts.ros` module so that it can be distributed with SMARTS packages.
- Use `Process` to replace `Thread` to speed up the `scl scenario build-all --clean <scenario_dir>` runtime.
### Deprecated
### Fixed
- Fixed a secondary exception that the `SumoTrafficSimulation` will throw when attempting to close a TraCI connection that is closed by an error.
### Removed
### Security

## [0.5.0] - 2022-01-07
### Added
- Added Minimum FrameRate tests to measure the fps for `smart.step()` method. See Issue #455.
- Added a ROS wrapper/driver example to wrap SMARTS in a ROS (v1) node.
- Added the ability to pass an optional `time_delta_since_last_step` to SMARTS' `step()` function
  to support variable timesteps for co-simulation.
- Added `step_count` and `elapsed_sim_time` to the `Observation` class.  See PR #974 and Issues #884 and #918.
- Added `dt` to `Observation` class to inform users of the observations of the variable timestep.
- Added the ability to externally update SMARTS state via a new privileged-access `ExternalProvider`.
- Allow specifying "-latest" as a version suffix for zoo locator strings.
- Added Base CI and dependencies requirement tests for the "darwin" platform (MacOS).
- Extended Imitation Learning codebase to allow importing traffic histories from the Waymo motion dataset and replay in a SMARTS simulation. See PR #1060.
- Added options for dealing with noise when inferring headings while importing traffic history data.  See PR #1219.
- Added `ros` extension rule to `setup.py`.
- Added a script to allow users to hijack history vehicles dynamically through a trigger event. See PR #1088.
- Added a `-y` option to `utils/setup/install_deps.sh` to accept installation by default. See issue #1081.
- Added `ParallelEnv` class and a corresponding example to simulate multiple SMARTS environments in parallel, with synchronous or asynchronous episodes.
- Added `smarts.core.utils.import_utils` to help with the dynamic import of modules.
- Added `single_agent` env wrapper and unit test. The wrapper converts a single-agent SMARTS environment's step and reset output to be compliant with gym spaces.
- Added `rgb_image` env wrapper and unit test. The wrapper filters SMARTS environment observation and returns only top-down RGB image as observation.
- Extended the `RoadMap` API to support `OpenDRIVE` map format in `smarts/core/opendrive_road_network.py`. Added 3 new scenarios with `OpenDRIVE` maps. See PR #1186.
- Added a "ReplayAgent" wrapper to allow users to rerun an agent previously run by saving its configurations and inputs. See Issue #971.
- Added `smarts.core.provider.ProviderRecoveryFlags` as flags to determine how `SMARTS` should handle failures in providers. They are as follows:
  - `NOT_REQUIRED`: Not needed for the current step. Error causes skip of provider if it should recover but cannot or should not recover.
  - `EPISODE_REQUIRED`: Needed for the current episode. Results in episode ending if it should recover but cannot or should not recover.
  - `EXPERIMENT_REQUIRED`: Needed for the experiment. Results in exception if it should recover but cannot or should not recover.
  - `ATTEMPT_RECOVERY`: Provider should attempt to recover from the exception or disconnection.
- Added recovery options for providers in `smarts.core.provider.Provider`. These include:
  - Add `recover()` method to providers to attempt to recover from errors and disconnection.
  - Add `connected` property to providers to check if the provider is still connected.
- Added recovery options to `smarts.core.smarts.SMARTS.add_provider()`
  - Add `recovery_flags` argument to configure the recovery options if the provider disconnects or throws an exception.
- Added `driving_in_traffic` reinforcement learning example. An ego agent is trained using DreamerV2 to drive as far and as fast as possible in heavy traffic, without colliding or going off-road.
- Added `smarts.core.smarts.SMARTSDestroyedError` which describes use of a destroyed `SMARTS` instance.
### Changed
- `test-requirements` github action job renamed to `check-requirements-change` and only checks for requirements changes without failing.
- Moved examples tests to `examples` and used relative imports to fix a module collision with `aiohttp`'s `examples` module.
- Made changes to log sections of the scenario step in `smarts.py` to help evaluate smarts performance problems. See Issue #661.
- Introducted `RoadMap` class to abstract away from `SumoRoadNetwork`
  and allow for (eventually) supporting other map formats.  See Issue #830 and PR #1048.
  This had multiple cascading ripple effects (especially on Waypoint generation and caching,
  Missions/Plans/Routes and road/lane-related sensors).  These include:
    - Removed the `AgentBehavior` class and the `agent_behavior` parameter to `AgentInterface`.
    - Moved the definition of `Waypoint` from `smarts.core.mission_planner` to `smarts.core.road_map`.
    - Moved the definition of `Mission` and `Goal` classes from `smarts.core.scenario` to `smarts.core.plan`.
    - Added `MapSpec` to the SStudio DSL types and introduced a simple builder pattern for creating `RoadMap` objects.
- Changed the type hint for `EgoVehicleObservation`: it returns a numpy array (and always has).
- Raised a warning message for building scenarios without `map.net.xml` file. See PR #1161.
- Updated `smarts/env/hiway_env.py` to support `OpenDRIVE` maps so that the `SMARTS` object is instantiated without the `SUMO` traffic provider and social agents. See PR #1215.
- Public `SMARTS` methods will throw `smarts.core.smarts.SMARTSDestroyedError` if `SMARTS.destroy()` has previously been called on the `SMARTS` instance.
### Fixed
- Fix lane vector for the unique cases of lane offset >= lane's length. See PR #1173.
- Logic fixes to the `_snap_internal_holes` and `_snap_external_holes` methods in `smarts.core.sumo_road_network.py` for crude geometry holes of sumo road map. Re-adjusted the entry position of vehicles in `smarts.sstudio.genhistories.py` to avoid false positive events. See PR #992.
- Prevent `test_notebook.ipynb` cells from timing out by increasing time to unlimited using `/metadata/execution/timeout=65536` within the notebook for regular uses, and `pytest` call with `--nb-exec-timeout 65536` option for tests. See for more details: "https://jupyterbook.org/content/execute.html#setting-execution-timeout" and "https://pytest-notebook.readthedocs.io/en/latest/user_guide/tutorial_intro.html#pytest-fixture".
- Stop `multiprocessing.queues.Queue` from throwing an error by importing `multiprocessing.queues` in `envision/utils/multiprocessing_queue.py`.
- Prevent vehicle insertion on top of ignored social vehicles when the `TrapManager` defaults to emitting a vehicle for the ego to control. See PR #1043
- Prevent `TrapManager`from trapping vehicles in Bubble airlocks.  See Issue #1064.
- Social-agent-buffer is instantiated only if the scenario requires social agents
- Mapped Polygon object output of Route.geometry() to sequence of coordinates.
- Updated deprecated Shapely functionality.
- Fixed the type of `position` (pose) fields emitted to envision to match the existing type hints of `tuple`.
- Properly detect whether waypoint is present in mission route, while computing distance travelled by agents with missions in TripMeterSensor.
- Fixed `test_notebook` timeout by setting `pytest --nb-exec-timeout 65536`.
### Deprecated
- The `timestep_sec` property of SMARTS is being deprecated in favor of `fixed_timesep_sec`
  for clarity since we are adding the ability to have variable time steps.
### Removed
- Remove `ray_multi_instance` example when running `make sanity-test`
- Removed deprecated fields from `AgentSpec`:  `policy_builder`, `policy_params`, and `perform_self_test`.
- Removed deprecated class `AgentPolicy` from `agent.py`.
- Removed `route_waypoints` attribute from `smarts.core.sensors.RoadWaypoints`.

## [0.4.18] - 2021-07-22
### Added
- Dockerfile for headless machines.
- Singularity definition file and instructions to build/run singularity containers.
- Support multiple outgoing edges from SUMO maps.
- Added a Cross RL Social Agent in `zoo/policies` as a concrete training examples. See PR #700.
- Made `Ray` and its module `Ray[rllib]` optional as a requirement/dependency to setup SMARTS. See Issue #917.
### Fixed
- Suppress messages in docker containers from missing `/dev/input` folder.
- When code runs on headless machine, panda3d will fallback to using `p3headlessgl` option to render images without requiring X11.
- Fix the case where mapping a blank repository to the docker container `/src` directory via `-v $SMARTS_REPO/src` as directed in the `README` will cause `scl` and other commands to not work.
- Fix case where multiple outgoing edges could cause non-determinism.

## [0.4.17] - 2021-07-02
### Added
- Added `ActionSpace.Imitation` and a controller to support it.  See Issue #844.
- Added a `TraverseGoal` goal for imitation learning agents.  See Issue #848.
- Added `README_pypi.md` to update to the general user installation PyPI instructions. See Issue #828.
- Added a new utility experiment file `cli/run.py` to replace the context given by `supervisord.conf`. See PR #911.
- Added `scl zoo install` command to install zoo policy agents at the specified paths. See Issue #603.
- Added a `FrameStack` wrapper which returns stacked observations for each agent.
### Changed
- `history_vehicles_replacement_for_imitation_learning.py` now uses new Imitation action space. See Issue #844.
- Updated and removed some package versions to ensure that Python3.8 is supported by SMARTS. See issue #266.
- Refactored `Waypoints` into `LanePoints` (static, map-based) and `Waypoints` (dynamic). See Issue #829.
- Vehicles with a `BoxChassis` can now use an `AccelerometerSensor` too.
- When importing NGSIM history data, vehicle speeds are recomputed.
- Allow custom sizes for agent vehicles in history traffic missions.
- Refactored the top level of the SMARTS module to make it easier to navigate the project and understand its structure. See issue #776.
- Made Panda3D and its modules optional as a requirement/dependencies to setup SMARTS. See Issue #883.
- Updated the `Tensorflow` version to `2.2.1` for rl-agent and bump up its version to `1.0`. See Issue #211.
- Made `Ray` and its module `Ray[rllib]` optional as a requirement/dependency to setup SMARTS. See Issue #917.
- Added an error if a `SMARTS` instance reaches program exit without a manual `del` of the instance or a call to `SMARTS.destroy()`.
### Fixed
- Allow for non-dynamic action spaces to have action controllers.  See PR #854.
- Fix a minor bug in `sensors.py` which triggered `wrong_way` event when the vehicle goes into an intersection. See Issue #846.
- Limited the number of workers SMARTS will use to establish remote agents so as to lower memory footprint.
- Patched a restart of SUMO every 50 resets to avoid rampant memory growth.
- Fix bugs in `AccelerometerSensor`.  See PR #878.
- Ensure that `yaw_rate` is always a scalar in `EgoVehicleObservation`.
- Fix the internal holes created at sharp turns due to crude map geometry. See issue #900.
- Fixed an args count error caused by `websocket.on_close()` sending a variable number of args.
- Fixed the multi-instance display of `envision`. See Issue #784.
- Caught abrupt terminate signals, in order to shutdown zoo manager and zoo workers.
- Include tire model in package by moving `tire_parameters.yaml` from `./examples/tools` to `./smarts/core/models`. See Issue #1140
- Fixed an issue where `SMARTS.destroy()` would still cause `SMARTS.__del__()` to throw an error at program exit.
### Removed
- Removed `pview` from `make` as it refers to `.egg` file artifacts that we no longer keep around.
- Removed `supervisord.conf` and `supervisor` from dependencies and requirements. See Issue #802.

## [0.4.16] - 2021-05-11
### Added
- Added `sanity-test` script and asked new users to run `sanity-test` instead of `make test` to ease the setup
process
- Added `on_shoulder` as part of events in observation returned from each step of simulation
- Added description of map creation and how to modify the map to allow users to create their own traffic routes in docs
- Added reference to SMARTS paper in front page of docs
- Only create `Renderer` on demand if vehicles are using camera-based sensors. See issue #725.
- Added glb models for pedestrians and motorcycles
- Added `near realtime` mode and `uncapped` mode in Envision
- Added `--allow-offset-map` option for `scl scenario build` to prevent auto-shifting of Sumo road networks
- Added options in `DoneCriteria` to trigger ego agent to be done based on other agent's done situation
### Changed
- Refactored SMARTS class to not inherit from Panda3D's ShowBase; it's aggregated instead. See issue #597.
- Updated imitation learning examples.
### Fixed
- Fixed the bug of events such as off_road not registering in observation when off_road is set to false in DoneCriteria
- Fixed Sumo road network offset bug for shifted maps.  See issue #716.
- Fixed traffic generation offset bug for shifted maps.  See issue #790.
- Fixed bugs in traffic history and changed interface to it.  See issue #732.
- Update `ego_open_agent` to use the package instead of the zoo directory version.
- Quieted error logs generated by failed Envision connections as well as noisy pybullet log messages.  See issue #819.
- Removed all coverage files created during make test. See issue #826.
- Removed scenarios and examples modules from pip installation. See issue #833.

## [0.4.15] - 2021-03-18
### Added
- This CHANGELOG as a change log to help keep track of changes in the SMARTS project that can get easily lost.
- Hosted Documentation on `readthedocs` and pointed to the smarts paper and useful parts of the documentation in the README.
- Running imitation learning will now create a cached `history_mission.pkl` file in scenario folder that stores
the missions for all agents.
- Added ijson as a dependency.
- Added `cached-property` as a dependency.
### Changed
- Lowered CPU cost of waypoint generation. This will result in a small increase in memory usage.
- Set the number of processes used in `make test` to ignore 2 CPUs if possible.
- Use the dummy OpEn agent (open-agent version 0.0.0) for all examples.
- Improved performance by removing unused traffic light functionality.
- Limit the memory use of traffic histories by incrementally loading the traffic history file with a worker process.
### Fixed
- In order to avoid precision issues in our coordinates with big floating point numbers, we now initially shift road networks (maps) that are offset back to the origin using [netconvert](https://sumo.dlr.de/docs/netconvert.html). We adapt Sumo vehicle positions to take this into account to allow Sumo to continue using the original coordinate system.  See Issue #325. This fix will require all scenarios to be rebuilt (`scl scenario build-all --clean ./scenarios`).
- Cleanly close down the traffic history provider thread. See PR #665.
- Improved the disposal of a SMARTS instance. See issue #378.
- Envision now resumes from current frame after un-pausing.
- Skipped generation of cut-in waypoints if they are further off-road than SMARTS currently supports to avoid process crash.
- Fix envision error 15 by cleanly shutting down the envision worker process.

## [Format] - 2021-03-12
### Added
– Describe any new features that have been added since the last version was released.
### Changed
– Note any changes to the software’s existing functionality.
### Deprecated
– Note any features that were once stable but are no longer and have thus been removed.
### Fixed
– List any bugs or errors that have been fixed in a change.
### Removed
– Note any features that have been deleted and removed from the software.
### Security
– Invite users to upgrade and avoid fixed software vulnerabilities.<|MERGE_RESOLUTION|>--- conflicted
+++ resolved
@@ -10,18 +10,12 @@
 
 # [Unreleased]
 
-<<<<<<< HEAD
-### Fixed
-- Gracefully handle `EndlessGoal` missions in the MaRL benchmark. Relative goal distance with `EndlessGoal` will be now always be 0.
-- Restore `rl-agent` to working order. Version incremented to `1.1.0`.
-=======
 ### [0.6.1rc1] 15-04-18
 ### Fixed
 - Gracefully handle `EndlessGoal` missions in the MaRL benchmark. Relative goal distance with `EndlessGoal` will be now always be 0.
 - Restore `rl-agent` to working order. Version incremented to `1.1.0`.
 - Update `rl-agent` wheel.
 - Add workaround for issue where traffic history starts offroad by fixing `scl scenario build`'s `--allow-offset-map` to work with traffic history.
->>>>>>> 3ef5650b
 
 ### [0.6.1rc0] 15-04-16
 ### Added
