# Change Log
All notable changes to this project will be documented in this file.

This changelog is to adhere to the format given at [keepachangelog](keepachangelog.com/en/1.0.0/)
and should maintain [semantic versioning](semver.org).

All text added must be human-readable.

Copy and pasting the git commit messages is __NOT__ enough.

## [Unreleased]
### Added
- Added an actor capture manager interface, `ActorCaptureManager`, which describes a manager that handles the change of control of actors. Operations in an actor manager step should not cause conflict in the simulation.
- Added a new entry tactic, `IdEntryTactic`, which provides the scenario the ability to select a specific actor for an agent to take over.
- Registered a new `chase-via-points-agent-v0` agent in agent zoo, which can effectively chase via points across different road sections by using the waypoints.
- Added new driving-smarts-v2023 benchmark consisting of new (i) driving-smarts-v2023 env and (ii) platoon-v0 env.
- Added baseline example, consisting of training, inference, and zoo agent registration, for the platooning task in Driving SMARTS 2023.3 benchmark.
- Documented the challenge objective, desired inference code structure, and use of baseline example, for Driving SMARTS 2023.3 benchmark, i.e., platooning task.
- Added a new scenario consisting of merge-exit map, sumo lead vehicle, and traffic, for the vehicle-following task.
- Added a `SensorManager` which manages placing sensors on actors in the simulations.
- The `VehicleState` now has the `bounding_box_points` property to get the vehicle minimum bounding box as a set of points.
- Added engine configuration options for `core:debug`, `core:observation_workers`, and `core:reset_retries`.
- Explained in the docs that agents may spawn at different times in multiagent scenarios.
<<<<<<< HEAD
- Introduced new comfort metric in metric cost functions.
=======
- Added `RaySensorResolver` as an alternative parallel resolver.
- Added `[ray]` option for `smarts` package. This currently conflicts with `[rllib]`.
- Added engine `observation_workers` configuration which can be used to configure the number of parallel sensor workers: 0 runs the sensors on the local thread, >=1 runs using the multiprocessing backing.
- Added engine `sensor_parallelization` configuration of sensor parallelization backing, options ("mp"|"ray"): "mp" python multiprocessing, "ray" ray worker backing.
- Added engine `reset_retries` configuration engine retries before the simulator will raise an error on reset.
>>>>>>> 047633b7
### Changed
- The trap manager, `TrapManager`, is now a subclass of `ActorCaptureManager`.
- Considering lane-change time ranges between 3s and 6s, assuming a speed of 13.89m/s, the via sensor lane acquisition range was increased from 40m to 80m, for better driving ability.
- The `AgentType.Full` now includes `road_waypoints`, `accelerometer`, and `lane_positions`.
- `ActionSpaceType` has been moved from `controller` to its own file.
- `VehicleState` has been moved to its own file.
- Sensors are no longer added and configured in the `agent_manager`. They are instead managed in the `sensor_manager`.
- Renamed all terminology relating to actor to owner in `VehicleIndex`.
- Renamed all terminology relating to shadow actor to shadower in `VehicleIndex`.
- `Collision` has been moved from `smarts.core.observations` to `smarts.core.vehicle_state`.
- The trap manager, `TrapManager`, is now a subclass of `ActorCaptureManager`.
- Considering lane-change time ranges between 3s and 6s, assuming a speed of 13.89m/s, the via sensor lane acquisition range was increased from 40m to 80m, for better driving ability.
- Modified naming of benchmark used in NeurIPS 2022 from driving-smarts-competition-env to driving-smarts-v2022.
- Sstudio generated scenario vehicle traffic ids are now shortened.
- Made the metrics module configurable by supplying parameters through a `Params` class.
- Neighborhood vehicles which should be excluded from the `dist_to_obstacles` cost function can be specified through `Params`. This would be useful in certain tasks, like the vehicle-following task where the distance to the lead vehicle should not be included in the computation of the `dist_to_obstacles` cost function.
- Unified the computation of `dist_to_destination` (previously known as `completion`) and `steps` (i.e., time taken) as functions inside the cost functions module, instead of computing them separately in a different module.
- In the metrics module, the records which is the raw metrics data and the scoring which is the formula to compute the final results are now separated to provided greater flexibility for applying metrics to different environments.
- Changed `benchmark_runner_v0.py` to only average records across scenarios that share the same environment. Records are not averaged across different environments, because the scoring formula may differ in different environments.
### Deprecated
### Fixed
- Fixed issues related to waypoints in junctions on Argoverse maps. Waypoints will now be generated for all paths leading through the lane(s) the vehicle is on.
- Fixed an issue where Argoverse scenarios with a `Mission` would not run properly.
- `Trip.actor` field is now effective. Previously `actor` had no effect.
- Fixed an issue where building sumo scenarios would sometimes stall.
- `VehicleIndex` no longer segfaults when attempting to `repr()` it.
- Fixed issues related to waypoints in SUMO maps. Waypoints in junctions should now return all possible paths through the junction.
- Fixed CI tests for metrics.
### Removed
- Removed the deprecated `waymo_browser` utility.
- Removed camera observation `created_at` attribute from metadata to make observation completely reproducible.
### Security

## [1.0.11] # 2023-04-02
### Added
### Changed
- Moved benchmark scenarios into SMARTS/scenarios folder.
- Simplified the scenario loading code in driving_smarts benchmark.
- The `"hiway-v1"` environment now uses `ScenarioOrder` configuration rather than a boolean.
### Deprecated
### Fixed
- Fix case where heading source attribute could be undefined.
- Updated interaction aware motion prediciton zoo agent to work with smarts.
- Edge dividers no longer flow through intersections in Argoverse 2 maps.
### Removed
### Security

## [1.0.10] # 2023-03-27
### Added
- Added vehicle of interest coloring through scenario studio. This lets the scenario color vehicles that match a certain pattern of vehicle id.
- SMARTS now provides `remove_provider` to remove a provider from the simulation. Use carefully.
### Changed
### Deprecated
### Fixed
- Fixed "rl/racing" `numpy` incompatibility.
- Fixed an issue with SUMO maps where waypoints in junctions would not return all possible paths.
- Fixed an issue in Argoverse maps where adjacent lanes would sometimes not be grouped in the same road.
### Removed
### Security

## [1.0.9] # 2023-03-20
### Added
- Added support for the [Argoverse 2 Motion Forecasting Dataset](https://www.argoverse.org/av2.html#forecasting-link) (see `scenarios/argoverse`)
- Added `waymo_open_dataset` as a module at the SMARTS repo level, to be able to load waymo scenarios without any external packages
### Changed
- Changed the `lanepoint_spacing` setting in `MapSpec` to be non-optional. Lanepoints are now generated lazily when waypoints are used.
### Deprecated
### Fixed
### Removed
- Removed `waymo-open-dataset-tf-2-4-0` package as a dependency
### Security

## [1.0.8] # 2023-03-10
### Added
- Agent manager now has `add_and_emit_social_agent` to generate a new social agent that is immediately in control of a vehicle.
### Changed
- Changed the minimum supported Python version from 3.7 to 3.8
### Deprecated
### Fixed
- Fixed `hiway-v1` environment to use `"render_modes"` instead of `"render.modes"`.
- Fixed an issue with SMARTS where the social vehicles started instantly regardless of what mission start time they were given.
- Missing waypoint paths `'lane_id'`  is now added to the `hiway-v1` formatted observations.
- Engine config utility now properly evaluates `[Ff]alse` as `False` when using a `bool` cast.
### Removed
### Security

## [1.0.7] # 2023-03-04
### Added
- Added objective, scenario description, and trained agent performance, to the Driving Smarts 2022 benchmark documentation.
### Changed
- Unique id suffix is removed from vehicle name while building agent vehicle in `VehicleIndex.build_agent_vehicle()` function. 
### Deprecated
### Fixed
- Missing neighborhood vehicle ids are now added to the `highway-v1` formatted observations.
- Stopped agent providers from removing social agents when they have no actor.
- Using `trip` in sstudio traffic generation no longer causes a durouter error.
- Chassis collision AABB first pass now has an additional `0.05m` tolerance to identify axis aligned collisions that would previously be missed.
- Agent to mission padding warning now occurs when there are less missions than agents rather than when there are the same number of agents as missions.
- Agent manager should no longer de-synchronize vehicle ids with the vehicle index.
### Removed
### Security

## [1.0.6] # 2023-02-26
### Added
- Added a math utility for generating combination groups out of two sequences with unique index use per group. This is intended for use to generate the combinations needed to give a unique agent-mission set per reset.
- Added basic tests for `hiway-v1` resetting and unformatted observations and actions.
- Added `"steps_completed"` to observation formatter.
### Fixed
- Ensured that `hiwayenv.reset` provides unique agent-mission sets per reset.
- Fixed an issue where `sstudio.types.Via` was not hashable.

## [1.0.5] # 2023-02-19
### Added
- Added a zoo agent, named Control-and-Supervised-Learning, from NeurIPS 2022 submission. This zoo agent runs in benchmark `driving_smarts==0.0`.
- Added a zoo agent, named Discrete Soft Actor Critic, from NeurIPS 2022 submission. This zoo agent runs in benchmark `driving_smarts==0.0`.
- Added basic tests for `hiway-v1` resetting and unformatted observations and actions.
- Added `actor_ids` as a provider interface to check the actors that the provider is currently in charge of.
### Changed
- `HiWayEnvV1` derived environments now allow an explicit scenario through `reset(options["scenario"])`.
- `HiWayEnvV1` derived environments now allow an explicit simulation start time through `reset(options["start_time"])`.
- Exposed `smarts` as a property on `HiWayEnvV1`.
- Made the heading input relative to the current heading in `RelativeTargetPose` action space.
### Deprecated
### Fixed
- Issue where a 0 length lane caused `envision` to crash.
- Fixed an issue where `Feature.type_specific_info` was calling a non-existant method.
### Removed
### Security

## [1.0.4] # 2023-02-10
### Added
- Engine configuration utility that uses the following locations to allow configuration of the SMARTS engine. The engine consumes the configuration files from the following locations in the following priority: `./engine.ini`, `~/.smarts/engine.ini`, `$GLOBAL_USER/smarts/engine.ini`, and `${PYTHON_ENV}/lib/${PYTHON_VERSION}/site-packages/smarts/engine.ini`.
- Added map source uri as `map_source` inside of `hiway-v1` reset info to indicate what the current map is on reset.
- Added NGSIM documentation.
- Added a zoo agent, named Interaction-Aware Motion Prediction, from NeurIPS2022 submission. This zoo agent runs in benchmark `driving_smarts==0.0`.
- Added Agent Zoo documentation in ReadTheDocs.
### Changed
- Made changes in the docs to reflect `master` branch as the main development branch.
- Enabled supplying agent locator directly to benchmark runner and removed the need for an intermediary config file. Updated benchmark docs to reflect this.
- Individualised the agent instances in the `benchmark_runner_v0.py`.
- Made driving_smarts_competition_v0 env configurable through supply of `AgentInterface`.
- Observation of driving_smarts_competition_v0 env was fixed to be of type `ObservationOptions.unformatted`.
### Deprecated
### Fixed
- Fixed an exit error that occurs when envision attempts to close down.
- Clarified the actions for `ActionSpaceType.Continuous` and `ActionSpaceType.ActuatorDynamic` in their respective docstrings.
- Excluded from wheel any scenario build files in pattern `smarts/**/build/**/*.xml`.
- Fixed an unintended regression in the metrics.
### Removed
- Removed duplicated `smarts.env.gymnasium.action_conversion` module.
### Security

## [1.0.3] 2023-02-04
### Added
- Added action formatting option to `hiway-v0`.
- Introduced `debug: serial: bool` option to driving smarts benchmark config.
### Changed
- Moved action and observation conversions from `smarts.env.gymnasium.utils` to `smarts.env.utils`.
### Fixed
- Fixed an issue where termination while envision is enabled but not connected would cause a flurry of broken pipe errors.
- Fixed an issue where activating visdom would cause errors.
- Fixed an issue where metrics break down with unformatted observations.
- Fixed an issue where `hiway-v1` would cause an exception when using "unformatted" observations.
- Unformatted actions and observations in `hiway-v0` provide `None` rather than an incorrect space.

## [1.0.2] 2023-01-27
### Added
- The `hiway-v1` environment can now be configured to provide an "unformatted" observation. 
### Changed
- Scenario paths is no longer manually supplied to Envision server while setup. Scenario paths are automatically sent to Envision server from SMARTS during simulation startup phase.
- Updated "hiway-v1" with `gymnasium` action spaces using new `ActionsSpaceFormatter` utility.
### Fixed
- Fixed an issue where a sensor detach call when a bubble vehicle exits a bubble could cause a program crash.
- Fixed issue with "hiway-v0" where "agent_interfaces" was not populated.
- Add missing `distance_travelled` to the `hiway-v1` observations.

## [1.0.1] 2023-01-24
### Fixed
- Fixed issue where Driving SMARTS benchmark only did 2 evaluations per scenario instead of 50.
- Removed unclosed file warnings from benchmark output.

## [1.0.0] 2023-01-22
### Added
- Exposed `.glb` file metadata through the scenario `Scenario.map_glb_metadata` attribute.
- Added single vehicle `Trip` into type. 
- Added new video record ultility using moviepy.
- Added distance check between bubble and vehicle to avoid generating unnecessary cursors.
- Added `ConfigurableZone` for `Zone` object to types which enable users to build bubble by providing coordinates of the polygon.
- Added "SMARTS Performance Diagnostic" development tool for evaluating the simulation performance.
- Added a "All Simulation" button on the header of Envision and made small-windowed simulation(s) in the "All Simulations" page clickable to maximize.
- An env wrapper `Metrics` is introduced to compute agents' performance metrics.
- Extracted `TraciConn` to the SMARTS utilities as a simplified utility to help with connecting to `TraCI`.
- Added `HiWayV1` `gymansium` environment to smarts. This can be referenced through gymnasium as `smarts.env:hiway-v1`.
- Added `scl benchmark run` and `scl benchmark list` for running and listing benchmarks.
- Added the "driving_smarts" benchmark as a feature of the new `scl benchmark` suite.
- Added `smarts.benchmark` module which deals with running benchmarks.
  - Added `smarts.core.entrypoints.benchmark_runner_v0` which is the initial benchmark fully integrated into `smarts`.
- Added documentation with benchmark information.
### Deprecated
### Changed
- Minimum `SUMO` version allowed by `SumoTrafficSimulation` is now `1.10.0`.
- The `ProviderManager` interface now uses a string id for removal of an actor instead of an actor state.
- Renamed many fields of the `smarts.core.agent_interface.AgentInterface` dataclass: `lidar` -> `lidar_point_cloud`, `waypoints` -> `waypoint_paths`, `rgb` -> `top_down_rgb`, `neighborhood_vehicles` -> `neighborhood_vehicle_states`, and `ogm` -> `occupancy_grid_map`.
- Renamed `smarts.core.provider.Provider`'s `action_spaces` to `actions`.
- Moved `VehicleObservation`, `EgoVehicleObservation`, `Observation`, `RoadWaypoints`, `GridMapMetadata`, `TopDownRGB`, `OccupancyGridMap`, `DrivableAreaGridMap`, `ViaPoint`, `Vias`, `SignalObservation`, and `Collision` from `smarts.core.sensors` to `smarts.core.observations`. They are now all typed `NamedTuples`.
- Renamed `GridMapMetadata` field `camera_pos` to `camera_position`.
### Removed
- Removed all of PyMarl contents, including related interface adapter, environments, and tests.
- Removed ray usage example.
- Moved ULTRA from `huawei-noah/SMARTS` to `smarts-project/smarts-project.rl` repository.
- Removed observation_adapter, reward_adapter, and info_adapter, from `hiway_env`.
- Removed `action_space` field from the `smarts.core.agent_interface.AgentInterface` dataclass.
### Fixed
- Updated the RL example `racing` to use `smarts[camera_obs]==0.7.0rc0` and continuous flowing traffic scenario. Simplified the `racing` RL example folder structure.
- Envision "near realtime" mode bugfix
- Corrected an issue where traffic lights in SUMO traffic simulation could be empty and cause a termination of the simulation.
- Fixed an issue where vehicles could cause SMARTS to terminate from being in multiple providers.
- Fixed an issue where `sumo_traffic_simulation` would disconnect on a non-terminal exception.
- SMARTS now aggressively attempts to connect to a SUMO process as long as the SUMO process remains alive.
- SUMO traffic simulation `route_for_vehicle` had semantic errors and now works again.
- SUMO is now supported up to version `1.15.0`. Versions of SUMO `1.13.0` and onward are forced to reset rather than reload because of errors with hot resetting versions starting with `1.13.0`. 
### Security

## [0.7.0rc0] 2022-10-31
### Added
- Added a basic background traffic ("social vehicle") provider as an alternative to the SUMO traffic simulator.  This can be selected using the new `"engine"` argument to `Traffic` in Scenario Studio.
- Added a `multi-scenario-v0` environment which can build any of the following scenario, namely, `1_to_2lane_left_turn_c`, `1_to_2lane_left_turn_t`, `3lane_merge_multi_agent`, `3lane_merge_single_agent`, `3lane_cruise_multi_agent`, `3lane_cruise_single_agent`, `3lane_cut_in`, and `3lane_overtake`. Additional scenarios can also be built by supplying the paths to the scenario directories.
- Added ego's mission details into the `FormatObs` wrapper.
- Added `SmartsLaneChangingModel` and `SmartsJunctionModel` to types available for use with the new smarts traffic engine within Scenario Studio.
- Added option to `AgentInterface` to include traffic signals (lights) in `EgoVehicleObservation` objects.
- Added the ability to hover over vehicles and roadmap elements in Envision to see debug info.

### Deprecated
- Deprecated a few things related to traffic in the `Scenario` class, including the `route` argument to the `Scenario` initializer, the `route`, `route_filepath` and `route_files_enabled` properties, and the `discover_routes()` static method.  In general, the notion of "route" (singular) here is being replaced with "`traffic_specs`" (plural) that allow for specifying traffic controlled by the SMARTS engine as well as Sumo.
- `waymo_browser.py` has been deprecated in favour of the scl waymo command line tools.

### Changed
- Add `lane_offset` to `Waypoint` class and `lane_postion` to both `EgoVehicleObservation` and `VehicleObservation` classes to expose the reference-line (a.k.a. Frenet) coordinate system.
- Traffic history vehicles can now be hijacked within a bubble.  They will be relinquished to the SMARTS background traffic provider upon exiting the bubble.
- Changed the name of the `Imitation` action space to `Direct`.
- Removed `endless_traffic` option from `SumoTrafficSimulator` and instead added `repeat_route` to `Flow` type in Scenario Studio.
- Renamed `examples/observation_collection_for_imitation_learning.py` to `examples/traffic_histories_to_observations.py`.
- Renamed `examples/history_vehicles_replacement_for_imitation_learning.py` to `examples/traffic_histories_vehicle_replacement.py`.
- `SumoTrafficSimulation` will now try to hand-off the vehicles it controls to the new SMARTS background traffic provider by default if the Sumo provider crashes.
- SMARTS now gives an error about a suspected lack of junction edges in sumo maps on loading of them.
- Scenario build artifacts are now cached and built incrementally, meaning that subsequent builds (without the `clean` option) will only build the artifacts that depend on the changed DSL objects
- All build artifacts are now in a local `build/` directory in each scenario's directory
- The `allow_offset_map` option has been removed. This must now be set in a `MapSpec` object in the scenario.py if this option is needed
- All scenarios must have a `scenario.py`, and must call `gen_scenario()`, rather than the individual `gen_` functions, which are now private

### Removed
- Removed support for deprecated json-based and YAML formats for traffic histories.
- Removed time and distance to collision values from `FormatObs` wrapper as the current implementation's correctness was in doubt.

### Fixed
- Fixed bug where `yaw_rate` was always reported as 0.0 (Issue #1481).
- Modified `FrameStack` wrapper to support agents which start at a later time in the simulation.
- Truncated all waypoint paths returned by `FormatObs` wrapper to be of the same length. Previously, variable waypoint-path lengths caused inhomogenous shape error in numpy array.
- Fixed a bug where traffic providers would leak across instances due to the ~~(awful design decision of python)~~ reference types defaults in arguments sharing across instances.
- Fixed minor bugs causing some Waymo maps not to load properly.
- Fixed a bug where `Vehicle.bounding_box` was mirrored over Y causing on shoulder events to fire inappropriately.
- Fixed an issue where the ego and neighbour vehicle observation was returning `None` for the nearby `lane_id`, `lane_index`, and `road_id`. These now default to constants `off_lane`, `-1`, and `off_road` respectively.
- Fixed a bug where bubble agents would stick around and to try to get observations even after being disassociated from a vehicle.
- Fixed a bug with the `TripMeterSensor` that was not using a unit direction vector to calculate trip distance against current route.
- Fixed issues with Envision. The playback bar and realtime mode now work as expected.
- Fixed a bug where traffic history vehicles would not get traffic signal observations
- Fixed a bug where envision would not work in some versions of python due to nuances of `importlib.resource.path()`.
- Fixed an issue with incorrect vehicle sizes in Envision.

## [0.6.1] 2022-08-02
### Added
- Added standard intersection environment, `intersection-v0`, for reinforcement learning where agents have to make an unprotected left turn in the presence of traffic.
- Added an online RL example for solving the `intersection-v0` environment, using PPO algorithm from Stable Baselines3 library. An accompanying Colab example is also provided.

### Changed
- Updated license to 2022 version.
- SMARTS reset now has a start time option which will skip simulation.
- Since `gym.Space` does not support dataclass, `StdObs` type is changed from a dataclass to a dictionary.

### Removed
- Old Stable Baselines3 based example is removed in favour of the new online RL example developed using Stable Baselines3 library.

### Fixed
- Additional case added for avoiding off-route if merging early into a lane.
- Unpack utility now unpacks dataclass attributes.
- Trap manager now uses elapsed sim time rather than step delta to associate with time.

## [0.6.1rc1] 2022-04-18
### Added
- Added example scenario for importing the NGSIM `peachtree` dataset.
- Added example scenario for importing the INTERACTION `merging` dataset
### Deprecated
- Using `.yml` files to specify traffic history datasets have been deprecated in favor of using `sstudio.types.TrafficHistoryDataset` objects.
### Fixed
- Gracefully handle `EndlessGoal` missions in the MaRL benchmark. Relative goal distance with `EndlessGoal` will be now always be 0.
- Restore `rl-agent` to working order. Version incremented to `1.1.0`.
- Update `rl-agent` wheel.
- Do not auto-shift maps for a scenario that has traffic history.
- Fixed Issue #1321 such that numpy's `sliding_window_view()` is no longer needed for NGSIM traffic histories.
- Fixed NGSIM traffic history import bugs (see Issues #1354 and #1402).

## [0.6.1rc0] 2022-04-16
### Added
- Added `smarts/waymo/waymo_browser.py`, a text-based utility to explore and export scenarios from the Waymo Motion dataset to SMARTS scenarios. 
- Added `get_vehicle_start_time()` method for scenarios with traffic history data.  See Issue #1210.
- Added `sb3` reinforcement-learning example. An ego agent is trained using PPO algorithm from Stable Baselines3 library, to drive as far and as fast as possible in heavy traffic, without colliding or going off-road.
- Added `FormatObs` wrapper which converts SMARTS observations to gym-compliant RL-friendly vectorized observations and returns `StdObs`.
- Added `Pose.as_position2d()` method which converts the pose to an [x,y] position array.
- Added `EventConfiguration` dataclass in the agent interface to allow users to configure the conditions in which events are triggered
- Extended the `RoadMap` API to support `Waymo` map format in `smarts/core/waymo_map.py`.
- Added scenarios for "importing" the i80 and us101 NGSIM trajectory history datasets
- Added an observation adapter that makes the observation ego-centric: `smarts.core.utils.ego_centric_observation_adapter`.
- Added math utility `world_position_from_ego_frame` which allows converting from an ego frame to world frame.
- Added math utility `wrap_value` which constrains a float between a `min` and `max` by wrapping around every time the value exceeds `max` or falls below `min`.
- Added ego-centric adapter utility `smarts.core.utils.adapters.ego_centric_adapters.get_egocentric_adapters(action_space)` which provides an ego-centric pair of observation and action adapters that are used together to provide an ego-centric interface.
### Changed
- If more than one qualifying map file exists in a the `map_spec.source` folder, `get_road_map()` in `default_map_builder.py` will prefer to return the default files (`map.net.xml` or `map.xodr`) if they exist.
- Moved the `smarts_ros` ROS node from the `examples` area into the `smarts.ros` module so that it can be distributed with SMARTS packages.
- Use `Process` to replace `Thread` to speed up the `scl scenario build-all --clean <scenario_dir>` runtime.
- Modified the repository's front page to be more informative and better organised.
- Added an option to `Scenario.scenario_variations()` to make the iterator not yield a cycle.
### Deprecated
- Moved the `AgentSpec` class out of `smarts.core.agent` to `smarts.zoo.agent_spec`.
### Fixed
- Fixed a secondary exception that the `SumoTrafficSimulation` will throw when attempting to close a TraCI connection that is closed by an error.
- Ensure that `smarts.core.coordinates.Pose` attribute `position` is an [x, y, z] numpy array, and attribute `orientation` is a quaternion length 4 numpy array. 
- Update social vehicle pose in Bullet when no active agents are present.
- Fix suppression of `stderr` and `stdout` on `ipython` platforms via `suppress_output(..)`.
### Removed
- Removed the unconditional import of `Renderer` from `smarts/core/vehicle.py` to make `Panda3D` optional dependency regression. See Issue #1310.
### Security

## [0.6.0] 2022-03-28
### Added
- Added `get_vehicle_start_time()` method for scenarios with traffic history data.  See Issue #1210.
- Added `sb3` reinforcement-learning example. An ego agent is trained using PPO algorithm from Stable Baselines3 library, to drive as far and as fast as possible in heavy traffic, without colliding or going off-road.
- Added `FormatObs` wrapper which converts SMARTS observations to gym-compliant RL-friendly vectorized observations and returns `StdObs`.
- Added `Pose.as_position2d()` method which converts the pose to an [x,y] position array.
- Added `EventConfiguration` dataclass in the agent interface to allow users to configure the conditions in which events are triggered
- Added scenarios for "importing" the i80 and us101 NGSIM trajectory history datasets
### Changed
- If more than one qualifying map file exists in a the `map_spec.source` folder, `get_road_map()` in `default_map_builder.py` will prefer to return the default files (`map.net.xml` or `map.xodr`) if they exist.
- Moved the `smarts_ros` ROS node from the `examples` area into the `smarts.ros` module so that it can be distributed with SMARTS packages.
- Use `Process` to replace `Thread` to speed up the `scl scenario build-all --clean <scenario_dir>` runtime.
- Modified the repository's front page to be more informative and better organised.
### Deprecated
- Moved the `AgentSpec` class out of `smarts.core.agent` to `smarts.zoo.agent_spec`.
### Fixed
- Fixed a secondary exception that the `SumoTrafficSimulation` will throw when attempting to close a TraCI connection that is closed by an error.
- Ensure that `smarts.core.coordinates.Pose` attribute `position` is an [x, y, z] numpy array, and attribute `orientation` is a quaternion length 4 numpy array. 
- Update social vehicle pose in Bullet when no active agents are present.
- Document missing action space type `ActionSpaceType.TargetPose`.
### Removed
- Removed the unconditional import of `Renderer` from `smarts/core/vehicle.py` to make `Panda3D` optional dependency regression. See Issue #1310.
### Security


## [0.5.1.post1] 2022-03-11
### Fixed
- Fixed an issue involving relative imports in `examples/rllib/rllib.py`.
- Fixed an issue with uncapped `opencv` causing an error within `ray.rllib`.
- Fixed a longstanding issue that did not allow camera observations unless you had windowing.

## [0.5.1] 2022-01-25
### Added
- Added `get_vehicle_start_time()` method for scenarios with traffic history data.  See Issue #1210.
### Changed
- If more than one qualifying map file exists in a the `map_spec.source` folder, `get_road_map()` in `default_map_builder.py` will prefer to return the default files (`map.net.xml` or `map.xodr`) if they exist.
- Moved the `smarts_ros` ROS node from the `examples` area into the `smarts.ros` module so that it can be distributed with SMARTS packages.
- Use `Process` to replace `Thread` to speed up the `scl scenario build-all --clean <scenario_dir>` runtime.
### Deprecated
### Fixed
- Fixed a secondary exception that the `SumoTrafficSimulation` will throw when attempting to close a TraCI connection that is closed by an error.
### Removed
### Security

## [0.5.0] - 2022-01-07
### Added
- Added Minimum FrameRate tests to measure the fps for `smart.step()` method. See Issue #455.
- Added a ROS wrapper/driver example to wrap SMARTS in a ROS (v1) node.
- Added the ability to pass an optional `time_delta_since_last_step` to SMARTS' `step()` function
  to support variable timesteps for co-simulation.
- Added `step_count` and `elapsed_sim_time` to the `Observation` class.  See PR #974 and Issues #884 and #918.
- Added `dt` to `Observation` class to inform users of the observations of the variable timestep.
- Added the ability to externally update SMARTS state via a new privileged-access `ExternalProvider`.
- Allow specifying "-latest" as a version suffix for zoo locator strings.
- Added Base CI and dependencies requirement tests for the "darwin" platform (MacOS).
- Extended Imitation Learning codebase to allow importing traffic histories from the Waymo motion dataset and replay in a SMARTS simulation. See PR #1060.
- Added options for dealing with noise when inferring headings while importing traffic history data.  See PR #1219.
- Added `ros` extension rule to `setup.py`.
- Added a script to allow users to hijack history vehicles dynamically through a trigger event. See PR #1088.
- Added a `-y` option to `utils/setup/install_deps.sh` to accept installation by default. See issue #1081.
- Added `ParallelEnv` class and a corresponding example to simulate multiple SMARTS environments in parallel, with synchronous or asynchronous episodes.
- Added `smarts.core.utils.import_utils` to help with the dynamic import of modules.
- Added `single_agent` env wrapper and unit test. The wrapper converts a single-agent SMARTS environment's step and reset output to be compliant with gym spaces.
- Added `rgb_image` env wrapper and unit test. The wrapper filters SMARTS environment observation and returns only top-down RGB image as observation.
- Extended the `RoadMap` API to support `OpenDRIVE` map format in `smarts/core/opendrive_road_network.py`. Added 3 new scenarios with `OpenDRIVE` maps. See PR #1186.
- Added a "ReplayAgent" wrapper to allow users to rerun an agent previously run by saving its configurations and inputs. See Issue #971.
- Added `smarts.core.provider.ProviderRecoveryFlags` as flags to determine how `SMARTS` should handle failures in providers. They are as follows:
  - `NOT_REQUIRED`: Not needed for the current step. Error causes skip of provider if it should recover but cannot or should not recover.
  - `EPISODE_REQUIRED`: Needed for the current episode. Results in episode ending if it should recover but cannot or should not recover.
  - `EXPERIMENT_REQUIRED`: Needed for the experiment. Results in exception if it should recover but cannot or should not recover.
  - `ATTEMPT_RECOVERY`: Provider should attempt to recover from the exception or disconnection.
- Added recovery options for providers in `smarts.core.provider.Provider`. These include:
  - Add `recover()` method to providers to attempt to recover from errors and disconnection.
  - Add `connected` property to providers to check if the provider is still connected.
- Added recovery options to `smarts.core.smarts.SMARTS.add_provider()`
  - Add `recovery_flags` argument to configure the recovery options if the provider disconnects or throws an exception.
- Added `driving_in_traffic` reinforcement learning example. An ego agent is trained using DreamerV2 to drive as far and as fast as possible in heavy traffic, without colliding or going off-road.
- Added `smarts.core.smarts.SMARTSDestroyedError` which describes use of a destroyed `SMARTS` instance.
### Changed
- `test-requirements` github action job renamed to `check-requirements-change` and only checks for requirements changes without failing.
- Moved examples tests to `examples` and used relative imports to fix a module collision with `aiohttp`'s `examples` module.
- Made changes to log sections of the scenario step in `smarts.py` to help evaluate smarts performance problems. See Issue #661.
- Introducted `RoadMap` class to abstract away from `SumoRoadNetwork`
  and allow for (eventually) supporting other map formats.  See Issue #830 and PR #1048.
  This had multiple cascading ripple effects (especially on Waypoint generation and caching,
  Missions/Plans/Routes and road/lane-related sensors).  These include:
    - Removed the `AgentBehavior` class and the `agent_behavior` parameter to `AgentInterface`.
    - Moved the definition of `Waypoint` from `smarts.core.mission_planner` to `smarts.core.road_map`.
    - Moved the definition of `Mission` and `Goal` classes from `smarts.core.scenario` to `smarts.core.plan`.
    - Added `MapSpec` to the SStudio DSL types and introduced a simple builder pattern for creating `RoadMap` objects.
- Changed the type hint for `EgoVehicleObservation`: it returns a numpy array (and always has).
- Raised a warning message for building scenarios without `map.net.xml` file. See PR #1161.
- Updated `smarts/env/hiway_env.py` to support `OpenDRIVE` maps so that the `SMARTS` object is instantiated without the `SUMO` traffic provider and social agents. See PR #1215.
- Public `SMARTS` methods will throw `smarts.core.smarts.SMARTSDestroyedError` if `SMARTS.destroy()` has previously been called on the `SMARTS` instance.
### Fixed
- Fix lane vector for the unique cases of lane offset >= lane's length. See PR #1173.
- Logic fixes to the `_snap_internal_holes` and `_snap_external_holes` methods in `smarts.core.sumo_road_network.py` for crude geometry holes of sumo road map. Re-adjusted the entry position of vehicles in `smarts.sstudio.genhistories.py` to avoid false positive events. See PR #992.
- Prevent `test_notebook.ipynb` cells from timing out by increasing time to unlimited using `/metadata/execution/timeout=65536` within the notebook for regular uses, and `pytest` call with `--nb-exec-timeout 65536` option for tests. See for more details: "https://jupyterbook.org/content/execute.html#setting-execution-timeout" and "https://pytest-notebook.readthedocs.io/en/latest/user_guide/tutorial_intro.html#pytest-fixture".
- Stop `multiprocessing.queues.Queue` from throwing an error by importing `multiprocessing.queues` in `envision/utils/multiprocessing_queue.py`.
- Prevent vehicle insertion on top of ignored social vehicles when the `TrapManager` defaults to emitting a vehicle for the ego to control. See PR #1043
- Prevent `TrapManager`from trapping vehicles in Bubble airlocks.  See Issue #1064.
- Social-agent-buffer is instantiated only if the scenario requires social agents
- Mapped Polygon object output of Route.geometry() to sequence of coordinates.
- Updated deprecated Shapely functionality.
- Fixed the type of `position` (pose) fields emitted to envision to match the existing type hints of `tuple`.
- Properly detect whether waypoint is present in mission route, while computing distance travelled by agents with missions in TripMeterSensor.
- Fixed `test_notebook` timeout by setting `pytest --nb-exec-timeout 65536`.
### Deprecated
- The `timestep_sec` property of SMARTS is being deprecated in favor of `fixed_timesep_sec`
  for clarity since we are adding the ability to have variable time steps.
### Removed
- Remove `ray_multi_instance` example when running `make sanity-test`
- Removed deprecated fields from `AgentSpec`:  `policy_builder`, `policy_params`, and `perform_self_test`.
- Removed deprecated class `AgentPolicy` from `agent.py`.
- Removed `route_waypoints` attribute from `smarts.core.sensors.RoadWaypoints`.

## [0.4.18] - 2021-07-22
### Added
- Dockerfile for headless machines.
- Singularity definition file and instructions to build/run singularity containers.
- Support multiple outgoing edges from SUMO maps.
- Added a Cross RL Social Agent in `zoo/policies` as a concrete training examples. See PR #700.
- Made `Ray` and its module `Ray[rllib]` optional as a requirement/dependency to setup SMARTS. See Issue #917.
### Fixed
- Suppress messages in docker containers from missing `/dev/input` folder.
- When code runs on headless machine, panda3d will fallback to using `p3headlessgl` option to render images without requiring X11.
- Fix the case where mapping a blank repository to the docker container `/src` directory via `-v $SMARTS_REPO/src` as directed in the `README` will cause `scl` and other commands to not work.
- Fix case where multiple outgoing edges could cause non-determinism.

## [0.4.17] - 2021-07-02
### Added
- Added `ActionSpace.Imitation` and a controller to support it.  See Issue #844.
- Added a `TraverseGoal` goal for imitation learning agents.  See Issue #848.
- Added `README_pypi.md` to update to the general user installation PyPI instructions. See Issue #828.
- Added a new utility experiment file `cli/run.py` to replace the context given by `supervisord.conf`. See PR #911.
- Added `scl zoo install` command to install zoo policy agents at the specified paths. See Issue #603.
- Added a `FrameStack` wrapper which returns stacked observations for each agent.
### Changed
- `history_vehicles_replacement_for_imitation_learning.py` now uses new Imitation action space. See Issue #844.
- Updated and removed some package versions to ensure that Python3.8 is supported by SMARTS. See issue #266.
- Refactored `Waypoints` into `LanePoints` (static, map-based) and `Waypoints` (dynamic). See Issue #829.
- Vehicles with a `BoxChassis` can now use an `AccelerometerSensor` too.
- When importing NGSIM history data, vehicle speeds are recomputed.
- Allow custom sizes for agent vehicles in history traffic missions.
- Refactored the top level of the SMARTS module to make it easier to navigate the project and understand its structure. See issue #776.
- Made Panda3D and its modules optional as a requirement/dependencies to setup SMARTS. See Issue #883.
- Updated the `Tensorflow` version to `2.2.1` for rl-agent and bump up its version to `1.0`. See Issue #211.
- Made `Ray` and its module `Ray[rllib]` optional as a requirement/dependency to setup SMARTS. See Issue #917.
- Added an error if a `SMARTS` instance reaches program exit without a manual `del` of the instance or a call to `SMARTS.destroy()`.
### Fixed
- Allow for non-dynamic action spaces to have action controllers.  See PR #854.
- Fix a minor bug in `sensors.py` which triggered `wrong_way` event when the vehicle goes into an intersection. See Issue #846.
- Limited the number of workers SMARTS will use to establish remote agents so as to lower memory footprint.
- Patched a restart of SUMO every 50 resets to avoid rampant memory growth.
- Fix bugs in `AccelerometerSensor`.  See PR #878.
- Ensure that `yaw_rate` is always a scalar in `EgoVehicleObservation`.
- Fix the internal holes created at sharp turns due to crude map geometry. See issue #900.
- Fixed an args count error caused by `websocket.on_close()` sending a variable number of args.
- Fixed the multi-instance display of `envision`. See Issue #784.
- Caught abrupt terminate signals, in order to shutdown zoo manager and zoo workers.
- Include tire model in package by moving `tire_parameters.yaml` from `./examples/tools` to `./smarts/core/models`. See Issue #1140
- Fixed an issue where `SMARTS.destroy()` would still cause `SMARTS.__del__()` to throw an error at program exit.
### Removed
- Removed `pview` from `make` as it refers to `.egg` file artifacts that we no longer keep around.
- Removed `supervisord.conf` and `supervisor` from dependencies and requirements. See Issue #802.

## [0.4.16] - 2021-05-11
### Added
- Added `sanity-test` script and asked new users to run `sanity-test` instead of `make test` to ease the setup
process
- Added `on_shoulder` as part of events in observation returned from each step of simulation
- Added description of map creation and how to modify the map to allow users to create their own traffic routes in docs
- Added reference to SMARTS paper in front page of docs
- Only create `Renderer` on demand if vehicles are using camera-based sensors. See issue #725.
- Added glb models for pedestrians and motorcycles
- Added `near realtime` mode and `uncapped` mode in Envision
- Added `--allow-offset-map` option for `scl scenario build` to prevent auto-shifting of Sumo road networks
- Added options in `DoneCriteria` to trigger ego agent to be done based on other agent's done situation
### Changed
- Refactored SMARTS class to not inherit from Panda3D's ShowBase; it's aggregated instead. See issue #597.
- Updated imitation learning examples.
### Fixed
- Fixed the bug of events such as off_road not registering in observation when off_road is set to false in DoneCriteria
- Fixed Sumo road network offset bug for shifted maps.  See issue #716.
- Fixed traffic generation offset bug for shifted maps.  See issue #790.
- Fixed bugs in traffic history and changed interface to it.  See issue #732.
- Update `ego_open_agent` to use the package instead of the zoo directory version.
- Quieted error logs generated by failed Envision connections as well as noisy pybullet log messages.  See issue #819.
- Removed all coverage files created during make test. See issue #826.
- Removed scenarios and examples modules from pip installation. See issue #833.

## [0.4.15] - 2021-03-18
### Added
- This CHANGELOG as a change log to help keep track of changes in the SMARTS project that can get easily lost.
- Hosted Documentation on `readthedocs` and pointed to the smarts paper and useful parts of the documentation in the README.
- Running imitation learning will now create a cached `history_mission.pkl` file in scenario folder that stores
the missions for all agents.
- Added ijson as a dependency.
- Added `cached-property` as a dependency.
### Changed
- Lowered CPU cost of waypoint generation. This will result in a small increase in memory usage.
- Set the number of processes used in `make test` to ignore 2 CPUs if possible.
- Use the dummy OpEn agent (open-agent version 0.0.0) for all examples.
- Improved performance by removing unused traffic light functionality.
- Limit the memory use of traffic histories by incrementally loading the traffic history file with a worker process.
### Fixed
- In order to avoid precision issues in our coordinates with big floating point numbers, we now initially shift road networks (maps) that are offset back to the origin using [netconvert](https://sumo.dlr.de/docs/netconvert.html). We adapt Sumo vehicle positions to take this into account to allow Sumo to continue using the original coordinate system.  See Issue #325. This fix will require all scenarios to be rebuilt (`scl scenario build-all --clean ./scenarios`).
- Cleanly close down the traffic history provider thread. See PR #665.
- Improved the disposal of a SMARTS instance. See issue #378.
- Envision now resumes from current frame after un-pausing.
- Skipped generation of cut-in waypoints if they are further off-road than SMARTS currently supports to avoid process crash.
- Fix envision error 15 by cleanly shutting down the envision worker process.

## [Format] - 2021-03-12
### Added
– Describe any new features that have been added since the last version was released.
### Changed
– Note any changes to the software’s existing functionality.
### Deprecated
– Note any features that were once stable but are no longer and have thus been scheduled for removal.
### Fixed
– List any bugs or errors that have been fixed in a change.
### Removed
– Note any features that have been deleted and removed from the software.
### Security
– Invite users to upgrade and avoid fixed software vulnerabilities.<|MERGE_RESOLUTION|>--- conflicted
+++ resolved
@@ -21,15 +21,12 @@
 - The `VehicleState` now has the `bounding_box_points` property to get the vehicle minimum bounding box as a set of points.
 - Added engine configuration options for `core:debug`, `core:observation_workers`, and `core:reset_retries`.
 - Explained in the docs that agents may spawn at different times in multiagent scenarios.
-<<<<<<< HEAD
-- Introduced new comfort metric in metric cost functions.
-=======
 - Added `RaySensorResolver` as an alternative parallel resolver.
 - Added `[ray]` option for `smarts` package. This currently conflicts with `[rllib]`.
 - Added engine `observation_workers` configuration which can be used to configure the number of parallel sensor workers: 0 runs the sensors on the local thread, >=1 runs using the multiprocessing backing.
 - Added engine `sensor_parallelization` configuration of sensor parallelization backing, options ("mp"|"ray"): "mp" python multiprocessing, "ray" ray worker backing.
 - Added engine `reset_retries` configuration engine retries before the simulator will raise an error on reset.
->>>>>>> 047633b7
+- Introduced new comfort metric in metric cost functions.
 ### Changed
 - The trap manager, `TrapManager`, is now a subclass of `ActorCaptureManager`.
 - Considering lane-change time ranges between 3s and 6s, assuming a speed of 13.89m/s, the via sensor lane acquisition range was increased from 40m to 80m, for better driving ability.
