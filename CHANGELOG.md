--- conflicted
+++ resolved
@@ -9,6 +9,8 @@
 Copy and pasting the git commit messages is __NOT__ enough.
 
 # [Unreleased]
+### Added
+- Added standard intersection environment, `intersection-v0`, for reinforcement learning where agents have to make a left turn in the presence of traffic.
 
 ### Changed
 - Updated license to 2022 version.
@@ -24,17 +26,11 @@
 - Using `.yml` files to specify traffic history datasets have been deprecated in favor of using `sstudio.types.TrafficHistoryDataset` objects.
 ### Fixed
 - Gracefully handle `EndlessGoal` missions in the MaRL benchmark. Relative goal distance with `EndlessGoal` will be now always be 0.
-<<<<<<< HEAD
-### Added
-- Added standard intersection environment, `intersection-v0`, for reinforcement learning where agents have to make a left turn in the presence of traffic.
-=======
 - Restore `rl-agent` to working order. Version incremented to `1.1.0`.
 - Update `rl-agent` wheel.
 - Do not auto-shift maps for a scenario that has traffic history.
 - Fixed Issue #1321 such that numpy's `sliding_window_view()` is no longer needed for NGSIM traffic histories.
 - Fixed NGSIM traffic history import bugs (see Issues #1354 and #1402).
-
->>>>>>> 28b2bcc8
 
 ### [0.6.1rc0] 15-04-16
 ### Added
