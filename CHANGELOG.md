# Change Log
All notable changes to this project will be documented in this file.

This changelog is to adhere to the format given at [keepachangelog](keepachangelog.com/en/1.0.0/) 
and should maintain [semantic versioning](semver.org).

All text added must be human-readable. 

Copy and pasting the git commit messages is __NOT__ enough.

## [Unreleased]
### Added
- Added a ROS wrapper/driver example to wrap SMARTS in a ROS (v1) node.
- Added the ability to pass an optional `time_delta_since_last_step` to SMARTS' `step()` function
  to support variable timesteps for co-simulation.
- Added `step_count` and `elapsed_sim_time` to the `Observation` class.  See PR #974 and Issues #884 and #918.
- Added `dt` to `Observation` class to inform users of the observations of the variable timestep.
- Added the ability to externally update SMARTS state via a new privileged-access `ExternalProvider`.
- Allow specifying "-latest" as a version suffix for zoo locator strings.
- Added Base CI and dependencies requirement tests for the "darwin" platform (MacOS).
- Extended Imitation Learning codebase to allow importing traffic histories from the Waymo motion dataset and replay in a SMARTS simulation. See PR #1060.
- Added `ros` extension rule to `setup.py`.
<<<<<<< HEAD
- Added `ParallelEnv` class to simulate multiple SMARTS environments in parallel, with synchronous or asynchronous episodes.
=======
- Added a -y option to `utils/setup/install_deps.sh` to allow default accept of installation. See Issue #1081.
>>>>>>> 7411ec2c
### Changed
- Made changes to log sections of the scenario step in `smarts.py` to help evaluate smarts performance problems. See Issue #661.
- Introducted `RoadMap` class to abstract away from `SumoRoadNetwork` 
  and allow for (eventually) supporting other map formats.  See Issue #830 and PR #1048.
  This had multiple cascading ripple effects (especially on Waypoint generation and caching,
  Missions/Plans/Routes and road/lane-related sensors).  These include:
    - Removed the `AgentBehavior` class and the `agent_behavior` parameter to `AgentInterface`.
    - Moved the definition of `Waypoint` from `smarts.core.mission_planner` to `smarts.core.road_map`.
    - Moved the definition of `Mission` and `Goal` classes from `smarts.core.scenario` to `smarts.core.plan`.
### Fixed
- Prevent vehicle insertion on top of ignored social vehicles when the `TrapManager` defaults to emitting a vehicle for the ego to control. See PR #1043
- Prevent `TrapManager`from trapping vehicles in Bubble airlocks.  See Issue #1064.
- Social-agent-buffer is instantiated only if the scenario requires social agents
- Mapped Polygon object output of Route.geometry() to sequence of coordinates.
### Deprecated
- The `timestep_sec` property of SMARTS is being deprecated in favor of `fixed_timesep_sec`
  for clarity since we are adding the ability to have variable time steps.
### Removed

## [0.4.18] - 2021-07-22
### Added 
- Dockerfile for headless machines.
- Singularity definition file and instructions to build/run singularity containers.
- Support multiple outgoing edges from SUMO maps.
- Added a Cross RL Social Agent in `zoo/policies` as a concrete training examples. See PR #700.
- Made `Ray` and its module `Ray[rllib]` optional as a requirement/dependency to setup SMARTS. See Issue #917.
### Fixed
- Suppress messages in docker containers from missing `/dev/input` folder.
- When code runs on headless machine, panda3d will fallback to using `p3headlessgl` option to render images without requiring X11.
- Fix the case where mapping a blank repository to the docker container `/src` directory via `-v $SMARTS_REPO/src` as directed in the `README` will cause `scl` and other commands to not work.
- Fix case where multiple outgoing edges could cause non-determinism.

## [0.4.17] - 2021-07-02
### Added 
- Added `ActionSpace.Imitation` and a controller to support it.  See Issue #844.
- Added a `TraverseGoal` goal for imitation learning agents.  See Issue #848.
- Added `README_pypi.md` to update to the general user installation PyPI instructions. See Issue #828. 
- Added a new utility experiment file `cli/run.py` to replace the context given by `supervisord.conf`. See PR #911.
- Added `scl zoo install` command to install zoo policy agents at the specified paths. See Issue #603.
- Added a `FrameStack` wrapper which returns stacked observations for each agent.

### Changed
- `history_vehicles_replacement_for_imitation_learning.py` now uses new Imitation action space. See Issue #844.
- Updated and removed some package versions to ensure that Python3.8 is supported by SMARTS. See issue #266. 
- Refactored `Waypoints` into `LanePoints` (static, map-based) and `Waypoints` (dynamic). See Issue #829.
- Vehicles with a `BoxChassis` can now use an `AccelerometerSensor` too.
- When importing NGSIM history data, vehicle speeds are recomputed.
- Allow custom sizes for agent vehicles in history traffic missions.
- Refactored the top level of the SMARTS module to make it easier to navigate the project and understand its structure. See issue #776.
- Made Panda3D and its modules optional as a requirement/dependencies to setup SMARTS. See Issue #883.
- Updated the `Tensorflow` version to `2.2.1` for rl-agent and bump up its version to `1.0`. See Issue #211.
- Made `Ray` and its module `Ray[rllib]` optional as a requirement/dependency to setup SMARTS. See Issue #917.
### Fixed
- Allow for non-dynamic action spaces to have action controllers.  See PR #854.
- Fix a minor bug in `sensors.py` which triggered `wrong_way` event when the vehicle goes into an intersection. See Issue #846.
- Limited the number of workers SMARTS will use to establish remote agents so as to lower memory footprint.
- Patched a restart of SUMO every 50 resets to avoid rampant memory growth.
- Fix bugs in `AccelerometerSensor`.  See PR #878.
- Ensure that `yaw_rate` is always a scalar in `EgoVehicleObservation`.
- Fix the internal holes created at sharp turns due to crude map geometry. See issue #900.
- Fixed an args count error caused by `websocket.on_close()` sending a variable number of args.
- Fixed the multi-instance display of `envision`. See Issue #784.
- Caught abrupt terminate signals, in order to shutdown zoo manager and zoo workers.
### Removed
- Removed `pview` from `make` as it refers to `.egg` file artifacts that we no longer keep around.
- Removed `supervisord.conf` and `supervisor` from dependencies and requirements. See Issue #802.

## [0.4.16] - 2021-05-11
### Added 
- Added `sanity-test` script and asked new users to run `sanity-test` instead of `make test` to ease the setup
process
- Added `on_shoulder` as part of events in observation returned from each step of simulation
- Added description of map creation and how to modify the map to allow users to create their own traffic routes in docs
- Added reference to SMARTS paper in front page of docs
- Only create `Renderer` on demand if vehicles are using camera-based sensors. See issue #725.
- Added glb models for pedestrians and motorcycles
- Added `near realtime` mode and `uncapped` mode in Envision
- Added `--allow-offset-map` option for `scl scenario build` to prevent auto-shifting of Sumo road networks
- Added options in `DoneCriteria` to trigger ego agent to be done based on other agent's done situation
### Changed
- Refactored SMARTS class to not inherit from Panda3D's ShowBase; it's aggregated instead. See issue #597.
- Updated imitation learning examples.
### Fixed
- Fixed the bug of events such as off_road not registering in observation when off_road is set to false in DoneCriteria
- Fixed Sumo road network offset bug for shifted maps.  See issue #716.
- Fixed traffic generation offset bug for shifted maps.  See issue #790.
- Fixed bugs in traffic history and changed interface to it.  See issue #732.
- Update `ego_open_agent` to use the package instead of the zoo directory version.
- Quieted error logs generated by failed Envision connections as well as noisy pybullet log messages.  See issue #819.
- Removed all coverage files created during make test. See issue #826.
- Removed scenarios and examples modules from pip installation. See issue #833.

## [0.4.15] - 2021-03-18
### Added
- This CHANGELOG as a change log to help keep track of changes in the SMARTS project that can get easily lost.
- Hosted Documentation on `readthedocs` and pointed to the smarts paper and useful parts of the documentation in the README.
- Running imitation learning will now create a cached `history_mission.pkl` file in scenario folder that stores 
the missions for all agents.
- Added ijson as a dependency. 
- Added `cached-property` as a dependency.
### Changed
- Lowered CPU cost of waypoint generation. This will result in a small increase in memory usage.
- Set the number of processes used in `make test` to ignore 2 CPUs if possible.
- Use the dummy OpEn agent (open-agent version 0.0.0) for all examples.
- Improved performance by removing unused traffic light functionality.
- Limit the memory use of traffic histories by incrementally loading the traffic history file with a worker process.
### Fixed
- In order to avoid precision issues in our coordinates with big floating point numbers, we now initially shift road networks (maps) that are offset back to the origin using [netconvert](https://sumo.dlr.de/docs/netconvert.html). We adapt Sumo vehicle positions to take this into account to allow Sumo to continue using the original coordinate system.  See Issue #325. This fix will require all scenarios to be rebuilt (`scl scenario build-all --clean ./scenarios`).
- Cleanly close down the traffic history provider thread. See PR #665.
- Improved the disposal of a SMARTS instance. See issue #378.
- Envision now resumes from current frame after un-pausing.
- Skipped generation of cut-in waypoints if they are further off-road than SMARTS currently supports to avoid process crash.
- Fix envision error 15 by cleanly shutting down the envision worker process.

## [Format] - 2021-03-12
### Added 
– Describe any new features that have been added since the last version was released.
### Changed 
– Note any changes to the software’s existing functionality.
### Deprecated
– Note any features that were once stable but are no longer and have thus been removed.
### Fixed
– List any bugs or errors that have been fixed in a change.
### Removed
– Note any features that have been deleted and removed from the software.
### Security
– Invite users to upgrade and avoid fixed software vulnerabilities.<|MERGE_RESOLUTION|>--- conflicted
+++ resolved
@@ -20,11 +20,8 @@
 - Added Base CI and dependencies requirement tests for the "darwin" platform (MacOS).
 - Extended Imitation Learning codebase to allow importing traffic histories from the Waymo motion dataset and replay in a SMARTS simulation. See PR #1060.
 - Added `ros` extension rule to `setup.py`.
-<<<<<<< HEAD
-- Added `ParallelEnv` class to simulate multiple SMARTS environments in parallel, with synchronous or asynchronous episodes.
-=======
-- Added a -y option to `utils/setup/install_deps.sh` to allow default accept of installation. See Issue #1081.
->>>>>>> 7411ec2c
+- Added a `-y` option to `utils/setup/install_deps.sh` to accept installation by default. See issue #1081.
+- Added `ParallelEnv` class and a corresponding example to simulate multiple SMARTS environments in parallel, with synchronous or asynchronous episodes.
 ### Changed
 - Made changes to log sections of the scenario step in `smarts.py` to help evaluate smarts performance problems. See Issue #661.
 - Introducted `RoadMap` class to abstract away from `SumoRoadNetwork` 
