--- conflicted
+++ resolved
@@ -13,17 +13,14 @@
 - Added `sanity-test` script and asked new users to run `sanity-test` instead of `make test` to ease the setup
 process
 - Added `on_shoulder` as part of events in observation returned from each step of simulation
-<<<<<<< HEAD
+- Added description of map creation and how to modify the map to allow users to create their own traffic routes in docs
+- Added reference to SMARTS paper in front page of docs
 - Only create `Renderer` on demand if vehicles are using camera-based sensors. See issue #725.
 ### Changed
 - Refactored SMARTS class to not inherit from Panda3D's ShowBase; it's aggregated instead. See issue #597.
-=======
-- Added description of map creation and how to modify the map to allow users to create their own traffic routes in docs
-- Added reference to SMARTS paper in front page of docs
 ### Fixed
 - Fixed the bug of events such as off_road not registering in observation when off_road is set to false in DoneCriteria
 - Fixed sumo road network offset bug for shifted maps.  See issue #716.
->>>>>>> 9ee1e5a4
 
 ## [0.4.15] - 2021-03-18
 ### Added
