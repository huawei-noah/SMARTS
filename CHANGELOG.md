# Change Log
All notable changes to this project will be documented in this file.

This changelog is to adhere to the format given at [keepachangelog](keepachangelog.com/en/1.0.0/) 
and should maintain [semantic versioning](semver.org).

All text added must be human-readable. 

Copy and pasting the git commit messages is __NOT__ enough.

## [Unreleased]
### Added 
- Added `ActionSpace.Imitation` and a controller to support it.  See Issue #844.
- Added a `TraverseGoal` goal for imitation learning agents.  See Issue #848.
- Added README_pypi.md to update to the general user installation PyPI instructions. See Issue #828. 
- Added a new utility experiment file `cli/run.py` to replace the context given by `supervisord.conf`. See PR #911.
- Added `scl zoo install` command to install zoo policy agents at the specified paths. See Issue #603.
- Added a `FrameStack` wrapper which returns stacked observations for each agent.
### Changed
- `history_vehicles_replacement_for_imitation_learning.py` now uses new Imitation action space. See Issue #844.
- Updated and removed some package versions to ensure that Python3.8 is supported by SMARTS. See issue #266. 
- Refactored `Waypoints` into `LanePoints` (static, map-based) and `Waypoints` (dynamic). See Issue #829.
- Vehicles with a `BoxChassis` can now use an `AccelerometerSensor` too.
- When importing NGSIM history data, vehicle speeds are recomputed.
- Allow custom sizes for agent vehicles in history traffic missions.
- Refactored the top level of the SMARTS module to make it easier to navigate the project and understand its structure. See issue #776.
- Made Panda3D and its modules optional as a requirement/dependencies to setup SMARTS. See Issue #883.
- Updated the `Tensorflow` version to `2.2.1` for rl-agent and bump up its version to `1.0`. See Issue #211.

### Fixed
- Allow for non-dynamic action spaces to have action controllers.  See PR #854.
- Fixed a minor bug in `sensors.py` which triggered `wrong_way` event when the vehicle goes into an intersection. See Issue #846.
- Limited the number of workers SMARTS will use to establish remote agents so as to lower memory footprint.
- Patched a restart of SUMO every 50 resets to avoid rampant memory growth.
- Fixed bugs in `AccelerometerSensor`.  See PR #878.
- Ensure that `yaw_rate` is always a scalar in `EgoVehicleObservation`.
- Fixed the internal holes created at sharp turns due to crude map geometry. See issue #900.
- Fixed an args count error caused by `websocket.on_close()` sending a variable number of args.
<<<<<<< HEAD
- Caught abrupt terminate signals, in order to shutdown zoo manager and zoo workers gracefully.
=======
- Fixed the multi-instance display of `envision`. See Issue #784.
>>>>>>> cd8ee182
## Removed
- Removed `pview` from `make` as it refers to `.egg` file artifacts that we no longer keep around.
- Removed `supervisord.conf` and `supervisor` from dependencies and requirements. See Issue #802.

## [0.4.16] - 2021-05-11
### Added 
- Added `sanity-test` script and asked new users to run `sanity-test` instead of `make test` to ease the setup
process
- Added `on_shoulder` as part of events in observation returned from each step of simulation
- Added description of map creation and how to modify the map to allow users to create their own traffic routes in docs
- Added reference to SMARTS paper in front page of docs
- Only create `Renderer` on demand if vehicles are using camera-based sensors. See issue #725.
- Added glb models for pedestrians and motorcycles
- Added `near realtime` mode and `uncapped` mode in Envision
- Added `--allow-offset-map` option for `scl scenario build` to prevent auto-shifting of Sumo road networks
- Added options in `DoneCriteria` to trigger ego agent to be done based on other agent's done situation
### Changed
- Refactored SMARTS class to not inherit from Panda3D's ShowBase; it's aggregated instead. See issue #597.
- Updated imitation learning examples.
### Fixed
- Fixed the bug of events such as off_road not registering in observation when off_road is set to false in DoneCriteria
- Fixed Sumo road network offset bug for shifted maps.  See issue #716.
- Fixed traffic generation offset bug for shifted maps.  See issue #790.
- Fixed bugs in traffic history and changed interface to it.  See issue #732.
- Update `ego_open_agent` to use the package instead of the zoo directory version.
- Quieted error logs generated by failed Envision connections as well as noisy pybullet log messages.  See issue #819.
- Removed all coverage files created during make test. See issue #826.
- Removed scenarios and examples modules from pip installation. See issue #833.

## [0.4.15] - 2021-03-18
### Added
- This CHANGELOG as a change log to help keep track of changes in the SMARTS project that can get easily lost.
- Hosted Documentation on `readthedocs` and pointed to the smarts paper and useful parts of the documentation in the README.
- Running imitation learning will now create a cached `history_mission.pkl` file in scenario folder that stores 
the missions for all agents.
- Added ijson as a dependency. 
- Added `cached_property` as a dependency.
### Changed
- Lowered CPU cost of waypoint generation. This will result in a small increase in memory usage.
- Set the number of processes used in `make test` to ignore 2 CPUs if possible.
- Use the dummy OpEn agent (open-agent version 0.0.0) for all examples.
- Improved performance by removing unused traffic light functionality.
- Limit the memory use of traffic histories by incrementally loading the traffic history file with a worker process.
### Fixed
- In order to avoid precision issues in our coordinates with big floating point numbers,
we now initially shift road networks (maps) that are offset back to the origin
using [netconvert](https://sumo.dlr.de/docs/netconvert.html).
We adapt Sumo vehicle positions to take this into account to allow Sumo to continue
using the original coordinate system.  See Issue #325.
    - This fix will require all Scenarios to be rebuilt (`scl scenario build-all --clean ./scenarios`).
- Cleanly close down the traffic history provider thread. See PR #665.
- Improved the disposal of a SMARTS instance. See issue #378.
- Envision now resumes from current frame after un-pausing.
- Skipped generation of cut-in waypoints if they are further off-road than SMARTS currently supports to avoid process crash.
- Fix envision error 15 by cleanly shutting down the envision worker process.

## [Format] - 2021-03-12
### Added 
– Describe any new features that have been added since the last version was released.
### Changed 
– Note any changes to the software’s existing functionality.
### Deprecated
– Note any features that were once stable but are no longer and have thus been removed.
### Fixed
– List any bugs or errors that have been fixed in a change.
### Removed
– Note any features that have been deleted and removed from the software.
### Security
– Invite users to upgrade and avoid fixed software vulnerabilities.<|MERGE_RESOLUTION|>--- conflicted
+++ resolved
@@ -36,11 +36,9 @@
 - Ensure that `yaw_rate` is always a scalar in `EgoVehicleObservation`.
 - Fixed the internal holes created at sharp turns due to crude map geometry. See issue #900.
 - Fixed an args count error caused by `websocket.on_close()` sending a variable number of args.
-<<<<<<< HEAD
-- Caught abrupt terminate signals, in order to shutdown zoo manager and zoo workers gracefully.
-=======
 - Fixed the multi-instance display of `envision`. See Issue #784.
->>>>>>> cd8ee182
+- Caught abrupt terminate signals, in order to shutdown zoo manager and zoo workers.
+
 ## Removed
 - Removed `pview` from `make` as it refers to `.egg` file artifacts that we no longer keep around.
 - Removed `supervisord.conf` and `supervisor` from dependencies and requirements. See Issue #802.
