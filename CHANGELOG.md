# Change Log
All notable changes to this project will be documented in this file.

This changelog is to adhere to the format given at [keepachangelog](keepachangelog.com/en/1.0.0/)
and should maintain [semantic versioning](semver.org).

All text added must be human-readable.

Copy and pasting the git commit messages is __NOT__ enough.

## [Unreleased]
### Added
### Changed
<<<<<<< HEAD
- Reward function in platoon RL example retrieves actor-of-interest from marked neighborhood vehicles.
- `dist_to_destination` metric cost function computes the route distance an end point for vehicle of interest contained in social agents, SMARTS traffic provider, SUMO traffic provider, and traffic history provider.
=======
- Changed waypoints in sumo maps to use more incoming lanes into junctions.
- Increased the cutoff radius for filtering out waypoints that are too far away in junctions in sumo maps.
>>>>>>> 5e08250f
### Deprecated
### Fixed
- Fixed implementations of `RoadMap.waypoint_paths()` to ensure that the result is never empty.
### Removed
### Security

## [1.1.0] # 2023-04-28
### Added
- Added an actor capture manager interface, `ActorCaptureManager`, which describes a manager that handles the change of control of actors. Operations in an actor manager step should not cause conflict in the simulation.
- Added a new entry tactic, `IdEntryTactic`, which provides the scenario the ability to select a specific actor for an agent to take over.
- Registered a new `chase-via-points-agent-v0` agent in agent zoo, which can effectively chase via points across different road sections by using the waypoints.
- Added new driving-smarts-v2023 benchmark consisting of new (i) driving-smarts-v2023 env and (ii) platoon-v0 env.
- Added baseline example, consisting of training, inference, and zoo agent registration, for the platooning task in Driving SMARTS 2023.3 benchmark.
- Documented the challenge objective, desired inference code structure, and use of baseline example, for Driving SMARTS 2023.3 benchmark, i.e., platooning task.
- Added a new scenario consisting of merge-exit map, sumo lead vehicle, and traffic, for the vehicle-following task.
- Added a `SensorManager` which manages placing sensors on actors in the simulations.
- The `VehicleState` now has the `bounding_box_points` property to get the vehicle minimum bounding box as a set of points.
- Added engine configuration options for `core:debug`, `core:observation_workers`, and `core:reset_retries`.
- Explained in the docs that agents may spawn at different times in multiagent scenarios.
- Added `RaySensorResolver` as an alternative parallel resolver.
- Added `[ray]` option for `smarts` package. This currently conflicts with `[rllib]`.
- Added engine `observation_workers` configuration which can be used to configure the number of parallel sensor workers: 0 runs the sensors on the local thread, >=1 runs using the multiprocessing backing.
- Added engine `sensor_parallelization` configuration of sensor parallelization backing, options ("mp"|"ray"): "mp" python multiprocessing, "ray" ray worker backing.
- Added engine `reset_retries` configuration engine retries before the simulator will raise an error on reset.
- Introduced new comfort cost function in metric module.
- Introduced new gap-between-vehicles cost function in metric module.
- Added baseline example, consisting of training, inference, and zoo agent registration, for the driving and turning tasks in Driving SMARTS 2023.1 and 2023.2 benchmarks, respectively. It uses RelativeTargetPose action space.
- Documented the challenge objective, desired inference code structure, and use of baseline example, for Driving SMARTS 2023.1 (i.e., basic motion planning) and 2023.2 (i.e, turns) benchmarks.
- Added an env wrapper for constraining the relative target pose action range.
- Added a specialised metric formula module for Driving SMARTS 2023.1 and 2023.2 benchmark.
### Changed
- The trap manager, `TrapManager`, is now a subclass of `ActorCaptureManager`.
- Considering lane-change time ranges between 3s and 6s, assuming a speed of 13.89m/s, the via sensor lane acquisition range was increased from 40m to 80m, for better driving ability.
- The `AgentType.Full` now includes `road_waypoints`, `accelerometer`, and `lane_positions`.
- `ActionSpaceType` has been moved from `controller` to its own file.
- `VehicleState` has been moved to its own file.
- Sensors are no longer added and configured in the `agent_manager`. They are instead managed in the `sensor_manager`.
- Renamed all terminology relating to actor to owner in `VehicleIndex`.
- Renamed all terminology relating to shadow actor to shadower in `VehicleIndex`.
- `Collision` has been moved from `smarts.core.observations` to `smarts.core.vehicle_state`.
- The trap manager, `TrapManager`, is now a subclass of `ActorCaptureManager`.
- Considering lane-change time ranges between 3s and 6s, assuming a speed of 13.89m/s, the via sensor lane acquisition range was increased from 40m to 80m, for better driving ability.
- Modified naming of benchmark used in NeurIPS 2022 from driving-smarts-competition-env to driving-smarts-v2022.
- Social agent actor vehicles are now exactly named the same as the `name` of the actor. 
- Sstudio generated scenario vehicle traffic ids are now shortened.
- ChaseViaPoints zoo agent uses unconstrained path change command, instead of being constrained to [-1, 0, +1] path change commands used previously. 
- Made the metrics module configurable by supplying parameters through a `Params` class.
- Neighborhood vehicles which should be excluded from the `dist_to_obstacles` cost function can be specified through `Params`. This would be useful in certain tasks, like the vehicle-following task where the distance to the lead vehicle should not be included in the computation of the `dist_to_obstacles` cost function.
- Unified the computation of `dist_to_destination` (previously known as `completion`) and `steps` (i.e., time taken) as functions inside the cost functions module, instead of computing them separately in a different module.
- In the metrics module, the records which is the raw metrics data and the scoring which is the formula to compute the final results are now separated to provided greater flexibility for applying metrics to different environments.
- Benchmark listing may specify specialised metric formula for each benchmark.
- Changed `benchmark_runner_v0.py` to only average records across scenarios that share the same environment. Records are not averaged across different environments, because the scoring formula may differ in different environments.
- Renamed GapBetweenVehicles cost to VehicleGap cost in metric module.
- Camera metadata now uses radians instead of degrees.
- The `Panda3d` implementation of `Renderer` has been extracted from the interface and moved to `smarts.p3d`.
- Made all metrics as functions to be minimised, except the overall score which is to be maximised.
- Driving SMARTS 2023.3 benchmark and the metrics module now uses `actor_of_interest_re_filter` from scenario metadata to identify the lead vehicle.
- Included `RelativeTargetPose` action space to the set of allowed action spaces in `platoon-v0` env.
- `Collision.collidee_id` now gives the vehicle id rather than the name of the owner of the vehicle (usually the agent id.) `Collision.collidee_owner_id` now provides the id of the controlling `agent` (or other controlling entity in the future.) This is because 1) `collidee_id` should refer to the body and 2) in most cases the owner name would be `None`.
### Deprecated
### Fixed
- Fixed issues related to waypoints in junctions on Argoverse maps. Waypoints will now be generated for all paths leading through the lane(s) the vehicle is on.
- Fixed an issue where Argoverse scenarios with a `Mission` would not run properly.
- `Trip.actor` field is now effective. Previously `actor` had no effect.
- Fixed an issue where building sumo scenarios would sometimes stall.
- `VehicleIndex` no longer segfaults when attempting to `repr()` it.
- Fixed issues related to waypoints in SUMO maps. Waypoints in junctions should now return all possible paths through the junction.
- Fixed CI tests for metrics.
- Fixed `traffic_histories_to_observations` script.
- Fixed an issue where the actor states and vehicle states were not synchronized after simulation vehicle updates resulting in different values from the simulation frame.
- Minor fix in regular expression compilation of `actor_of_interest_re_filter` from scenario metadata.
- Fixed acceleration and jerk computation in comfort metric, by ignoring vehicle position jitters smaller than a threshold.
- Fixed an issue in Envision where vehicle debug info would not update correctly.
### Removed
- Removed the deprecated `waymo_browser` utility.
- Removed camera observation `created_at` attribute from metadata to make observation completely reproducible.
- Removed `cached_property` as a dependency.
### Security

## [1.0.11] # 2023-04-02
### Added
### Changed
- Moved benchmark scenarios into SMARTS/scenarios folder.
- Simplified the scenario loading code in driving_smarts benchmark.
- The `"hiway-v1"` environment now uses `ScenarioOrder` configuration rather than a boolean.
### Deprecated
### Fixed
- Fix case where heading source attribute could be undefined.
- Updated interaction aware motion prediciton zoo agent to work with smarts.
- Edge dividers no longer flow through intersections in Argoverse 2 maps.
### Removed
### Security

## [1.0.10] # 2023-03-27
### Added
- Added vehicle of interest coloring through scenario studio. This lets the scenario color vehicles that match a certain pattern of vehicle id.
- SMARTS now provides `remove_provider` to remove a provider from the simulation. Use carefully.
### Changed
### Deprecated
### Fixed
- Fixed "rl/racing" `numpy` incompatibility.
- Fixed an issue with SUMO maps where waypoints in junctions would not return all possible paths.
- Fixed an issue in Argoverse maps where adjacent lanes would sometimes not be grouped in the same road.
### Removed
### Security

## [1.0.9] # 2023-03-20
### Added
- Added support for the [Argoverse 2 Motion Forecasting Dataset](https://www.argoverse.org/av2.html#forecasting-link) (see `scenarios/argoverse`)
- Added `waymo_open_dataset` as a module at the SMARTS repo level, to be able to load waymo scenarios without any external packages
### Changed
- Changed the `lanepoint_spacing` setting in `MapSpec` to be non-optional. Lanepoints are now generated lazily when waypoints are used.
### Deprecated
### Fixed
### Removed
- Removed `waymo-open-dataset-tf-2-4-0` package as a dependency
### Security

## [1.0.8] # 2023-03-10
### Added
- Agent manager now has `add_and_emit_social_agent` to generate a new social agent that is immediately in control of a vehicle.
### Changed
- Changed the minimum supported Python version from 3.7 to 3.8
### Deprecated
### Fixed
- Fixed `hiway-v1` environment to use `"render_modes"` instead of `"render.modes"`.
- Fixed an issue with SMARTS where the social vehicles started instantly regardless of what mission start time they were given.
- Missing waypoint paths `'lane_id'`  is now added to the `hiway-v1` formatted observations.
- Engine config utility now properly evaluates `[Ff]alse` as `False` when using a `bool` cast.
### Removed
### Security

## [1.0.7] # 2023-03-04
### Added
- Added objective, scenario description, and trained agent performance, to the Driving Smarts 2022 benchmark documentation.
### Changed
- Unique id suffix is removed from vehicle name while building agent vehicle in `VehicleIndex.build_agent_vehicle()` function. 
### Deprecated
### Fixed
- Missing neighborhood vehicle ids are now added to the `highway-v1` formatted observations.
- Stopped agent providers from removing social agents when they have no actor.
- Using `trip` in sstudio traffic generation no longer causes a durouter error.
- Chassis collision AABB first pass now has an additional `0.05m` tolerance to identify axis aligned collisions that would previously be missed.
- Agent to mission padding warning now occurs when there are less missions than agents rather than when there are the same number of agents as missions.
- Agent manager should no longer de-synchronize vehicle ids with the vehicle index.
### Removed
### Security

## [1.0.6] # 2023-02-26
### Added
- Added a math utility for generating combination groups out of two sequences with unique index use per group. This is intended for use to generate the combinations needed to give a unique agent-mission set per reset.
- Added basic tests for `hiway-v1` resetting and unformatted observations and actions.
- Added `"steps_completed"` to observation formatter.
### Fixed
- Ensured that `hiwayenv.reset` provides unique agent-mission sets per reset.
- Fixed an issue where `sstudio.types.Via` was not hashable.

## [1.0.5] # 2023-02-19
### Added
- Added a zoo agent, named Control-and-Supervised-Learning, from NeurIPS 2022 submission. This zoo agent runs in benchmark `driving_smarts==0.0`.
- Added a zoo agent, named Discrete Soft Actor Critic, from NeurIPS 2022 submission. This zoo agent runs in benchmark `driving_smarts==0.0`.
- Added basic tests for `hiway-v1` resetting and unformatted observations and actions.
- Added `actor_ids` as a provider interface to check the actors that the provider is currently in charge of.
### Changed
- `HiWayEnvV1` derived environments now allow an explicit scenario through `reset(options["scenario"])`.
- `HiWayEnvV1` derived environments now allow an explicit simulation start time through `reset(options["start_time"])`.
- Exposed `smarts` as a property on `HiWayEnvV1`.
- Made the heading input relative to the current heading in `RelativeTargetPose` action space.
### Deprecated
### Fixed
- Issue where a 0 length lane caused `envision` to crash.
- Fixed an issue where `Feature.type_specific_info` was calling a non-existant method.
### Removed
### Security

## [1.0.4] # 2023-02-10
### Added
- Engine configuration utility that uses the following locations to allow configuration of the SMARTS engine. The engine consumes the configuration files from the following locations in the following priority: `./engine.ini`, `~/.smarts/engine.ini`, `$GLOBAL_USER/smarts/engine.ini`, and `${PYTHON_ENV}/lib/${PYTHON_VERSION}/site-packages/smarts/engine.ini`.
- Added map source uri as `map_source` inside of `hiway-v1` reset info to indicate what the current map is on reset.
- Added NGSIM documentation.
- Added a zoo agent, named Interaction-Aware Motion Prediction, from NeurIPS2022 submission. This zoo agent runs in benchmark `driving_smarts==0.0`.
- Added Agent Zoo documentation in ReadTheDocs.
### Changed
- Made changes in the docs to reflect `master` branch as the main development branch.
- Enabled supplying agent locator directly to benchmark runner and removed the need for an intermediary config file. Updated benchmark docs to reflect this.
- Individualised the agent instances in the `benchmark_runner_v0.py`.
- Made driving_smarts_competition_v0 env configurable through supply of `AgentInterface`.
- Observation of driving_smarts_competition_v0 env was fixed to be of type `ObservationOptions.unformatted`.
### Deprecated
### Fixed
- Fixed an exit error that occurs when envision attempts to close down.
- Clarified the actions for `ActionSpaceType.Continuous` and `ActionSpaceType.ActuatorDynamic` in their respective docstrings.
- Excluded from wheel any scenario build files in pattern `smarts/**/build/**/*.xml`.
- Fixed an unintended regression in the metrics.
### Removed
- Removed duplicated `smarts.env.gymnasium.action_conversion` module.
### Security

## [1.0.3] 2023-02-04
### Added
- Added action formatting option to `hiway-v0`.
- Introduced `debug: serial: bool` option to driving smarts benchmark config.
### Changed
- Moved action and observation conversions from `smarts.env.gymnasium.utils` to `smarts.env.utils`.
### Fixed
- Fixed an issue where termination while envision is enabled but not connected would cause a flurry of broken pipe errors.
- Fixed an issue where activating visdom would cause errors.
- Fixed an issue where metrics break down with unformatted observations.
- Fixed an issue where `hiway-v1` would cause an exception when using "unformatted" observations.
- Unformatted actions and observations in `hiway-v0` provide `None` rather than an incorrect space.

## [1.0.2] 2023-01-27
### Added
- The `hiway-v1` environment can now be configured to provide an "unformatted" observation. 
### Changed
- Scenario paths is no longer manually supplied to Envision server while setup. Scenario paths are automatically sent to Envision server from SMARTS during simulation startup phase.
- Updated "hiway-v1" with `gymnasium` action spaces using new `ActionsSpaceFormatter` utility.
### Fixed
- Fixed an issue where a sensor detach call when a bubble vehicle exits a bubble could cause a program crash.
- Fixed issue with "hiway-v0" where "agent_interfaces" was not populated.
- Add missing `distance_travelled` to the `hiway-v1` observations.

## [1.0.1] 2023-01-24
### Fixed
- Fixed issue where Driving SMARTS benchmark only did 2 evaluations per scenario instead of 50.
- Removed unclosed file warnings from benchmark output.

## [1.0.0] 2023-01-22
### Added
- Exposed `.glb` file metadata through the scenario `Scenario.map_glb_metadata` attribute.
- Added single vehicle `Trip` into type. 
- Added new video record ultility using moviepy.
- Added distance check between bubble and vehicle to avoid generating unnecessary cursors.
- Added `ConfigurableZone` for `Zone` object to types which enable users to build bubble by providing coordinates of the polygon.
- Added "SMARTS Performance Diagnostic" development tool for evaluating the simulation performance.
- Added a "All Simulation" button on the header of Envision and made small-windowed simulation(s) in the "All Simulations" page clickable to maximize.
- An env wrapper `Metrics` is introduced to compute agents' performance metrics.
- Extracted `TraciConn` to the SMARTS utilities as a simplified utility to help with connecting to `TraCI`.
- Added `HiWayV1` `gymansium` environment to smarts. This can be referenced through gymnasium as `smarts.env:hiway-v1`.
- Added `scl benchmark run` and `scl benchmark list` for running and listing benchmarks.
- Added the "driving_smarts" benchmark as a feature of the new `scl benchmark` suite.
- Added `smarts.benchmark` module which deals with running benchmarks.
  - Added `smarts.core.entrypoints.benchmark_runner_v0` which is the initial benchmark fully integrated into `smarts`.
- Added documentation with benchmark information.
### Deprecated
### Changed
- Minimum `SUMO` version allowed by `SumoTrafficSimulation` is now `1.10.0`.
- The `ProviderManager` interface now uses a string id for removal of an actor instead of an actor state.
- Renamed many fields of the `smarts.core.agent_interface.AgentInterface` dataclass: `lidar` -> `lidar_point_cloud`, `waypoints` -> `waypoint_paths`, `rgb` -> `top_down_rgb`, `neighborhood_vehicles` -> `neighborhood_vehicle_states`, and `ogm` -> `occupancy_grid_map`.
- Renamed `smarts.core.provider.Provider`'s `action_spaces` to `actions`.
- Moved `VehicleObservation`, `EgoVehicleObservation`, `Observation`, `RoadWaypoints`, `GridMapMetadata`, `TopDownRGB`, `OccupancyGridMap`, `DrivableAreaGridMap`, `ViaPoint`, `Vias`, `SignalObservation`, and `Collision` from `smarts.core.sensors` to `smarts.core.observations`. They are now all typed `NamedTuples`.
- Renamed `GridMapMetadata` field `camera_pos` to `camera_position`.
### Removed
- Removed all of PyMarl contents, including related interface adapter, environments, and tests.
- Removed ray usage example.
- Moved ULTRA from `huawei-noah/SMARTS` to `smarts-project/smarts-project.rl` repository.
- Removed observation_adapter, reward_adapter, and info_adapter, from `hiway_env`.
- Removed `action_space` field from the `smarts.core.agent_interface.AgentInterface` dataclass.
### Fixed
- Updated the RL example `racing` to use `smarts[camera_obs]==0.7.0rc0` and continuous flowing traffic scenario. Simplified the `racing` RL example folder structure.
- Envision "near realtime" mode bugfix
- Corrected an issue where traffic lights in SUMO traffic simulation could be empty and cause a termination of the simulation.
- Fixed an issue where vehicles could cause SMARTS to terminate from being in multiple providers.
- Fixed an issue where `sumo_traffic_simulation` would disconnect on a non-terminal exception.
- SMARTS now aggressively attempts to connect to a SUMO process as long as the SUMO process remains alive.
- SUMO traffic simulation `route_for_vehicle` had semantic errors and now works again.
- SUMO is now supported up to version `1.15.0`. Versions of SUMO `1.13.0` and onward are forced to reset rather than reload because of errors with hot resetting versions starting with `1.13.0`. 
### Security

## [0.7.0rc0] 2022-10-31
### Added
- Added a basic background traffic ("social vehicle") provider as an alternative to the SUMO traffic simulator.  This can be selected using the new `"engine"` argument to `Traffic` in Scenario Studio.
- Added a `multi-scenario-v0` environment which can build any of the following scenario, namely, `1_to_2lane_left_turn_c`, `1_to_2lane_left_turn_t`, `3lane_merge_multi_agent`, `3lane_merge_single_agent`, `3lane_cruise_multi_agent`, `3lane_cruise_single_agent`, `3lane_cut_in`, and `3lane_overtake`. Additional scenarios can also be built by supplying the paths to the scenario directories.
- Added ego's mission details into the `FormatObs` wrapper.
- Added `SmartsLaneChangingModel` and `SmartsJunctionModel` to types available for use with the new smarts traffic engine within Scenario Studio.
- Added option to `AgentInterface` to include traffic signals (lights) in `EgoVehicleObservation` objects.
- Added the ability to hover over vehicles and roadmap elements in Envision to see debug info.

### Deprecated
- Deprecated a few things related to traffic in the `Scenario` class, including the `route` argument to the `Scenario` initializer, the `route`, `route_filepath` and `route_files_enabled` properties, and the `discover_routes()` static method.  In general, the notion of "route" (singular) here is being replaced with "`traffic_specs`" (plural) that allow for specifying traffic controlled by the SMARTS engine as well as Sumo.
- `waymo_browser.py` has been deprecated in favour of the scl waymo command line tools.

### Changed
- Add `lane_offset` to `Waypoint` class and `lane_postion` to both `EgoVehicleObservation` and `VehicleObservation` classes to expose the reference-line (a.k.a. Frenet) coordinate system.
- Traffic history vehicles can now be hijacked within a bubble.  They will be relinquished to the SMARTS background traffic provider upon exiting the bubble.
- Changed the name of the `Imitation` action space to `Direct`.
- Removed `endless_traffic` option from `SumoTrafficSimulator` and instead added `repeat_route` to `Flow` type in Scenario Studio.
- Renamed `examples/observation_collection_for_imitation_learning.py` to `examples/traffic_histories_to_observations.py`.
- Renamed `examples/history_vehicles_replacement_for_imitation_learning.py` to `examples/traffic_histories_vehicle_replacement.py`.
- `SumoTrafficSimulation` will now try to hand-off the vehicles it controls to the new SMARTS background traffic provider by default if the Sumo provider crashes.
- SMARTS now gives an error about a suspected lack of junction edges in sumo maps on loading of them.
- Scenario build artifacts are now cached and built incrementally, meaning that subsequent builds (without the `clean` option) will only build the artifacts that depend on the changed DSL objects
- All build artifacts are now in a local `build/` directory in each scenario's directory
- The `allow_offset_map` option has been removed. This must now be set in a `MapSpec` object in the scenario.py if this option is needed
- All scenarios must have a `scenario.py`, and must call `gen_scenario()`, rather than the individual `gen_` functions, which are now private

### Removed
- Removed support for deprecated json-based and YAML formats for traffic histories.
- Removed time and distance to collision values from `FormatObs` wrapper as the current implementation's correctness was in doubt.

### Fixed
- Fixed bug where `yaw_rate` was always reported as 0.0 (Issue #1481).
- Modified `FrameStack` wrapper to support agents which start at a later time in the simulation.
- Truncated all waypoint paths returned by `FormatObs` wrapper to be of the same length. Previously, variable waypoint-path lengths caused inhomogenous shape error in numpy array.
- Fixed a bug where traffic providers would leak across instances due to the ~~(awful design decision of python)~~ reference types defaults in arguments sharing across instances.
- Fixed minor bugs causing some Waymo maps not to load properly.
- Fixed a bug where `Vehicle.bounding_box` was mirrored over Y causing on shoulder events to fire inappropriately.
- Fixed an issue where the ego and neighbour vehicle observation was returning `None` for the nearby `lane_id`, `lane_index`, and `road_id`. These now default to constants `off_lane`, `-1`, and `off_road` respectively.
- Fixed a bug where bubble agents would stick around and to try to get observations even after being disassociated from a vehicle.
- Fixed a bug with the `TripMeterSensor` that was not using a unit direction vector to calculate trip distance against current route.
- Fixed issues with Envision. The playback bar and realtime mode now work as expected.
- Fixed a bug where traffic history vehicles would not get traffic signal observations
- Fixed a bug where envision would not work in some versions of python due to nuances of `importlib.resource.path()`.
- Fixed an issue with incorrect vehicle sizes in Envision.

## [0.6.1] 2022-08-02
### Added
- Added standard intersection environment, `intersection-v0`, for reinforcement learning where agents have to make an unprotected left turn in the presence of traffic.
- Added an online RL example for solving the `intersection-v0` environment, using PPO algorithm from Stable Baselines3 library. An accompanying Colab example is also provided.

### Changed
- Updated license to 2022 version.
- SMARTS reset now has a start time option which will skip simulation.
- Since `gym.Space` does not support dataclass, `StdObs` type is changed from a dataclass to a dictionary.

### Removed
- Old Stable Baselines3 based example is removed in favour of the new online RL example developed using Stable Baselines3 library.

### Fixed
- Additional case added for avoiding off-route if merging early into a lane.
- Unpack utility now unpacks dataclass attributes.
- Trap manager now uses elapsed sim time rather than step delta to associate with time.

## [0.6.1rc1] 2022-04-18
### Added
- Added example scenario for importing the NGSIM `peachtree` dataset.
- Added example scenario for importing the INTERACTION `merging` dataset
### Deprecated
- Using `.yml` files to specify traffic history datasets have been deprecated in favor of using `sstudio.types.TrafficHistoryDataset` objects.
### Fixed
- Gracefully handle `EndlessGoal` missions in the MaRL benchmark. Relative goal distance with `EndlessGoal` will be now always be 0.
- Restore `rl-agent` to working order. Version incremented to `1.1.0`.
- Update `rl-agent` wheel.
- Do not auto-shift maps for a scenario that has traffic history.
- Fixed Issue #1321 such that numpy's `sliding_window_view()` is no longer needed for NGSIM traffic histories.
- Fixed NGSIM traffic history import bugs (see Issues #1354 and #1402).

## [0.6.1rc0] 2022-04-16
### Added
- Added `smarts/waymo/waymo_browser.py`, a text-based utility to explore and export scenarios from the Waymo Motion dataset to SMARTS scenarios. 
- Added `get_vehicle_start_time()` method for scenarios with traffic history data.  See Issue #1210.
- Added `sb3` reinforcement-learning example. An ego agent is trained using PPO algorithm from Stable Baselines3 library, to drive as far and as fast as possible in heavy traffic, without colliding or going off-road.
- Added `FormatObs` wrapper which converts SMARTS observations to gym-compliant RL-friendly vectorized observations and returns `StdObs`.
- Added `Pose.as_position2d()` method which converts the pose to an [x,y] position array.
- Added `EventConfiguration` dataclass in the agent interface to allow users to configure the conditions in which events are triggered
- Extended the `RoadMap` API to support `Waymo` map format in `smarts/core/waymo_map.py`.
- Added scenarios for "importing" the i80 and us101 NGSIM trajectory history datasets
- Added an observation adapter that makes the observation ego-centric: `smarts.core.utils.ego_centric_observation_adapter`.
- Added math utility `world_position_from_ego_frame` which allows converting from an ego frame to world frame.
- Added math utility `wrap_value` which constrains a float between a `min` and `max` by wrapping around every time the value exceeds `max` or falls below `min`.
- Added ego-centric adapter utility `smarts.core.utils.adapters.ego_centric_adapters.get_egocentric_adapters(action_space)` which provides an ego-centric pair of observation and action adapters that are used together to provide an ego-centric interface.
### Changed
- If more than one qualifying map file exists in a the `map_spec.source` folder, `get_road_map()` in `default_map_builder.py` will prefer to return the default files (`map.net.xml` or `map.xodr`) if they exist.
- Moved the `smarts_ros` ROS node from the `examples` area into the `smarts.ros` module so that it can be distributed with SMARTS packages.
- Use `Process` to replace `Thread` to speed up the `scl scenario build-all --clean <scenario_dir>` runtime.
- Modified the repository's front page to be more informative and better organised.
- Added an option to `Scenario.scenario_variations()` to make the iterator not yield a cycle.
### Deprecated
- Moved the `AgentSpec` class out of `smarts.core.agent` to `smarts.zoo.agent_spec`.
### Fixed
- Fixed a secondary exception that the `SumoTrafficSimulation` will throw when attempting to close a TraCI connection that is closed by an error.
- Ensure that `smarts.core.coordinates.Pose` attribute `position` is an [x, y, z] numpy array, and attribute `orientation` is a quaternion length 4 numpy array. 
- Update social vehicle pose in Bullet when no active agents are present.
- Fix suppression of `stderr` and `stdout` on `ipython` platforms via `suppress_output(..)`.
### Removed
- Removed the unconditional import of `Renderer` from `smarts/core/vehicle.py` to make `Panda3D` optional dependency regression. See Issue #1310.
### Security

## [0.6.0] 2022-03-28
### Added
- Added `get_vehicle_start_time()` method for scenarios with traffic history data.  See Issue #1210.
- Added `sb3` reinforcement-learning example. An ego agent is trained using PPO algorithm from Stable Baselines3 library, to drive as far and as fast as possible in heavy traffic, without colliding or going off-road.
- Added `FormatObs` wrapper which converts SMARTS observations to gym-compliant RL-friendly vectorized observations and returns `StdObs`.
- Added `Pose.as_position2d()` method which converts the pose to an [x,y] position array.
- Added `EventConfiguration` dataclass in the agent interface to allow users to configure the conditions in which events are triggered
- Added scenarios for "importing" the i80 and us101 NGSIM trajectory history datasets
### Changed
- If more than one qualifying map file exists in a the `map_spec.source` folder, `get_road_map()` in `default_map_builder.py` will prefer to return the default files (`map.net.xml` or `map.xodr`) if they exist.
- Moved the `smarts_ros` ROS node from the `examples` area into the `smarts.ros` module so that it can be distributed with SMARTS packages.
- Use `Process` to replace `Thread` to speed up the `scl scenario build-all --clean <scenario_dir>` runtime.
- Modified the repository's front page to be more informative and better organised.
### Deprecated
- Moved the `AgentSpec` class out of `smarts.core.agent` to `smarts.zoo.agent_spec`.
### Fixed
- Fixed a secondary exception that the `SumoTrafficSimulation` will throw when attempting to close a TraCI connection that is closed by an error.
- Ensure that `smarts.core.coordinates.Pose` attribute `position` is an [x, y, z] numpy array, and attribute `orientation` is a quaternion length 4 numpy array. 
- Update social vehicle pose in Bullet when no active agents are present.
- Document missing action space type `ActionSpaceType.TargetPose`.
### Removed
- Removed the unconditional import of `Renderer` from `smarts/core/vehicle.py` to make `Panda3D` optional dependency regression. See Issue #1310.
### Security


## [0.5.1.post1] 2022-03-11
### Fixed
- Fixed an issue involving relative imports in `examples/rllib/rllib.py`.
- Fixed an issue with uncapped `opencv` causing an error within `ray.rllib`.
- Fixed a longstanding issue that did not allow camera observations unless you had windowing.

## [0.5.1] 2022-01-25
### Added
- Added `get_vehicle_start_time()` method for scenarios with traffic history data.  See Issue #1210.
### Changed
- If more than one qualifying map file exists in a the `map_spec.source` folder, `get_road_map()` in `default_map_builder.py` will prefer to return the default files (`map.net.xml` or `map.xodr`) if they exist.
- Moved the `smarts_ros` ROS node from the `examples` area into the `smarts.ros` module so that it can be distributed with SMARTS packages.
- Use `Process` to replace `Thread` to speed up the `scl scenario build-all --clean <scenario_dir>` runtime.
### Deprecated
### Fixed
- Fixed a secondary exception that the `SumoTrafficSimulation` will throw when attempting to close a TraCI connection that is closed by an error.
### Removed
### Security

## [0.5.0] - 2022-01-07
### Added
- Added Minimum FrameRate tests to measure the fps for `smart.step()` method. See Issue #455.
- Added a ROS wrapper/driver example to wrap SMARTS in a ROS (v1) node.
- Added the ability to pass an optional `time_delta_since_last_step` to SMARTS' `step()` function
  to support variable timesteps for co-simulation.
- Added `step_count` and `elapsed_sim_time` to the `Observation` class.  See PR #974 and Issues #884 and #918.
- Added `dt` to `Observation` class to inform users of the observations of the variable timestep.
- Added the ability to externally update SMARTS state via a new privileged-access `ExternalProvider`.
- Allow specifying "-latest" as a version suffix for zoo locator strings.
- Added Base CI and dependencies requirement tests for the "darwin" platform (MacOS).
- Extended Imitation Learning codebase to allow importing traffic histories from the Waymo motion dataset and replay in a SMARTS simulation. See PR #1060.
- Added options for dealing with noise when inferring headings while importing traffic history data.  See PR #1219.
- Added `ros` extension rule to `setup.py`.
- Added a script to allow users to hijack history vehicles dynamically through a trigger event. See PR #1088.
- Added a `-y` option to `utils/setup/install_deps.sh` to accept installation by default. See issue #1081.
- Added `ParallelEnv` class and a corresponding example to simulate multiple SMARTS environments in parallel, with synchronous or asynchronous episodes.
- Added `smarts.core.utils.import_utils` to help with the dynamic import of modules.
- Added `single_agent` env wrapper and unit test. The wrapper converts a single-agent SMARTS environment's step and reset output to be compliant with gym spaces.
- Added `rgb_image` env wrapper and unit test. The wrapper filters SMARTS environment observation and returns only top-down RGB image as observation.
- Extended the `RoadMap` API to support `OpenDRIVE` map format in `smarts/core/opendrive_road_network.py`. Added 3 new scenarios with `OpenDRIVE` maps. See PR #1186.
- Added a "ReplayAgent" wrapper to allow users to rerun an agent previously run by saving its configurations and inputs. See Issue #971.
- Added `smarts.core.provider.ProviderRecoveryFlags` as flags to determine how `SMARTS` should handle failures in providers. They are as follows:
  - `NOT_REQUIRED`: Not needed for the current step. Error causes skip of provider if it should recover but cannot or should not recover.
  - `EPISODE_REQUIRED`: Needed for the current episode. Results in episode ending if it should recover but cannot or should not recover.
  - `EXPERIMENT_REQUIRED`: Needed for the experiment. Results in exception if it should recover but cannot or should not recover.
  - `ATTEMPT_RECOVERY`: Provider should attempt to recover from the exception or disconnection.
- Added recovery options for providers in `smarts.core.provider.Provider`. These include:
  - Add `recover()` method to providers to attempt to recover from errors and disconnection.
  - Add `connected` property to providers to check if the provider is still connected.
- Added recovery options to `smarts.core.smarts.SMARTS.add_provider()`
  - Add `recovery_flags` argument to configure the recovery options if the provider disconnects or throws an exception.
- Added `driving_in_traffic` reinforcement learning example. An ego agent is trained using DreamerV2 to drive as far and as fast as possible in heavy traffic, without colliding or going off-road.
- Added `smarts.core.smarts.SMARTSDestroyedError` which describes use of a destroyed `SMARTS` instance.
### Changed
- `test-requirements` github action job renamed to `check-requirements-change` and only checks for requirements changes without failing.
- Moved examples tests to `examples` and used relative imports to fix a module collision with `aiohttp`'s `examples` module.
- Made changes to log sections of the scenario step in `smarts.py` to help evaluate smarts performance problems. See Issue #661.
- Introducted `RoadMap` class to abstract away from `SumoRoadNetwork`
  and allow for (eventually) supporting other map formats.  See Issue #830 and PR #1048.
  This had multiple cascading ripple effects (especially on Waypoint generation and caching,
  Missions/Plans/Routes and road/lane-related sensors).  These include:
    - Removed the `AgentBehavior` class and the `agent_behavior` parameter to `AgentInterface`.
    - Moved the definition of `Waypoint` from `smarts.core.mission_planner` to `smarts.core.road_map`.
    - Moved the definition of `Mission` and `Goal` classes from `smarts.core.scenario` to `smarts.core.plan`.
    - Added `MapSpec` to the SStudio DSL types and introduced a simple builder pattern for creating `RoadMap` objects.
- Changed the type hint for `EgoVehicleObservation`: it returns a numpy array (and always has).
- Raised a warning message for building scenarios without `map.net.xml` file. See PR #1161.
- Updated `smarts/env/hiway_env.py` to support `OpenDRIVE` maps so that the `SMARTS` object is instantiated without the `SUMO` traffic provider and social agents. See PR #1215.
- Public `SMARTS` methods will throw `smarts.core.smarts.SMARTSDestroyedError` if `SMARTS.destroy()` has previously been called on the `SMARTS` instance.
### Fixed
- Fix lane vector for the unique cases of lane offset >= lane's length. See PR #1173.
- Logic fixes to the `_snap_internal_holes` and `_snap_external_holes` methods in `smarts.core.sumo_road_network.py` for crude geometry holes of sumo road map. Re-adjusted the entry position of vehicles in `smarts.sstudio.genhistories.py` to avoid false positive events. See PR #992.
- Prevent `test_notebook.ipynb` cells from timing out by increasing time to unlimited using `/metadata/execution/timeout=65536` within the notebook for regular uses, and `pytest` call with `--nb-exec-timeout 65536` option for tests. See for more details: "https://jupyterbook.org/content/execute.html#setting-execution-timeout" and "https://pytest-notebook.readthedocs.io/en/latest/user_guide/tutorial_intro.html#pytest-fixture".
- Stop `multiprocessing.queues.Queue` from throwing an error by importing `multiprocessing.queues` in `envision/utils/multiprocessing_queue.py`.
- Prevent vehicle insertion on top of ignored social vehicles when the `TrapManager` defaults to emitting a vehicle for the ego to control. See PR #1043
- Prevent `TrapManager`from trapping vehicles in Bubble airlocks.  See Issue #1064.
- Social-agent-buffer is instantiated only if the scenario requires social agents
- Mapped Polygon object output of Route.geometry() to sequence of coordinates.
- Updated deprecated Shapely functionality.
- Fixed the type of `position` (pose) fields emitted to envision to match the existing type hints of `tuple`.
- Properly detect whether waypoint is present in mission route, while computing distance travelled by agents with missions in TripMeterSensor.
- Fixed `test_notebook` timeout by setting `pytest --nb-exec-timeout 65536`.
### Deprecated
- The `timestep_sec` property of SMARTS is being deprecated in favor of `fixed_timesep_sec`
  for clarity since we are adding the ability to have variable time steps.
### Removed
- Remove `ray_multi_instance` example when running `make sanity-test`
- Removed deprecated fields from `AgentSpec`:  `policy_builder`, `policy_params`, and `perform_self_test`.
- Removed deprecated class `AgentPolicy` from `agent.py`.
- Removed `route_waypoints` attribute from `smarts.core.sensors.RoadWaypoints`.

## [0.4.18] - 2021-07-22
### Added
- Dockerfile for headless machines.
- Singularity definition file and instructions to build/run singularity containers.
- Support multiple outgoing edges from SUMO maps.
- Added a Cross RL Social Agent in `zoo/policies` as a concrete training examples. See PR #700.
- Made `Ray` and its module `Ray[rllib]` optional as a requirement/dependency to setup SMARTS. See Issue #917.
### Fixed
- Suppress messages in docker containers from missing `/dev/input` folder.
- When code runs on headless machine, panda3d will fallback to using `p3headlessgl` option to render images without requiring X11.
- Fix the case where mapping a blank repository to the docker container `/src` directory via `-v $SMARTS_REPO/src` as directed in the `README` will cause `scl` and other commands to not work.
- Fix case where multiple outgoing edges could cause non-determinism.

## [0.4.17] - 2021-07-02
### Added
- Added `ActionSpace.Imitation` and a controller to support it.  See Issue #844.
- Added a `TraverseGoal` goal for imitation learning agents.  See Issue #848.
- Added `README_pypi.md` to update to the general user installation PyPI instructions. See Issue #828.
- Added a new utility experiment file `cli/run.py` to replace the context given by `supervisord.conf`. See PR #911.
- Added `scl zoo install` command to install zoo policy agents at the specified paths. See Issue #603.
- Added a `FrameStack` wrapper which returns stacked observations for each agent.
### Changed
- `history_vehicles_replacement_for_imitation_learning.py` now uses new Imitation action space. See Issue #844.
- Updated and removed some package versions to ensure that Python3.8 is supported by SMARTS. See issue #266.
- Refactored `Waypoints` into `LanePoints` (static, map-based) and `Waypoints` (dynamic). See Issue #829.
- Vehicles with a `BoxChassis` can now use an `AccelerometerSensor` too.
- When importing NGSIM history data, vehicle speeds are recomputed.
- Allow custom sizes for agent vehicles in history traffic missions.
- Refactored the top level of the SMARTS module to make it easier to navigate the project and understand its structure. See issue #776.
- Made Panda3D and its modules optional as a requirement/dependencies to setup SMARTS. See Issue #883.
- Updated the `Tensorflow` version to `2.2.1` for rl-agent and bump up its version to `1.0`. See Issue #211.
- Made `Ray` and its module `Ray[rllib]` optional as a requirement/dependency to setup SMARTS. See Issue #917.
- Added an error if a `SMARTS` instance reaches program exit without a manual `del` of the instance or a call to `SMARTS.destroy()`.
### Fixed
- Allow for non-dynamic action spaces to have action controllers.  See PR #854.
- Fix a minor bug in `sensors.py` which triggered `wrong_way` event when the vehicle goes into an intersection. See Issue #846.
- Limited the number of workers SMARTS will use to establish remote agents so as to lower memory footprint.
- Patched a restart of SUMO every 50 resets to avoid rampant memory growth.
- Fix bugs in `AccelerometerSensor`.  See PR #878.
- Ensure that `yaw_rate` is always a scalar in `EgoVehicleObservation`.
- Fix the internal holes created at sharp turns due to crude map geometry. See issue #900.
- Fixed an args count error caused by `websocket.on_close()` sending a variable number of args.
- Fixed the multi-instance display of `envision`. See Issue #784.
- Caught abrupt terminate signals, in order to shutdown zoo manager and zoo workers.
- Include tire model in package by moving `tire_parameters.yaml` from `./examples/tools` to `./smarts/core/models`. See Issue #1140
- Fixed an issue where `SMARTS.destroy()` would still cause `SMARTS.__del__()` to throw an error at program exit.
### Removed
- Removed `pview` from `make` as it refers to `.egg` file artifacts that we no longer keep around.
- Removed `supervisord.conf` and `supervisor` from dependencies and requirements. See Issue #802.

## [0.4.16] - 2021-05-11
### Added
- Added `sanity-test` script and asked new users to run `sanity-test` instead of `make test` to ease the setup
process
- Added `on_shoulder` as part of events in observation returned from each step of simulation
- Added description of map creation and how to modify the map to allow users to create their own traffic routes in docs
- Added reference to SMARTS paper in front page of docs
- Only create `Renderer` on demand if vehicles are using camera-based sensors. See issue #725.
- Added glb models for pedestrians and motorcycles
- Added `near realtime` mode and `uncapped` mode in Envision
- Added `--allow-offset-map` option for `scl scenario build` to prevent auto-shifting of Sumo road networks
- Added options in `DoneCriteria` to trigger ego agent to be done based on other agent's done situation
### Changed
- Refactored SMARTS class to not inherit from Panda3D's ShowBase; it's aggregated instead. See issue #597.
- Updated imitation learning examples.
### Fixed
- Fixed the bug of events such as off_road not registering in observation when off_road is set to false in DoneCriteria
- Fixed Sumo road network offset bug for shifted maps.  See issue #716.
- Fixed traffic generation offset bug for shifted maps.  See issue #790.
- Fixed bugs in traffic history and changed interface to it.  See issue #732.
- Update `ego_open_agent` to use the package instead of the zoo directory version.
- Quieted error logs generated by failed Envision connections as well as noisy pybullet log messages.  See issue #819.
- Removed all coverage files created during make test. See issue #826.
- Removed scenarios and examples modules from pip installation. See issue #833.

## [0.4.15] - 2021-03-18
### Added
- This CHANGELOG as a change log to help keep track of changes in the SMARTS project that can get easily lost.
- Hosted Documentation on `readthedocs` and pointed to the smarts paper and useful parts of the documentation in the README.
- Running imitation learning will now create a cached `history_mission.pkl` file in scenario folder that stores
the missions for all agents.
- Added ijson as a dependency.
- Added `cached-property` as a dependency.
### Changed
- Lowered CPU cost of waypoint generation. This will result in a small increase in memory usage.
- Set the number of processes used in `make test` to ignore 2 CPUs if possible.
- Use the dummy OpEn agent (open-agent version 0.0.0) for all examples.
- Improved performance by removing unused traffic light functionality.
- Limit the memory use of traffic histories by incrementally loading the traffic history file with a worker process.
### Fixed
- In order to avoid precision issues in our coordinates with big floating point numbers, we now initially shift road networks (maps) that are offset back to the origin using [netconvert](https://sumo.dlr.de/docs/netconvert.html). We adapt Sumo vehicle positions to take this into account to allow Sumo to continue using the original coordinate system.  See Issue #325. This fix will require all scenarios to be rebuilt (`scl scenario build-all --clean ./scenarios`).
- Cleanly close down the traffic history provider thread. See PR #665.
- Improved the disposal of a SMARTS instance. See issue #378.
- Envision now resumes from current frame after un-pausing.
- Skipped generation of cut-in waypoints if they are further off-road than SMARTS currently supports to avoid process crash.
- Fix envision error 15 by cleanly shutting down the envision worker process.

## [Format] - 2021-03-12
### Added
– Describe any new features that have been added since the last version was released.
### Changed
– Note any changes to the software’s existing functionality.
### Deprecated
– Note any features that were once stable but are no longer and have thus been scheduled for removal.
### Fixed
– List any bugs or errors that have been fixed in a change.
### Removed
– Note any features that have been deleted and removed from the software.
### Security
– Invite users to upgrade and avoid fixed software vulnerabilities.<|MERGE_RESOLUTION|>--- conflicted
+++ resolved
@@ -11,13 +11,10 @@
 ## [Unreleased]
 ### Added
 ### Changed
-<<<<<<< HEAD
-- Reward function in platoon RL example retrieves actor-of-interest from marked neighborhood vehicles.
-- `dist_to_destination` metric cost function computes the route distance an end point for vehicle of interest contained in social agents, SMARTS traffic provider, SUMO traffic provider, and traffic history provider.
-=======
 - Changed waypoints in sumo maps to use more incoming lanes into junctions.
 - Increased the cutoff radius for filtering out waypoints that are too far away in junctions in sumo maps.
->>>>>>> 5e08250f
+- Reward function in platoon RL example retrieves actor-of-interest from marked neighborhood vehicles.
+- `dist_to_destination` metric cost function computes the route distance and end point for vehicle of interest contained in social agents, SMARTS traffic provider, SUMO traffic provider, and traffic history provider.
 ### Deprecated
 ### Fixed
 - Fixed implementations of `RoadMap.waypoint_paths()` to ensure that the result is never empty.
