# Change Log
All notable changes to this project will be documented in this file.

This changelog is to adhere to the format given at [keepachangelog](keepachangelog.com/en/1.0.0/)
and should maintain [semantic versioning](semver.org).

All text added must be human-readable.

Copy and pasting the git commit messages is __NOT__ enough.

## [Unreleased]
### Added
- Added an actor capture manager interface, `ActorCaptureManager`, which describes a manager that handles the change of control of actors. Operations in an actor manager step should not cause conflict in the simulation.
- Added a new entry tactic, `IdEntryTactic`, which provides the scenario the ability to select a specific actor for an agent to take over.
- Registered a new `chase-via-points-agent-v0` agent in agent zoo, which can effectively chase via points across different road sections by using the waypoints.
- Added new driving-smarts-v2023 benchmark consisting of new (i) driving-smarts-v2023 env and (ii) platoon-v0 env.
- Added baseline example, consisting of training, inference, and zoo agent registration, for the platooning task in Driving SMARTS 2023.3 benchmark.
- Documented the challenge objective, desired inference code structure, and use of baseline example, for Driving SMARTS 2023.3 benchmark, i.e., platooning task.
- Added a new scenario consisting of merge-exit map, sumo lead vehicle, and traffic, for the vehicle-following task.
<<<<<<< HEAD
- Added a `SensorManager` which manages placing sensors on actors in the simulations.
- The `VehicleState` now has the `bounding_box_points` property to get the vehicle minimum bounding box as a set of points.
- Added engine configuration options for `core:debug`, `core:observation_workers`, and `core:reset_retries`.
=======
- Explained in the docs that agents may spawn at different times in multiagent scenarios.
>>>>>>> f8d9795d
### Changed
- The trap manager, `TrapManager`, is now a subclass of `ActorCaptureManager`.
- Considering lane-change time ranges between 3s and 6s, assuming a speed of 13.89m/s, the via sensor lane acquisition range was increased from 40m to 80m, for better driving ability.
- The `AgentType.Full` now includes `road_waypoints`, `accelerometer`, and `lane_positions`.
- `ActionSpaceType` has been moved from `controller` to its own file.
- `VehicleState` has been moved to its own file.
- Sensors are no longer added and configured in the `agent_manager`. They are instead managed in the `sensor_manager`.
- Renamed all terminology relating to actor to owner in `VehicleIndex`.
- Renamed all terminology relating to shadow actor to shadower in `VehicleIndex`.
- `Collision` has been moved from `smarts.core.observations` to `smarts.core.vehicle_state`.
- The trap manager, `TrapManager`, is now a subclass of `ActorCaptureManager`.
- Considering lane-change time ranges between 3s and 6s, assuming a speed of 13.89m/s, the via sensor lane acquisition range was increased from 40m to 80m, for better driving ability.
- Modified naming of benchmark used in NeurIPS 2022 from driving-smarts-competition-env to driving-smarts-v2022.
- Sstudio generated scenario vehicle traffic ids are now shortened.
### Deprecated
### Fixed
- Fixed issues related to waypoints in junctions on Argoverse maps. Waypoints will now be generated for all paths leading through the lane(s) the vehicle is on.
- Fixed an issue where Argoverse scenarios with a `Mission` would not run properly.
- `Trip.actor` field is now effective. Previously `actor` had no effect.
- Fixed an issue where building sumo scenarios would sometimes stall.
- `VehicleIndex` no longer segfaults when attempting to `repr()` it.
- Fixed issues related to waypoints in SUMO maps. Waypoints in junctions should now return all possible paths through the junction.
### Removed
- Removed the deprecated `waymo_browser` utility.
- Removed camera observation `created_at` attribute from metadata to make observation completely reproducible.
### Security

## [1.0.11] # 2023-04-02
### Added
### Changed
- Moved benchmark scenarios into SMARTS/scenarios folder.
- Simplified the scenario loading code in driving_smarts benchmark.
- The `"hiway-v1"` environment now uses `ScenarioOrder` configuration rather than a boolean.
### Deprecated
### Fixed
- Fix case where heading source attribute could be undefined.
- Updated interaction aware motion prediciton zoo agent to work with smarts.
- Edge dividers no longer flow through intersections in Argoverse 2 maps.
### Removed
### Security

## [1.0.10] # 2023-03-27
### Added
- Added vehicle of interest coloring through scenario studio. This lets the scenario color vehicles that match a certain pattern of vehicle id.
- SMARTS now provides `remove_provider` to remove a provider from the simulation. Use carefully.
### Changed
### Deprecated
### Fixed
- Fixed "rl/racing" `numpy` incompatibility.
- Fixed an issue with SUMO maps where waypoints in junctions would not return all possible paths.
- Fixed an issue in Argoverse maps where adjacent lanes would sometimes not be grouped in the same road.
### Removed
### Security

## [1.0.9] # 2023-03-20
### Added
- Added support for the [Argoverse 2 Motion Forecasting Dataset](https://www.argoverse.org/av2.html#forecasting-link) (see `scenarios/argoverse`)
- Added `waymo_open_dataset` as a module at the SMARTS repo level, to be able to load waymo scenarios without any external packages
### Changed
- Changed the `lanepoint_spacing` setting in `MapSpec` to be non-optional. Lanepoints are now generated lazily when waypoints are used.
### Deprecated
### Fixed
### Removed
- Removed `waymo-open-dataset-tf-2-4-0` package as a dependency
### Security

## [1.0.8] # 2023-03-10
### Added
- Agent manager now has `add_and_emit_social_agent` to generate a new social agent that is immediately in control of a vehicle.
### Changed
- Changed the minimum supported Python version from 3.7 to 3.8
### Deprecated
### Fixed
- Fixed `hiway-v1` environment to use `"render_modes"` instead of `"render.modes"`.
- Fixed an issue with SMARTS where the social vehicles started instantly regardless of what mission start time they were given.
- Missing waypoint paths `'lane_id'`  is now added to the `hiway-v1` formatted observations.
- Engine config utility now properly evaluates `[Ff]alse` as `False` when using a `bool` cast.
### Removed
### Security

## [1.0.7] # 2023-03-04
### Added
- Added objective, scenario description, and trained agent performance, to the Driving Smarts 2022 benchmark documentation.
### Changed
- Unique id suffix is removed from vehicle name while building agent vehicle in `VehicleIndex.build_agent_vehicle()` function. 
### Deprecated
### Fixed
- Missing neighborhood vehicle ids are now added to the `highway-v1` formatted observations.
- Stopped agent providers from removing social agents when they have no actor.
- Using `trip` in sstudio traffic generation no longer causes a durouter error.
- Chassis collision AABB first pass now has an additional `0.05m` tolerance to identify axis aligned collisions that would previously be missed.
- Agent to mission padding warning now occurs when there are less missions than agents rather than when there are the same number of agents as missions.
- Agent manager should no longer de-synchronize vehicle ids with the vehicle index.
### Removed
### Security

## [1.0.6] # 2023-02-26
### Added
- Added a math utility for generating combination groups out of two sequences with unique index use per group. This is intended for use to generate the combinations needed to give a unique agent-mission set per reset.
- Added basic tests for `hiway-v1` resetting and unformatted observations and actions.
- Added `"steps_completed"` to observation formatter.
### Fixed
- Ensured that `hiwayenv.reset` provides unique agent-mission sets per reset.
- Fixed an issue where `sstudio.types.Via` was not hashable.

## [1.0.5] # 2023-02-19
### Added
- Added a zoo agent, named Control-and-Supervised-Learning, from NeurIPS 2022 submission. This zoo agent runs in benchmark `driving_smarts==0.0`.
- Added a zoo agent, named Discrete Soft Actor Critic, from NeurIPS 2022 submission. This zoo agent runs in benchmark `driving_smarts==0.0`.
- Added basic tests for `hiway-v1` resetting and unformatted observations and actions.
- Added `actor_ids` as a provider interface to check the actors that the provider is currently in charge of.
### Changed
- `HiWayEnvV1` derived environments now allow an explicit scenario through `reset(options["scenario"])`.
- `HiWayEnvV1` derived environments now allow an explicit simulation start time through `reset(options["start_time"])`.
- Exposed `smarts` as a property on `HiWayEnvV1`.
- Made the heading input relative to the current heading in `RelativeTargetPose` action space.
### Deprecated
### Fixed
- Issue where a 0 length lane caused `envision` to crash.
- Fixed an issue where `Feature.type_specific_info` was calling a non-existant method.
### Removed
### Security

## [1.0.4] # 2023-02-10
### Added
- Engine configuration utility that uses the following locations to allow configuration of the SMARTS engine. The engine consumes the configuration files from the following locations in the following priority: `./engine.ini`, `~/.smarts/engine.ini`, `$GLOBAL_USER/smarts/engine.ini`, and `${PYTHON_ENV}/lib/${PYTHON_VERSION}/site-packages/smarts/engine.ini`.
- Added map source uri as `map_source` inside of `hiway-v1` reset info to indicate what the current map is on reset.
- Added NGSIM documentation.
- Added a zoo agent, named Interaction-Aware Motion Prediction, from NeurIPS2022 submission. This zoo agent runs in benchmark `driving_smarts==0.0`.
- Added Agent Zoo documentation in ReadTheDocs.
### Changed
- Made changes in the docs to reflect `master` branch as the main development branch.
- Enabled supplying agent locator directly to benchmark runner and removed the need for an intermediary config file. Updated benchmark docs to reflect this.
- Individualised the agent instances in the `benchmark_runner_v0.py`.
- Made driving_smarts_competition_v0 env configurable through supply of `AgentInterface`.
- Observation of driving_smarts_competition_v0 env was fixed to be of type `ObservationOptions.unformatted`.
### Deprecated
### Fixed
- Fixed an exit error that occurs when envision attempts to close down.
- Clarified the actions for `ActionSpaceType.Continuous` and `ActionSpaceType.ActuatorDynamic` in their respective docstrings.
- Excluded from wheel any scenario build files in pattern `smarts/**/build/**/*.xml`.
- Fixed an unintended regression in the metrics.
### Removed
- Removed duplicated `smarts.env.gymnasium.action_conversion` module.
### Security

## [1.0.3] 2023-02-04
### Added
- Added action formatting option to `hiway-v0`.
- Introduced `debug: serial: bool` option to driving smarts benchmark config.
### Changed
- Moved action and observation conversions from `smarts.env.gymnasium.utils` to `smarts.env.utils`.
### Fixed
- Fixed an issue where termination while envision is enabled but not connected would cause a flurry of broken pipe errors.
- Fixed an issue where activating visdom would cause errors.
- Fixed an issue where metrics break down with unformatted observations.
- Fixed an issue where `hiway-v1` would cause an exception when using "unformatted" observations.
- Unformatted actions and observations in `hiway-v0` provide `None` rather than an incorrect space.

## [1.0.2] 2023-01-27
### Added
- The `hiway-v1` environment can now be configured to provide an "unformatted" observation. 
### Changed
- Scenario paths is no longer manually supplied to Envision server while setup. Scenario paths are automatically sent to Envision server from SMARTS during simulation startup phase.
- Updated "hiway-v1" with `gymnasium` action spaces using new `ActionsSpaceFormatter` utility.
### Fixed
- Fixed an issue where a sensor detach call when a bubble vehicle exits a bubble could cause a program crash.
- Fixed issue with "hiway-v0" where "agent_interfaces" was not populated.
- Add missing `distance_travelled` to the `hiway-v1` observations.

## [1.0.1] 2023-01-24
### Fixed
- Fixed issue where Driving SMARTS benchmark only did 2 evaluations per scenario instead of 50.
- Removed unclosed file warnings from benchmark output.

## [1.0.0] 2023-01-22
### Added
- Exposed `.glb` file metadata through the scenario `Scenario.map_glb_metadata` attribute.
- Added single vehicle `Trip` into type. 
- Added new video record ultility using moviepy.
- Added distance check between bubble and vehicle to avoid generating unnecessary cursors.
- Added `ConfigurableZone` for `Zone` object to types which enable users to build bubble by providing coordinates of the polygon.
- Added "SMARTS Performance Diagnostic" development tool for evaluating the simulation performance.
- Added a "All Simulation" button on the header of Envision and made small-windowed simulation(s) in the "All Simulations" page clickable to maximize.
- An env wrapper `Metrics` is introduced to compute agents' performance metrics.
- Extracted `TraciConn` to the SMARTS utilities as a simplified utility to help with connecting to `TraCI`.
- Added `HiWayV1` `gymansium` environment to smarts. This can be referenced through gymnasium as `smarts.env:hiway-v1`.
- Added `scl benchmark run` and `scl benchmark list` for running and listing benchmarks.
- Added the "driving_smarts" benchmark as a feature of the new `scl benchmark` suite.
- Added `smarts.benchmark` module which deals with running benchmarks.
  - Added `smarts.core.entrypoints.benchmark_runner_v0` which is the initial benchmark fully integrated into `smarts`.
- Added documentation with benchmark information.
### Deprecated
### Changed
- Minimum `SUMO` version allowed by `SumoTrafficSimulation` is now `1.10.0`.
- The `ProviderManager` interface now uses a string id for removal of an actor instead of an actor state.
- Renamed many fields of the `smarts.core.agent_interface.AgentInterface` dataclass: `lidar` -> `lidar_point_cloud`, `waypoints` -> `waypoint_paths`, `rgb` -> `top_down_rgb`, `neighborhood_vehicles` -> `neighborhood_vehicle_states`, and `ogm` -> `occupancy_grid_map`.
- Renamed `smarts.core.provider.Provider`'s `action_spaces` to `actions`.
- Moved `VehicleObservation`, `EgoVehicleObservation`, `Observation`, `RoadWaypoints`, `GridMapMetadata`, `TopDownRGB`, `OccupancyGridMap`, `DrivableAreaGridMap`, `ViaPoint`, `Vias`, `SignalObservation`, and `Collision` from `smarts.core.sensors` to `smarts.core.observations`. They are now all typed `NamedTuples`.
- Renamed `GridMapMetadata` field `camera_pos` to `camera_position`.
### Removed
- Removed all of PyMarl contents, including related interface adapter, environments, and tests.
- Removed ray usage example.
- Moved ULTRA from `huawei-noah/SMARTS` to `smarts-project/smarts-project.rl` repository.
- Removed observation_adapter, reward_adapter, and info_adapter, from `hiway_env`.
- Removed `action_space` field from the `smarts.core.agent_interface.AgentInterface` dataclass.
### Fixed
- Updated the RL example `racing` to use `smarts[camera_obs]==0.7.0rc0` and continuous flowing traffic scenario. Simplified the `racing` RL example folder structure.
- Envision "near realtime" mode bugfix
- Corrected an issue where traffic lights in SUMO traffic simulation could be empty and cause a termination of the simulation.
- Fixed an issue where vehicles could cause SMARTS to terminate from being in multiple providers.
- Fixed an issue where `sumo_traffic_simulation` would disconnect on a non-terminal exception.
- SMARTS now aggressively attempts to connect to a SUMO process as long as the SUMO process remains alive.
- SUMO traffic simulation `route_for_vehicle` had semantic errors and now works again.
- SUMO is now supported up to version `1.15.0`. Versions of SUMO `1.13.0` and onward are forced to reset rather than reload because of errors with hot resetting versions starting with `1.13.0`. 
### Security

## [0.7.0rc0] 2022-10-31
### Added
- Added a basic background traffic ("social vehicle") provider as an alternative to the SUMO traffic simulator.  This can be selected using the new `"engine"` argument to `Traffic` in Scenario Studio.
- Added a `multi-scenario-v0` environment which can build any of the following scenario, namely, `1_to_2lane_left_turn_c`, `1_to_2lane_left_turn_t`, `3lane_merge_multi_agent`, `3lane_merge_single_agent`, `3lane_cruise_multi_agent`, `3lane_cruise_single_agent`, `3lane_cut_in`, and `3lane_overtake`. Additional scenarios can also be built by supplying the paths to the scenario directories.
- Added ego's mission details into the `FormatObs` wrapper.
- Added `SmartsLaneChangingModel` and `SmartsJunctionModel` to types available for use with the new smarts traffic engine within Scenario Studio.
- Added option to `AgentInterface` to include traffic signals (lights) in `EgoVehicleObservation` objects.
- Added the ability to hover over vehicles and roadmap elements in Envision to see debug info.

### Deprecated
- Deprecated a few things related to traffic in the `Scenario` class, including the `route` argument to the `Scenario` initializer, the `route`, `route_filepath` and `route_files_enabled` properties, and the `discover_routes()` static method.  In general, the notion of "route" (singular) here is being replaced with "`traffic_specs`" (plural) that allow for specifying traffic controlled by the SMARTS engine as well as Sumo.
- `waymo_browser.py` has been deprecated in favour of the scl waymo command line tools.

### Changed
- Add `lane_offset` to `Waypoint` class and `lane_postion` to both `EgoVehicleObservation` and `VehicleObservation` classes to expose the reference-line (a.k.a. Frenet) coordinate system.
- Traffic history vehicles can now be hijacked within a bubble.  They will be relinquished to the SMARTS background traffic provider upon exiting the bubble.
- Changed the name of the `Imitation` action space to `Direct`.
- Removed `endless_traffic` option from `SumoTrafficSimulator` and instead added `repeat_route` to `Flow` type in Scenario Studio.
- Renamed `examples/observation_collection_for_imitation_learning.py` to `examples/traffic_histories_to_observations.py`.
- Renamed `examples/history_vehicles_replacement_for_imitation_learning.py` to `examples/traffic_histories_vehicle_replacement.py`.
- `SumoTrafficSimulation` will now try to hand-off the vehicles it controls to the new SMARTS background traffic provider by default if the Sumo provider crashes.
- SMARTS now gives an error about a suspected lack of junction edges in sumo maps on loading of them.
- Scenario build artifacts are now cached and built incrementally, meaning that subsequent builds (without the `clean` option) will only build the artifacts that depend on the changed DSL objects
- All build artifacts are now in a local `build/` directory in each scenario's directory
- The `allow_offset_map` option has been removed. This must now be set in a `MapSpec` object in the scenario.py if this option is needed
- All scenarios must have a `scenario.py`, and must call `gen_scenario()`, rather than the individual `gen_` functions, which are now private

### Removed
- Removed support for deprecated json-based and YAML formats for traffic histories.
- Removed time and distance to collision values from `FormatObs` wrapper as the current implementation's correctness was in doubt.

### Fixed
- Fixed bug where `yaw_rate` was always reported as 0.0 (Issue #1481).
- Modified `FrameStack` wrapper to support agents which start at a later time in the simulation.
- Truncated all waypoint paths returned by `FormatObs` wrapper to be of the same length. Previously, variable waypoint-path lengths caused inhomogenous shape error in numpy array.
- Fixed a bug where traffic providers would leak across instances due to the ~~(awful design decision of python)~~ reference types defaults in arguments sharing across instances.
- Fixed minor bugs causing some Waymo maps not to load properly.
- Fixed a bug where `Vehicle.bounding_box` was mirrored over Y causing on shoulder events to fire inappropriately.
- Fixed an issue where the ego and neighbour vehicle observation was returning `None` for the nearby `lane_id`, `lane_index`, and `road_id`. These now default to constants `off_lane`, `-1`, and `off_road` respectively.
- Fixed a bug where bubble agents would stick around and to try to get observations even after being disassociated from a vehicle.
- Fixed a bug with the `TripMeterSensor` that was not using a unit direction vector to calculate trip distance against current route.
- Fixed issues with Envision. The playback bar and realtime mode now work as expected.
- Fixed a bug where traffic history vehicles would not get traffic signal observations
- Fixed a bug where envision would not work in some versions of python due to nuances of `importlib.resource.path()`.
- Fixed an issue with incorrect vehicle sizes in Envision.

## [0.6.1] 2022-08-02
### Added
- Added standard intersection environment, `intersection-v0`, for reinforcement learning where agents have to make an unprotected left turn in the presence of traffic.
- Added an online RL example for solving the `intersection-v0` environment, using PPO algorithm from Stable Baselines3 library. An accompanying Colab example is also provided.

### Changed
- Updated license to 2022 version.
- SMARTS reset now has a start time option which will skip simulation.
- Since `gym.Space` does not support dataclass, `StdObs` type is changed from a dataclass to a dictionary.

### Removed
- Old Stable Baselines3 based example is removed in favour of the new online RL example developed using Stable Baselines3 library.

### Fixed
- Additional case added for avoiding off-route if merging early into a lane.
- Unpack utility now unpacks dataclass attributes.
- Trap manager now uses elapsed sim time rather than step delta to associate with time.

## [0.6.1rc1] 2022-04-18
### Added
- Added example scenario for importing the NGSIM `peachtree` dataset.
- Added example scenario for importing the INTERACTION `merging` dataset
### Deprecated
- Using `.yml` files to specify traffic history datasets have been deprecated in favor of using `sstudio.types.TrafficHistoryDataset` objects.
### Fixed
- Gracefully handle `EndlessGoal` missions in the MaRL benchmark. Relative goal distance with `EndlessGoal` will be now always be 0.
- Restore `rl-agent` to working order. Version incremented to `1.1.0`.
- Update `rl-agent` wheel.
- Do not auto-shift maps for a scenario that has traffic history.
- Fixed Issue #1321 such that numpy's `sliding_window_view()` is no longer needed for NGSIM traffic histories.
- Fixed NGSIM traffic history import bugs (see Issues #1354 and #1402).

## [0.6.1rc0] 2022-04-16
### Added
- Added `smarts/waymo/waymo_browser.py`, a text-based utility to explore and export scenarios from the Waymo Motion dataset to SMARTS scenarios. 
- Added `get_vehicle_start_time()` method for scenarios with traffic history data.  See Issue #1210.
- Added `sb3` reinforcement-learning example. An ego agent is trained using PPO algorithm from Stable Baselines3 library, to drive as far and as fast as possible in heavy traffic, without colliding or going off-road.
- Added `FormatObs` wrapper which converts SMARTS observations to gym-compliant RL-friendly vectorized observations and returns `StdObs`.
- Added `Pose.as_position2d()` method which converts the pose to an [x,y] position array.
- Added `EventConfiguration` dataclass in the agent interface to allow users to configure the conditions in which events are triggered
- Extended the `RoadMap` API to support `Waymo` map format in `smarts/core/waymo_map.py`.
- Added scenarios for "importing" the i80 and us101 NGSIM trajectory history datasets
- Added an observation adapter that makes the observation ego-centric: `smarts.core.utils.ego_centric_observation_adapter`.
- Added math utility `world_position_from_ego_frame` which allows converting from an ego frame to world frame.
- Added math utility `wrap_value` which constrains a float between a `min` and `max` by wrapping around every time the value exceeds `max` or falls below `min`.
- Added ego-centric adapter utility `smarts.core.utils.adapters.ego_centric_adapters.get_egocentric_adapters(action_space)` which provides an ego-centric pair of observation and action adapters that are used together to provide an ego-centric interface.
### Changed
- If more than one qualifying map file exists in a the `map_spec.source` folder, `get_road_map()` in `default_map_builder.py` will prefer to return the default files (`map.net.xml` or `map.xodr`) if they exist.
- Moved the `smarts_ros` ROS node from the `examples` area into the `smarts.ros` module so that it can be distributed with SMARTS packages.
- Use `Process` to replace `Thread` to speed up the `scl scenario build-all --clean <scenario_dir>` runtime.
- Modified the repository's front page to be more informative and better organised.
- Added an option to `Scenario.scenario_variations()` to make the iterator not yield a cycle.
### Deprecated
- Moved the `AgentSpec` class out of `smarts.core.agent` to `smarts.zoo.agent_spec`.
### Fixed
- Fixed a secondary exception that the `SumoTrafficSimulation` will throw when attempting to close a TraCI connection that is closed by an error.
- Ensure that `smarts.core.coordinates.Pose` attribute `position` is an [x, y, z] numpy array, and attribute `orientation` is a quaternion length 4 numpy array. 
- Update social vehicle pose in Bullet when no active agents are present.
- Fix suppression of `stderr` and `stdout` on `ipython` platforms via `suppress_output(..)`.
### Removed
- Removed the unconditional import of `Renderer` from `smarts/core/vehicle.py` to make `Panda3D` optional dependency regression. See Issue #1310.
### Security

## [0.6.0] 2022-03-28
### Added
- Added `get_vehicle_start_time()` method for scenarios with traffic history data.  See Issue #1210.
- Added `sb3` reinforcement-learning example. An ego agent is trained using PPO algorithm from Stable Baselines3 library, to drive as far and as fast as possible in heavy traffic, without colliding or going off-road.
- Added `FormatObs` wrapper which converts SMARTS observations to gym-compliant RL-friendly vectorized observations and returns `StdObs`.
- Added `Pose.as_position2d()` method which converts the pose to an [x,y] position array.
- Added `EventConfiguration` dataclass in the agent interface to allow users to configure the conditions in which events are triggered
- Added scenarios for "importing" the i80 and us101 NGSIM trajectory history datasets
### Changed
- If more than one qualifying map file exists in a the `map_spec.source` folder, `get_road_map()` in `default_map_builder.py` will prefer to return the default files (`map.net.xml` or `map.xodr`) if they exist.
- Moved the `smarts_ros` ROS node from the `examples` area into the `smarts.ros` module so that it can be distributed with SMARTS packages.
- Use `Process` to replace `Thread` to speed up the `scl scenario build-all --clean <scenario_dir>` runtime.
- Modified the repository's front page to be more informative and better organised.
### Deprecated
- Moved the `AgentSpec` class out of `smarts.core.agent` to `smarts.zoo.agent_spec`.
### Fixed
- Fixed a secondary exception that the `SumoTrafficSimulation` will throw when attempting to close a TraCI connection that is closed by an error.
- Ensure that `smarts.core.coordinates.Pose` attribute `position` is an [x, y, z] numpy array, and attribute `orientation` is a quaternion length 4 numpy array. 
- Update social vehicle pose in Bullet when no active agents are present.
- Document missing action space type `ActionSpaceType.TargetPose`.
### Removed
- Removed the unconditional import of `Renderer` from `smarts/core/vehicle.py` to make `Panda3D` optional dependency regression. See Issue #1310.
### Security


## [0.5.1.post1] 2022-03-11
### Fixed
- Fixed an issue involving relative imports in `examples/rllib/rllib.py`.
- Fixed an issue with uncapped `opencv` causing an error within `ray.rllib`.
- Fixed a longstanding issue that did not allow camera observations unless you had windowing.

## [0.5.1] 2022-01-25
### Added
- Added `get_vehicle_start_time()` method for scenarios with traffic history data.  See Issue #1210.
### Changed
- If more than one qualifying map file exists in a the `map_spec.source` folder, `get_road_map()` in `default_map_builder.py` will prefer to return the default files (`map.net.xml` or `map.xodr`) if they exist.
- Moved the `smarts_ros` ROS node from the `examples` area into the `smarts.ros` module so that it can be distributed with SMARTS packages.
- Use `Process` to replace `Thread` to speed up the `scl scenario build-all --clean <scenario_dir>` runtime.
### Deprecated
### Fixed
- Fixed a secondary exception that the `SumoTrafficSimulation` will throw when attempting to close a TraCI connection that is closed by an error.
### Removed
### Security

## [0.5.0] - 2022-01-07
### Added
- Added Minimum FrameRate tests to measure the fps for `smart.step()` method. See Issue #455.
- Added a ROS wrapper/driver example to wrap SMARTS in a ROS (v1) node.
- Added the ability to pass an optional `time_delta_since_last_step` to SMARTS' `step()` function
  to support variable timesteps for co-simulation.
- Added `step_count` and `elapsed_sim_time` to the `Observation` class.  See PR #974 and Issues #884 and #918.
- Added `dt` to `Observation` class to inform users of the observations of the variable timestep.
- Added the ability to externally update SMARTS state via a new privileged-access `ExternalProvider`.
- Allow specifying "-latest" as a version suffix for zoo locator strings.
- Added Base CI and dependencies requirement tests for the "darwin" platform (MacOS).
- Extended Imitation Learning codebase to allow importing traffic histories from the Waymo motion dataset and replay in a SMARTS simulation. See PR #1060.
- Added options for dealing with noise when inferring headings while importing traffic history data.  See PR #1219.
- Added `ros` extension rule to `setup.py`.
- Added a script to allow users to hijack history vehicles dynamically through a trigger event. See PR #1088.
- Added a `-y` option to `utils/setup/install_deps.sh` to accept installation by default. See issue #1081.
- Added `ParallelEnv` class and a corresponding example to simulate multiple SMARTS environments in parallel, with synchronous or asynchronous episodes.
- Added `smarts.core.utils.import_utils` to help with the dynamic import of modules.
- Added `single_agent` env wrapper and unit test. The wrapper converts a single-agent SMARTS environment's step and reset output to be compliant with gym spaces.
- Added `rgb_image` env wrapper and unit test. The wrapper filters SMARTS environment observation and returns only top-down RGB image as observation.
- Extended the `RoadMap` API to support `OpenDRIVE` map format in `smarts/core/opendrive_road_network.py`. Added 3 new scenarios with `OpenDRIVE` maps. See PR #1186.
- Added a "ReplayAgent" wrapper to allow users to rerun an agent previously run by saving its configurations and inputs. See Issue #971.
- Added `smarts.core.provider.ProviderRecoveryFlags` as flags to determine how `SMARTS` should handle failures in providers. They are as follows:
  - `NOT_REQUIRED`: Not needed for the current step. Error causes skip of provider if it should recover but cannot or should not recover.
  - `EPISODE_REQUIRED`: Needed for the current episode. Results in episode ending if it should recover but cannot or should not recover.
  - `EXPERIMENT_REQUIRED`: Needed for the experiment. Results in exception if it should recover but cannot or should not recover.
  - `ATTEMPT_RECOVERY`: Provider should attempt to recover from the exception or disconnection.
- Added recovery options for providers in `smarts.core.provider.Provider`. These include:
  - Add `recover()` method to providers to attempt to recover from errors and disconnection.
  - Add `connected` property to providers to check if the provider is still connected.
- Added recovery options to `smarts.core.smarts.SMARTS.add_provider()`
  - Add `recovery_flags` argument to configure the recovery options if the provider disconnects or throws an exception.
- Added `driving_in_traffic` reinforcement learning example. An ego agent is trained using DreamerV2 to drive as far and as fast as possible in heavy traffic, without colliding or going off-road.
- Added `smarts.core.smarts.SMARTSDestroyedError` which describes use of a destroyed `SMARTS` instance.
### Changed
- `test-requirements` github action job renamed to `check-requirements-change` and only checks for requirements changes without failing.
- Moved examples tests to `examples` and used relative imports to fix a module collision with `aiohttp`'s `examples` module.
- Made changes to log sections of the scenario step in `smarts.py` to help evaluate smarts performance problems. See Issue #661.
- Introducted `RoadMap` class to abstract away from `SumoRoadNetwork`
  and allow for (eventually) supporting other map formats.  See Issue #830 and PR #1048.
  This had multiple cascading ripple effects (especially on Waypoint generation and caching,
  Missions/Plans/Routes and road/lane-related sensors).  These include:
    - Removed the `AgentBehavior` class and the `agent_behavior` parameter to `AgentInterface`.
    - Moved the definition of `Waypoint` from `smarts.core.mission_planner` to `smarts.core.road_map`.
    - Moved the definition of `Mission` and `Goal` classes from `smarts.core.scenario` to `smarts.core.plan`.
    - Added `MapSpec` to the SStudio DSL types and introduced a simple builder pattern for creating `RoadMap` objects.
- Changed the type hint for `EgoVehicleObservation`: it returns a numpy array (and always has).
- Raised a warning message for building scenarios without `map.net.xml` file. See PR #1161.
- Updated `smarts/env/hiway_env.py` to support `OpenDRIVE` maps so that the `SMARTS` object is instantiated without the `SUMO` traffic provider and social agents. See PR #1215.
- Public `SMARTS` methods will throw `smarts.core.smarts.SMARTSDestroyedError` if `SMARTS.destroy()` has previously been called on the `SMARTS` instance.
### Fixed
- Fix lane vector for the unique cases of lane offset >= lane's length. See PR #1173.
- Logic fixes to the `_snap_internal_holes` and `_snap_external_holes` methods in `smarts.core.sumo_road_network.py` for crude geometry holes of sumo road map. Re-adjusted the entry position of vehicles in `smarts.sstudio.genhistories.py` to avoid false positive events. See PR #992.
- Prevent `test_notebook.ipynb` cells from timing out by increasing time to unlimited using `/metadata/execution/timeout=65536` within the notebook for regular uses, and `pytest` call with `--nb-exec-timeout 65536` option for tests. See for more details: "https://jupyterbook.org/content/execute.html#setting-execution-timeout" and "https://pytest-notebook.readthedocs.io/en/latest/user_guide/tutorial_intro.html#pytest-fixture".
- Stop `multiprocessing.queues.Queue` from throwing an error by importing `multiprocessing.queues` in `envision/utils/multiprocessing_queue.py`.
- Prevent vehicle insertion on top of ignored social vehicles when the `TrapManager` defaults to emitting a vehicle for the ego to control. See PR #1043
- Prevent `TrapManager`from trapping vehicles in Bubble airlocks.  See Issue #1064.
- Social-agent-buffer is instantiated only if the scenario requires social agents
- Mapped Polygon object output of Route.geometry() to sequence of coordinates.
- Updated deprecated Shapely functionality.
- Fixed the type of `position` (pose) fields emitted to envision to match the existing type hints of `tuple`.
- Properly detect whether waypoint is present in mission route, while computing distance travelled by agents with missions in TripMeterSensor.
- Fixed `test_notebook` timeout by setting `pytest --nb-exec-timeout 65536`.
### Deprecated
- The `timestep_sec` property of SMARTS is being deprecated in favor of `fixed_timesep_sec`
  for clarity since we are adding the ability to have variable time steps.
### Removed
- Remove `ray_multi_instance` example when running `make sanity-test`
- Removed deprecated fields from `AgentSpec`:  `policy_builder`, `policy_params`, and `perform_self_test`.
- Removed deprecated class `AgentPolicy` from `agent.py`.
- Removed `route_waypoints` attribute from `smarts.core.sensors.RoadWaypoints`.

## [0.4.18] - 2021-07-22
### Added
- Dockerfile for headless machines.
- Singularity definition file and instructions to build/run singularity containers.
- Support multiple outgoing edges from SUMO maps.
- Added a Cross RL Social Agent in `zoo/policies` as a concrete training examples. See PR #700.
- Made `Ray` and its module `Ray[rllib]` optional as a requirement/dependency to setup SMARTS. See Issue #917.
### Fixed
- Suppress messages in docker containers from missing `/dev/input` folder.
- When code runs on headless machine, panda3d will fallback to using `p3headlessgl` option to render images without requiring X11.
- Fix the case where mapping a blank repository to the docker container `/src` directory via `-v $SMARTS_REPO/src` as directed in the `README` will cause `scl` and other commands to not work.
- Fix case where multiple outgoing edges could cause non-determinism.

## [0.4.17] - 2021-07-02
### Added
- Added `ActionSpace.Imitation` and a controller to support it.  See Issue #844.
- Added a `TraverseGoal` goal for imitation learning agents.  See Issue #848.
- Added `README_pypi.md` to update to the general user installation PyPI instructions. See Issue #828.
- Added a new utility experiment file `cli/run.py` to replace the context given by `supervisord.conf`. See PR #911.
- Added `scl zoo install` command to install zoo policy agents at the specified paths. See Issue #603.
- Added a `FrameStack` wrapper which returns stacked observations for each agent.
### Changed
- `history_vehicles_replacement_for_imitation_learning.py` now uses new Imitation action space. See Issue #844.
- Updated and removed some package versions to ensure that Python3.8 is supported by SMARTS. See issue #266.
- Refactored `Waypoints` into `LanePoints` (static, map-based) and `Waypoints` (dynamic). See Issue #829.
- Vehicles with a `BoxChassis` can now use an `AccelerometerSensor` too.
- When importing NGSIM history data, vehicle speeds are recomputed.
- Allow custom sizes for agent vehicles in history traffic missions.
- Refactored the top level of the SMARTS module to make it easier to navigate the project and understand its structure. See issue #776.
- Made Panda3D and its modules optional as a requirement/dependencies to setup SMARTS. See Issue #883.
- Updated the `Tensorflow` version to `2.2.1` for rl-agent and bump up its version to `1.0`. See Issue #211.
- Made `Ray` and its module `Ray[rllib]` optional as a requirement/dependency to setup SMARTS. See Issue #917.
- Added an error if a `SMARTS` instance reaches program exit without a manual `del` of the instance or a call to `SMARTS.destroy()`.
### Fixed
- Allow for non-dynamic action spaces to have action controllers.  See PR #854.
- Fix a minor bug in `sensors.py` which triggered `wrong_way` event when the vehicle goes into an intersection. See Issue #846.
- Limited the number of workers SMARTS will use to establish remote agents so as to lower memory footprint.
- Patched a restart of SUMO every 50 resets to avoid rampant memory growth.
- Fix bugs in `AccelerometerSensor`.  See PR #878.
- Ensure that `yaw_rate` is always a scalar in `EgoVehicleObservation`.
- Fix the internal holes created at sharp turns due to crude map geometry. See issue #900.
- Fixed an args count error caused by `websocket.on_close()` sending a variable number of args.
- Fixed the multi-instance display of `envision`. See Issue #784.
- Caught abrupt terminate signals, in order to shutdown zoo manager and zoo workers.
- Include tire model in package by moving `tire_parameters.yaml` from `./examples/tools` to `./smarts/core/models`. See Issue #1140
- Fixed an issue where `SMARTS.destroy()` would still cause `SMARTS.__del__()` to throw an error at program exit.
### Removed
- Removed `pview` from `make` as it refers to `.egg` file artifacts that we no longer keep around.
- Removed `supervisord.conf` and `supervisor` from dependencies and requirements. See Issue #802.

## [0.4.16] - 2021-05-11
### Added
- Added `sanity-test` script and asked new users to run `sanity-test` instead of `make test` to ease the setup
process
- Added `on_shoulder` as part of events in observation returned from each step of simulation
- Added description of map creation and how to modify the map to allow users to create their own traffic routes in docs
- Added reference to SMARTS paper in front page of docs
- Only create `Renderer` on demand if vehicles are using camera-based sensors. See issue #725.
- Added glb models for pedestrians and motorcycles
- Added `near realtime` mode and `uncapped` mode in Envision
- Added `--allow-offset-map` option for `scl scenario build` to prevent auto-shifting of Sumo road networks
- Added options in `DoneCriteria` to trigger ego agent to be done based on other agent's done situation
### Changed
- Refactored SMARTS class to not inherit from Panda3D's ShowBase; it's aggregated instead. See issue #597.
- Updated imitation learning examples.
### Fixed
- Fixed the bug of events such as off_road not registering in observation when off_road is set to false in DoneCriteria
- Fixed Sumo road network offset bug for shifted maps.  See issue #716.
- Fixed traffic generation offset bug for shifted maps.  See issue #790.
- Fixed bugs in traffic history and changed interface to it.  See issue #732.
- Update `ego_open_agent` to use the package instead of the zoo directory version.
- Quieted error logs generated by failed Envision connections as well as noisy pybullet log messages.  See issue #819.
- Removed all coverage files created during make test. See issue #826.
- Removed scenarios and examples modules from pip installation. See issue #833.

## [0.4.15] - 2021-03-18
### Added
- This CHANGELOG as a change log to help keep track of changes in the SMARTS project that can get easily lost.
- Hosted Documentation on `readthedocs` and pointed to the smarts paper and useful parts of the documentation in the README.
- Running imitation learning will now create a cached `history_mission.pkl` file in scenario folder that stores
the missions for all agents.
- Added ijson as a dependency.
- Added `cached-property` as a dependency.
### Changed
- Lowered CPU cost of waypoint generation. This will result in a small increase in memory usage.
- Set the number of processes used in `make test` to ignore 2 CPUs if possible.
- Use the dummy OpEn agent (open-agent version 0.0.0) for all examples.
- Improved performance by removing unused traffic light functionality.
- Limit the memory use of traffic histories by incrementally loading the traffic history file with a worker process.
### Fixed
- In order to avoid precision issues in our coordinates with big floating point numbers, we now initially shift road networks (maps) that are offset back to the origin using [netconvert](https://sumo.dlr.de/docs/netconvert.html). We adapt Sumo vehicle positions to take this into account to allow Sumo to continue using the original coordinate system.  See Issue #325. This fix will require all scenarios to be rebuilt (`scl scenario build-all --clean ./scenarios`).
- Cleanly close down the traffic history provider thread. See PR #665.
- Improved the disposal of a SMARTS instance. See issue #378.
- Envision now resumes from current frame after un-pausing.
- Skipped generation of cut-in waypoints if they are further off-road than SMARTS currently supports to avoid process crash.
- Fix envision error 15 by cleanly shutting down the envision worker process.

## [Format] - 2021-03-12
### Added
– Describe any new features that have been added since the last version was released.
### Changed
– Note any changes to the software’s existing functionality.
### Deprecated
– Note any features that were once stable but are no longer and have thus been scheduled for removal.
### Fixed
– List any bugs or errors that have been fixed in a change.
### Removed
– Note any features that have been deleted and removed from the software.
### Security
– Invite users to upgrade and avoid fixed software vulnerabilities.<|MERGE_RESOLUTION|>--- conflicted
+++ resolved
@@ -17,13 +17,10 @@
 - Added baseline example, consisting of training, inference, and zoo agent registration, for the platooning task in Driving SMARTS 2023.3 benchmark.
 - Documented the challenge objective, desired inference code structure, and use of baseline example, for Driving SMARTS 2023.3 benchmark, i.e., platooning task.
 - Added a new scenario consisting of merge-exit map, sumo lead vehicle, and traffic, for the vehicle-following task.
-<<<<<<< HEAD
 - Added a `SensorManager` which manages placing sensors on actors in the simulations.
 - The `VehicleState` now has the `bounding_box_points` property to get the vehicle minimum bounding box as a set of points.
 - Added engine configuration options for `core:debug`, `core:observation_workers`, and `core:reset_retries`.
-=======
 - Explained in the docs that agents may spawn at different times in multiagent scenarios.
->>>>>>> f8d9795d
 ### Changed
 - The trap manager, `TrapManager`, is now a subclass of `ActorCaptureManager`.
 - Considering lane-change time ranges between 3s and 6s, assuming a speed of 13.89m/s, the via sensor lane acquisition range was increased from 40m to 80m, for better driving ability.
