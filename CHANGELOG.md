# Change Log
All notable changes to this project will be documented in this file.

This changelog is to adhere to the format given at [keepachangelog](keepachangelog.com/en/1.0.0/) 
and should maintain [semantic versioning](semver.org).

All text added must be human-readable. 

Copy and pasting the git commit messages is __NOT__ enough.

## [Unreleased]
### Added
- Added a ROS wrapper/driver example to wrap SMARTS in a ROS (v1) node.
- Added the ability to pass an optional `time_delta_since_last_step` to SMARTS' `step()` function
  to support variable timesteps for co-simulation.
- Added `step_count` and `elapsed_sim_time` to the `Observation` class.  See PR #974 and Issues #884 and #918.
- Added `dt` to `Observation` class to inform users of the observations of the variable timestep.
- Added the ability to externally update SMARTS state via a new privileged-access `ExternalProvider`.
- Allow specifying "-latest" as a version suffix for zoo locator strings.
- Added Base CI and dependencies requirement tests for the "darwin" platform (MacOS).
- Extended Imitation Learning codebase to allow importing traffic histories from the Waymo motion dataset and replay in a SMARTS simulation. See PR #1060.
- Added `ros` extension rule to `setup.py`.
- Added a `-y` option to `utils/setup/install_deps.sh` to accept installation by default. See issue #1081.
- Added `ParallelEnv` class and a corresponding example to simulate multiple SMARTS environments in parallel, with synchronous or asynchronous episodes.
- Added `smarts.core.utils.import_utils` to help with the dynamic import of modules.
- Added `single_agent` env wrapper and unit test. The wrapper converts a single-agent SMARTS environment's step and reset output to be compliant with gym spaces.
<<<<<<< HEAD
- Added `driving_in_traffic` reinforcement learning example. An ego agent is trained using DreamerV2 to drive as far and as fast as possible in heavy traffic, without colliding or going off-road.
=======
- Added `rgb_image` env wrapper and unit test. The wrapper filters SMARTS environment observation and returns only top-down RGB image as observation.
>>>>>>> 5f6e02c5
### Changed
- `test-requirements` github action job renamed to `check-requirements-change` and only checks for requirements changes without failing.
- Moved examples tests to `examples` and used relative imports to fix a module collision with `aiohttp`'s `examples` module.
- Made changes to log sections of the scenario step in `smarts.py` to help evaluate smarts performance problems. See Issue #661.
- Introducted `RoadMap` class to abstract away from `SumoRoadNetwork` 
  and allow for (eventually) supporting other map formats.  See Issue #830 and PR #1048.
  This had multiple cascading ripple effects (especially on Waypoint generation and caching,
  Missions/Plans/Routes and road/lane-related sensors).  These include:
    - Removed the `AgentBehavior` class and the `agent_behavior` parameter to `AgentInterface`.
    - Moved the definition of `Waypoint` from `smarts.core.mission_planner` to `smarts.core.road_map`.
    - Moved the definition of `Mission` and `Goal` classes from `smarts.core.scenario` to `smarts.core.plan`.
### Fixed
- Logic fixes to the `_snap_internal_holes` and `_snap_external_holes` methods in `smarts.core.sumo_road_network.py` for crude geometry holes of sumo road map. Re-adjusted the entry position of vehicles in `smarts.sstudio.genhistories.py` to avoid false positive events. See PR #992. 
- Prevent `test_notebook.ipynb` cells from timing out by increasing time to unlimited using `/metadata/execution/timeout=-1` within the notebook for regular uses, and `pytest` call with `--nb-exec-timeout -1` option for tests. See for more details: "https://jupyterbook.org/content/execute.html#setting-execution-timeout" and "https://pytest-notebook.readthedocs.io/en/latest/user_guide/tutorial_intro.html#pytest-fixture".
- Stop `multiprocessing.queues.Queue` from throwing an error by importing `multiprocessing.queues` in `envision/utils/multiprocessing_queue.py`.
- Prevent vehicle insertion on top of ignored social vehicles when the `TrapManager` defaults to emitting a vehicle for the ego to control. See PR #1043
- Prevent `TrapManager`from trapping vehicles in Bubble airlocks.  See Issue #1064.
- Social-agent-buffer is instantiated only if the scenario requires social agents
- Mapped Polygon object output of Route.geometry() to sequence of coordinates.
- Updated deprecated Shapely functionality.
### Deprecated
- The `timestep_sec` property of SMARTS is being deprecated in favor of `fixed_timesep_sec`
  for clarity since we are adding the ability to have variable time steps.
### Removed

## [0.4.18] - 2021-07-22
### Added 
- Dockerfile for headless machines.
- Singularity definition file and instructions to build/run singularity containers.
- Support multiple outgoing edges from SUMO maps.
- Added a Cross RL Social Agent in `zoo/policies` as a concrete training examples. See PR #700.
- Made `Ray` and its module `Ray[rllib]` optional as a requirement/dependency to setup SMARTS. See Issue #917.
### Fixed
- Suppress messages in docker containers from missing `/dev/input` folder.
- When code runs on headless machine, panda3d will fallback to using `p3headlessgl` option to render images without requiring X11.
- Fix the case where mapping a blank repository to the docker container `/src` directory via `-v $SMARTS_REPO/src` as directed in the `README` will cause `scl` and other commands to not work.
- Fix case where multiple outgoing edges could cause non-determinism.

## [0.4.17] - 2021-07-02
### Added 
- Added `ActionSpace.Imitation` and a controller to support it.  See Issue #844.
- Added a `TraverseGoal` goal for imitation learning agents.  See Issue #848.
- Added `README_pypi.md` to update to the general user installation PyPI instructions. See Issue #828. 
- Added a new utility experiment file `cli/run.py` to replace the context given by `supervisord.conf`. See PR #911.
- Added `scl zoo install` command to install zoo policy agents at the specified paths. See Issue #603.
- Added a `FrameStack` wrapper which returns stacked observations for each agent.

### Changed
- `history_vehicles_replacement_for_imitation_learning.py` now uses new Imitation action space. See Issue #844.
- Updated and removed some package versions to ensure that Python3.8 is supported by SMARTS. See issue #266. 
- Refactored `Waypoints` into `LanePoints` (static, map-based) and `Waypoints` (dynamic). See Issue #829.
- Vehicles with a `BoxChassis` can now use an `AccelerometerSensor` too.
- When importing NGSIM history data, vehicle speeds are recomputed.
- Allow custom sizes for agent vehicles in history traffic missions.
- Refactored the top level of the SMARTS module to make it easier to navigate the project and understand its structure. See issue #776.
- Made Panda3D and its modules optional as a requirement/dependencies to setup SMARTS. See Issue #883.
- Updated the `Tensorflow` version to `2.2.1` for rl-agent and bump up its version to `1.0`. See Issue #211.
- Made `Ray` and its module `Ray[rllib]` optional as a requirement/dependency to setup SMARTS. See Issue #917.
### Fixed
- Allow for non-dynamic action spaces to have action controllers.  See PR #854.
- Fix a minor bug in `sensors.py` which triggered `wrong_way` event when the vehicle goes into an intersection. See Issue #846.
- Limited the number of workers SMARTS will use to establish remote agents so as to lower memory footprint.
- Patched a restart of SUMO every 50 resets to avoid rampant memory growth.
- Fix bugs in `AccelerometerSensor`.  See PR #878.
- Ensure that `yaw_rate` is always a scalar in `EgoVehicleObservation`.
- Fix the internal holes created at sharp turns due to crude map geometry. See issue #900.
- Fixed an args count error caused by `websocket.on_close()` sending a variable number of args.
- Fixed the multi-instance display of `envision`. See Issue #784.
- Caught abrupt terminate signals, in order to shutdown zoo manager and zoo workers.
### Removed
- Removed `pview` from `make` as it refers to `.egg` file artifacts that we no longer keep around.
- Removed `supervisord.conf` and `supervisor` from dependencies and requirements. See Issue #802.

## [0.4.16] - 2021-05-11
### Added 
- Added `sanity-test` script and asked new users to run `sanity-test` instead of `make test` to ease the setup
process
- Added `on_shoulder` as part of events in observation returned from each step of simulation
- Added description of map creation and how to modify the map to allow users to create their own traffic routes in docs
- Added reference to SMARTS paper in front page of docs
- Only create `Renderer` on demand if vehicles are using camera-based sensors. See issue #725.
- Added glb models for pedestrians and motorcycles
- Added `near realtime` mode and `uncapped` mode in Envision
- Added `--allow-offset-map` option for `scl scenario build` to prevent auto-shifting of Sumo road networks
- Added options in `DoneCriteria` to trigger ego agent to be done based on other agent's done situation
### Changed
- Refactored SMARTS class to not inherit from Panda3D's ShowBase; it's aggregated instead. See issue #597.
- Updated imitation learning examples.
### Fixed
- Fixed the bug of events such as off_road not registering in observation when off_road is set to false in DoneCriteria
- Fixed Sumo road network offset bug for shifted maps.  See issue #716.
- Fixed traffic generation offset bug for shifted maps.  See issue #790.
- Fixed bugs in traffic history and changed interface to it.  See issue #732.
- Update `ego_open_agent` to use the package instead of the zoo directory version.
- Quieted error logs generated by failed Envision connections as well as noisy pybullet log messages.  See issue #819.
- Removed all coverage files created during make test. See issue #826.
- Removed scenarios and examples modules from pip installation. See issue #833.

## [0.4.15] - 2021-03-18
### Added
- This CHANGELOG as a change log to help keep track of changes in the SMARTS project that can get easily lost.
- Hosted Documentation on `readthedocs` and pointed to the smarts paper and useful parts of the documentation in the README.
- Running imitation learning will now create a cached `history_mission.pkl` file in scenario folder that stores 
the missions for all agents.
- Added ijson as a dependency. 
- Added `cached-property` as a dependency.
### Changed
- Lowered CPU cost of waypoint generation. This will result in a small increase in memory usage.
- Set the number of processes used in `make test` to ignore 2 CPUs if possible.
- Use the dummy OpEn agent (open-agent version 0.0.0) for all examples.
- Improved performance by removing unused traffic light functionality.
- Limit the memory use of traffic histories by incrementally loading the traffic history file with a worker process.
### Fixed
- In order to avoid precision issues in our coordinates with big floating point numbers, we now initially shift road networks (maps) that are offset back to the origin using [netconvert](https://sumo.dlr.de/docs/netconvert.html). We adapt Sumo vehicle positions to take this into account to allow Sumo to continue using the original coordinate system.  See Issue #325. This fix will require all scenarios to be rebuilt (`scl scenario build-all --clean ./scenarios`).
- Cleanly close down the traffic history provider thread. See PR #665.
- Improved the disposal of a SMARTS instance. See issue #378.
- Envision now resumes from current frame after un-pausing.
- Skipped generation of cut-in waypoints if they are further off-road than SMARTS currently supports to avoid process crash.
- Fix envision error 15 by cleanly shutting down the envision worker process.

## [Format] - 2021-03-12
### Added 
– Describe any new features that have been added since the last version was released.
### Changed 
– Note any changes to the software’s existing functionality.
### Deprecated
– Note any features that were once stable but are no longer and have thus been removed.
### Fixed
– List any bugs or errors that have been fixed in a change.
### Removed
– Note any features that have been deleted and removed from the software.
### Security
– Invite users to upgrade and avoid fixed software vulnerabilities.<|MERGE_RESOLUTION|>--- conflicted
+++ resolved
@@ -24,11 +24,8 @@
 - Added `ParallelEnv` class and a corresponding example to simulate multiple SMARTS environments in parallel, with synchronous or asynchronous episodes.
 - Added `smarts.core.utils.import_utils` to help with the dynamic import of modules.
 - Added `single_agent` env wrapper and unit test. The wrapper converts a single-agent SMARTS environment's step and reset output to be compliant with gym spaces.
-<<<<<<< HEAD
+- Added `rgb_image` env wrapper and unit test. The wrapper filters SMARTS environment observation and returns only top-down RGB image as observation.
 - Added `driving_in_traffic` reinforcement learning example. An ego agent is trained using DreamerV2 to drive as far and as fast as possible in heavy traffic, without colliding or going off-road.
-=======
-- Added `rgb_image` env wrapper and unit test. The wrapper filters SMARTS environment observation and returns only top-down RGB image as observation.
->>>>>>> 5f6e02c5
 ### Changed
 - `test-requirements` github action job renamed to `check-requirements-change` and only checks for requirements changes without failing.
 - Moved examples tests to `examples` and used relative imports to fix a module collision with `aiohttp`'s `examples` module.
