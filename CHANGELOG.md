# Change Log
All notable changes to this project will be documented in this file.

This changelog is to adhere to the format given at [keepachangelog](keepachangelog.com/en/1.0.0/)
and should maintain [semantic versioning](semver.org).

All text added must be human-readable.

Copy and pasting the git commit messages is __NOT__ enough.

## [Unreleased]
### Added
- Added an actor capture manager interface, `ActorCaptureManager`, which describes a manager that handles the change of control of actors. Operations in an actor manager step should not cause conflict in the simulation.
- Added a new entry tactic, `IdEntryTactic`, which provides the scenario the ability to select a specific actor for an agent to take over.
- Registered a new `chase-via-points-agent-v0` agent in agent zoo, which can effectively chase via points across different road sections by using the waypoints.
- Added new driving-smarts-v2023 benchmark consisting of new (i) driving-smarts-v2023 env and (ii) platoon-v0 env.
- Added baseline example, consisting of training, inference, and zoo agent registration, for the platooning task in Driving SMARTS 2023.3 benchmark.
- Documented the challenge objective, desired inference code structure, and use of baseline example, for Driving SMARTS 2023.3 benchmark, i.e., platooning task.
- Added a new scenario consisting of merge-exit map, sumo lead vehicle, and traffic, for the vehicle-following task.
- Added a `SensorManager` which manages placing sensors on actors in the simulations.
- The `VehicleState` now has the `bounding_box_points` property to get the vehicle minimum bounding box as a set of points.
- Added engine configuration options for `core:debug`, `core:observation_workers`, and `core:reset_retries`.
- Explained in the docs that agents may spawn at different times in multiagent scenarios.
- Added `RaySensorResolver` as an alternative parallel resolver.
- Added `[ray]` option for `smarts` package. This currently conflicts with `[rllib]`.
- Added engine `observation_workers` configuration which can be used to configure the number of parallel sensor workers: 0 runs the sensors on the local thread, >=1 runs using the multiprocessing backing.
- Added engine `sensor_parallelization` configuration of sensor parallelization backing, options ("mp"|"ray"): "mp" python multiprocessing, "ray" ray worker backing.
- Added engine `reset_retries` configuration engine retries before the simulator will raise an error on reset.
- Introduced new comfort cost function in metric module.
- Introduced new gap-between-vehicles cost function in metric module.
### Changed
- The trap manager, `TrapManager`, is now a subclass of `ActorCaptureManager`.
- Considering lane-change time ranges between 3s and 6s, assuming a speed of 13.89m/s, the via sensor lane acquisition range was increased from 40m to 80m, for better driving ability.
- The `AgentType.Full` now includes `road_waypoints`, `accelerometer`, and `lane_positions`.
- `ActionSpaceType` has been moved from `controller` to its own file.
- `VehicleState` has been moved to its own file.
- Sensors are no longer added and configured in the `agent_manager`. They are instead managed in the `sensor_manager`.
- Renamed all terminology relating to actor to owner in `VehicleIndex`.
- Renamed all terminology relating to shadow actor to shadower in `VehicleIndex`.
- `Collision` has been moved from `smarts.core.observations` to `smarts.core.vehicle_state`.
- The trap manager, `TrapManager`, is now a subclass of `ActorCaptureManager`.
- Considering lane-change time ranges between 3s and 6s, assuming a speed of 13.89m/s, the via sensor lane acquisition range was increased from 40m to 80m, for better driving ability.
- Modified naming of benchmark used in NeurIPS 2022 from driving-smarts-competition-env to driving-smarts-v2022.
<<<<<<< HEAD
- Social agent actor vehicles are now exactly named the same as the `name` of the actor. 
=======
- Sstudio generated scenario vehicle traffic ids are now shortened.
- ChaseViaPoints zoo agent uses unconstrained path change command, instead of being constrained to [-1, 0, +1] path change commands used previously. 
- Made the metrics module configurable by supplying parameters through a `Params` class.
- Neighborhood vehicles which should be excluded from the `dist_to_obstacles` cost function can be specified through `Params`. This would be useful in certain tasks, like the vehicle-following task where the distance to the lead vehicle should not be included in the computation of the `dist_to_obstacles` cost function.
- Unified the computation of `dist_to_destination` (previously known as `completion`) and `steps` (i.e., time taken) as functions inside the cost functions module, instead of computing them separately in a different module.
- In the metrics module, the records which is the raw metrics data and the scoring which is the formula to compute the final results are now separated to provided greater flexibility for applying metrics to different environments.
- Benchmark listing may specify specialised metric formula for each benchmark.
- Changed `benchmark_runner_v0.py` to only average records across scenarios that share the same environment. Records are not averaged across different environments, because the scoring formula may differ in different environments.
- Renamed GapBetweenVehicles cost to VehicleGap cost in metric module.
>>>>>>> 1e360fff
### Deprecated
### Fixed
- Fixed issues related to waypoints in junctions on Argoverse maps. Waypoints will now be generated for all paths leading through the lane(s) the vehicle is on.
- Fixed an issue where Argoverse scenarios with a `Mission` would not run properly.
- `Trip.actor` field is now effective. Previously `actor` had no effect.
- Fixed an issue where building sumo scenarios would sometimes stall.
- `VehicleIndex` no longer segfaults when attempting to `repr()` it.
- Fixed issues related to waypoints in SUMO maps. Waypoints in junctions should now return all possible paths through the junction.
- Fixed CI tests for metrics.
### Removed
- Removed the deprecated `waymo_browser` utility.
- Removed camera observation `created_at` attribute from metadata to make observation completely reproducible.
### Security

## [1.0.11] # 2023-04-02
### Added
### Changed
- Moved benchmark scenarios into SMARTS/scenarios folder.
- Simplified the scenario loading code in driving_smarts benchmark.
- The `"hiway-v1"` environment now uses `ScenarioOrder` configuration rather than a boolean.
### Deprecated
### Fixed
- Fix case where heading source attribute could be undefined.
- Updated interaction aware motion prediciton zoo agent to work with smarts.
- Edge dividers no longer flow through intersections in Argoverse 2 maps.
### Removed
### Security

## [1.0.10] # 2023-03-27
### Added
- Added vehicle of interest coloring through scenario studio. This lets the scenario color vehicles that match a certain pattern of vehicle id.
- SMARTS now provides `remove_provider` to remove a provider from the simulation. Use carefully.
### Changed
### Deprecated
### Fixed
- Fixed "rl/racing" `numpy` incompatibility.
- Fixed an issue with SUMO maps where waypoints in junctions would not return all possible paths.
- Fixed an issue in Argoverse maps where adjacent lanes would sometimes not be grouped in the same road.
### Removed
### Security

## [1.0.9] # 2023-03-20
### Added
- Added support for the [Argoverse 2 Motion Forecasting Dataset](https://www.argoverse.org/av2.html#forecasting-link) (see `scenarios/argoverse`)
- Added `waymo_open_dataset` as a module at the SMARTS repo level, to be able to load waymo scenarios without any external packages
### Changed
- Changed the `lanepoint_spacing` setting in `MapSpec` to be non-optional. Lanepoints are now generated lazily when waypoints are used.
### Deprecated
### Fixed
### Removed
- Removed `waymo-open-dataset-tf-2-4-0` package as a dependency
### Security

## [1.0.8] # 2023-03-10
### Added
- Agent manager now has `add_and_emit_social_agent` to generate a new social agent that is immediately in control of a vehicle.
### Changed
- Changed the minimum supported Python version from 3.7 to 3.8
### Deprecated
### Fixed
- Fixed `hiway-v1` environment to use `"render_modes"` instead of `"render.modes"`.
- Fixed an issue with SMARTS where the social vehicles started instantly regardless of what mission start time they were given.
- Missing waypoint paths `'lane_id'`  is now added to the `hiway-v1` formatted observations.
- Engine config utility now properly evaluates `[Ff]alse` as `False` when using a `bool` cast.
### Removed
### Security

## [1.0.7] # 2023-03-04
### Added
- Added objective, scenario description, and trained agent performance, to the Driving Smarts 2022 benchmark documentation.
### Changed
- Unique id suffix is removed from vehicle name while building agent vehicle in `VehicleIndex.build_agent_vehicle()` function. 
### Deprecated
### Fixed
- Missing neighborhood vehicle ids are now added to the `highway-v1` formatted observations.
- Stopped agent providers from removing social agents when they have no actor.
- Using `trip` in sstudio traffic generation no longer causes a durouter error.
- Chassis collision AABB first pass now has an additional `0.05m` tolerance to identify axis aligned collisions that would previously be missed.
- Agent to mission padding warning now occurs when there are less missions than agents rather than when there are the same number of agents as missions.
- Agent manager should no longer de-synchronize vehicle ids with the vehicle index.
### Removed
### Security

## [1.0.6] # 2023-02-26
### Added
- Added a math utility for generating combination groups out of two sequences with unique index use per group. This is intended for use to generate the combinations needed to give a unique agent-mission set per reset.
- Added basic tests for `hiway-v1` resetting and unformatted observations and actions.
- Added `"steps_completed"` to observation formatter.
### Fixed
- Ensured that `hiwayenv.reset` provides unique agent-mission sets per reset.
- Fixed an issue where `sstudio.types.Via` was not hashable.

## [1.0.5] # 2023-02-19
### Added
- Added a zoo agent, named Control-and-Supervised-Learning, from NeurIPS 2022 submission. This zoo agent runs in benchmark `driving_smarts==0.0`.
- Added a zoo agent, named Discrete Soft Actor Critic, from NeurIPS 2022 submission. This zoo agent runs in benchmark `driving_smarts==0.0`.
- Added basic tests for `hiway-v1` resetting and unformatted observations and actions.
- Added `actor_ids` as a provider interface to check the actors that the provider is currently in charge of.
### Changed
- `HiWayEnvV1` derived environments now allow an explicit scenario through `reset(options["scenario"])`.
- `HiWayEnvV1` derived environments now allow an explicit simulation start time through `reset(options["start_time"])`.
- Exposed `smarts` as a property on `HiWayEnvV1`.
- Made the heading input relative to the current heading in `RelativeTargetPose` action space.
### Deprecated
### Fixed
- Issue where a 0 length lane caused `envision` to crash.
- Fixed an issue where `Feature.type_specific_info` was calling a non-existant method.
### Removed
### Security

## [1.0.4] # 2023-02-10
### Added
- Engine configuration utility that uses the following locations to allow configuration of the SMARTS engine. The engine consumes the configuration files from the following locations in the following priority: `./engine.ini`, `~/.smarts/engine.ini`, `$GLOBAL_USER/smarts/engine.ini`, and `${PYTHON_ENV}/lib/${PYTHON_VERSION}/site-packages/smarts/engine.ini`.
- Added map source uri as `map_source` inside of `hiway-v1` reset info to indicate what the current map is on reset.
- Added NGSIM documentation.
- Added a zoo agent, named Interaction-Aware Motion Prediction, from NeurIPS2022 submission. This zoo agent runs in benchmark `driving_smarts==0.0`.
- Added Agent Zoo documentation in ReadTheDocs.
### Changed
- Made changes in the docs to reflect `master` branch as the main development branch.
- Enabled supplying agent locator directly to benchmark runner and removed the need for an intermediary config file. Updated benchmark docs to reflect this.
- Individualised the agent instances in the `benchmark_runner_v0.py`.
- Made driving_smarts_competition_v0 env configurable through supply of `AgentInterface`.
- Observation of driving_smarts_competition_v0 env was fixed to be of type `ObservationOptions.unformatted`.
### Deprecated
### Fixed
- Fixed an exit error that occurs when envision attempts to close down.
- Clarified the actions for `ActionSpaceType.Continuous` and `ActionSpaceType.ActuatorDynamic` in their respective docstrings.
- Excluded from wheel any scenario build files in pattern `smarts/**/build/**/*.xml`.
- Fixed an unintended regression in the metrics.
### Removed
- Removed duplicated `smarts.env.gymnasium.action_conversion` module.
### Security

## [1.0.3] 2023-02-04
### Added
- Added action formatting option to `hiway-v0`.
- Introduced `debug: serial: bool` option to driving smarts benchmark config.
### Changed
- Moved action and observation conversions from `smarts.env.gymnasium.utils` to `smarts.env.utils`.
### Fixed
- Fixed an issue where termination while envision is enabled but not connected would cause a flurry of broken pipe errors.
- Fixed an issue where activating visdom would cause errors.
- Fixed an issue where metrics break down with unformatted observations.
- Fixed an issue where `hiway-v1` would cause an exception when using "unformatted" observations.
- Unformatted actions and observations in `hiway-v0` provide `None` rather than an incorrect space.

## [1.0.2] 2023-01-27
### Added
- The `hiway-v1` environment can now be configured to provide an "unformatted" observation. 
### Changed
- Scenario paths is no longer manually supplied to Envision server while setup. Scenario paths are automatically sent to Envision server from SMARTS during simulation startup phase.
- Updated "hiway-v1" with `gymnasium` action spaces using new `ActionsSpaceFormatter` utility.
### Fixed
- Fixed an issue where a sensor detach call when a bubble vehicle exits a bubble could cause a program crash.
- Fixed issue with "hiway-v0" where "agent_interfaces" was not populated.
- Add missing `distance_travelled` to the `hiway-v1` observations.

## [1.0.1] 2023-01-24
### Fixed
- Fixed issue where Driving SMARTS benchmark only did 2 evaluations per scenario instead of 50.
- Removed unclosed file warnings from benchmark output.

## [1.0.0] 2023-01-22
### Added
- Exposed `.glb` file metadata through the scenario `Scenario.map_glb_metadata` attribute.
- Added single vehicle `Trip` into type. 
- Added new video record ultility using moviepy.
- Added distance check between bubble and vehicle to avoid generating unnecessary cursors.
- Added `ConfigurableZone` for `Zone` object to types which enable users to build bubble by providing coordinates of the polygon.
- Added "SMARTS Performance Diagnostic" development tool for evaluating the simulation performance.
- Added a "All Simulation" button on the header of Envision and made small-windowed simulation(s) in the "All Simulations" page clickable to maximize.
- An env wrapper `Metrics` is introduced to compute agents' performance metrics.
- Extracted `TraciConn` to the SMARTS utilities as a simplified utility to help with connecting to `TraCI`.
- Added `HiWayV1` `gymansium` environment to smarts. This can be referenced through gymnasium as `smarts.env:hiway-v1`.
- Added `scl benchmark run` and `scl benchmark list` for running and listing benchmarks.
- Added the "driving_smarts" benchmark as a feature of the new `scl benchmark` suite.
- Added `smarts.benchmark` module which deals with running benchmarks.
  - Added `smarts.core.entrypoints.benchmark_runner_v0` which is the initial benchmark fully integrated into `smarts`.
- Added documentation with benchmark information.
### Deprecated
### Changed
- Minimum `SUMO` version allowed by `SumoTrafficSimulation` is now `1.10.0`.
- The `ProviderManager` interface now uses a string id for removal of an actor instead of an actor state.
- Renamed many fields of the `smarts.core.agent_interface.AgentInterface` dataclass: `lidar` -> `lidar_point_cloud`, `waypoints` -> `waypoint_paths`, `rgb` -> `top_down_rgb`, `neighborhood_vehicles` -> `neighborhood_vehicle_states`, and `ogm` -> `occupancy_grid_map`.
- Renamed `smarts.core.provider.Provider`'s `action_spaces` to `actions`.
- Moved `VehicleObservation`, `EgoVehicleObservation`, `Observation`, `RoadWaypoints`, `GridMapMetadata`, `TopDownRGB`, `OccupancyGridMap`, `DrivableAreaGridMap`, `ViaPoint`, `Vias`, `SignalObservation`, and `Collision` from `smarts.core.sensors` to `smarts.core.observations`. They are now all typed `NamedTuples`.
- Renamed `GridMapMetadata` field `camera_pos` to `camera_position`.
### Removed
- Removed all of PyMarl contents, including related interface adapter, environments, and tests.
- Removed ray usage example.
- Moved ULTRA from `huawei-noah/SMARTS` to `smarts-project/smarts-project.rl` repository.
- Removed observation_adapter, reward_adapter, and info_adapter, from `hiway_env`.
- Removed `action_space` field from the `smarts.core.agent_interface.AgentInterface` dataclass.
### Fixed
- Updated the RL example `racing` to use `smarts[camera_obs]==0.7.0rc0` and continuous flowing traffic scenario. Simplified the `racing` RL example folder structure.
- Envision "near realtime" mode bugfix
- Corrected an issue where traffic lights in SUMO traffic simulation could be empty and cause a termination of the simulation.
- Fixed an issue where vehicles could cause SMARTS to terminate from being in multiple providers.
- Fixed an issue where `sumo_traffic_simulation` would disconnect on a non-terminal exception.
- SMARTS now aggressively attempts to connect to a SUMO process as long as the SUMO process remains alive.
- SUMO traffic simulation `route_for_vehicle` had semantic errors and now works again.
- SUMO is now supported up to version `1.15.0`. Versions of SUMO `1.13.0` and onward are forced to reset rather than reload because of errors with hot resetting versions starting with `1.13.0`. 
### Security

## [0.7.0rc0] 2022-10-31
### Added
- Added a basic background traffic ("social vehicle") provider as an alternative to the SUMO traffic simulator.  This can be selected using the new `"engine"` argument to `Traffic` in Scenario Studio.
- Added a `multi-scenario-v0` environment which can build any of the following scenario, namely, `1_to_2lane_left_turn_c`, `1_to_2lane_left_turn_t`, `3lane_merge_multi_agent`, `3lane_merge_single_agent`, `3lane_cruise_multi_agent`, `3lane_cruise_single_agent`, `3lane_cut_in`, and `3lane_overtake`. Additional scenarios can also be built by supplying the paths to the scenario directories.
- Added ego's mission details into the `FormatObs` wrapper.
- Added `SmartsLaneChangingModel` and `SmartsJunctionModel` to types available for use with the new smarts traffic engine within Scenario Studio.
- Added option to `AgentInterface` to include traffic signals (lights) in `EgoVehicleObservation` objects.
- Added the ability to hover over vehicles and roadmap elements in Envision to see debug info.

### Deprecated
- Deprecated a few things related to traffic in the `Scenario` class, including the `route` argument to the `Scenario` initializer, the `route`, `route_filepath` and `route_files_enabled` properties, and the `discover_routes()` static method.  In general, the notion of "route" (singular) here is being replaced with "`traffic_specs`" (plural) that allow for specifying traffic controlled by the SMARTS engine as well as Sumo.
- `waymo_browser.py` has been deprecated in favour of the scl waymo command line tools.

### Changed
- Add `lane_offset` to `Waypoint` class and `lane_postion` to both `EgoVehicleObservation` and `VehicleObservation` classes to expose the reference-line (a.k.a. Frenet) coordinate system.
- Traffic history vehicles can now be hijacked within a bubble.  They will be relinquished to the SMARTS background traffic provider upon exiting the bubble.
- Changed the name of the `Imitation` action space to `Direct`.
- Removed `endless_traffic` option from `SumoTrafficSimulator` and instead added `repeat_route` to `Flow` type in Scenario Studio.
- Renamed `examples/observation_collection_for_imitation_learning.py` to `examples/traffic_histories_to_observations.py`.
- Renamed `examples/history_vehicles_replacement_for_imitation_learning.py` to `examples/traffic_histories_vehicle_replacement.py`.
- `SumoTrafficSimulation` will now try to hand-off the vehicles it controls to the new SMARTS background traffic provider by default if the Sumo provider crashes.
- SMARTS now gives an error about a suspected lack of junction edges in sumo maps on loading of them.
- Scenario build artifacts are now cached and built incrementally, meaning that subsequent builds (without the `clean` option) will only build the artifacts that depend on the changed DSL objects
- All build artifacts are now in a local `build/` directory in each scenario's directory
- The `allow_offset_map` option has been removed. This must now be set in a `MapSpec` object in the scenario.py if this option is needed
- All scenarios must have a `scenario.py`, and must call `gen_scenario()`, rather than the individual `gen_` functions, which are now private

### Removed
- Removed support for deprecated json-based and YAML formats for traffic histories.
- Removed time and distance to collision values from `FormatObs` wrapper as the current implementation's correctness was in doubt.

### Fixed
- Fixed bug where `yaw_rate` was always reported as 0.0 (Issue #1481).
- Modified `FrameStack` wrapper to support agents which start at a later time in the simulation.
- Truncated all waypoint paths returned by `FormatObs` wrapper to be of the same length. Previously, variable waypoint-path lengths caused inhomogenous shape error in numpy array.
- Fixed a bug where traffic providers would leak across instances due to the ~~(awful design decision of python)~~ reference types defaults in arguments sharing across instances.
- Fixed minor bugs causing some Waymo maps not to load properly.
- Fixed a bug where `Vehicle.bounding_box` was mirrored over Y causing on shoulder events to fire inappropriately.
- Fixed an issue where the ego and neighbour vehicle observation was returning `None` for the nearby `lane_id`, `lane_index`, and `road_id`. These now default to constants `off_lane`, `-1`, and `off_road` respectively.
- Fixed a bug where bubble agents would stick around and to try to get observations even after being disassociated from a vehicle.
- Fixed a bug with the `TripMeterSensor` that was not using a unit direction vector to calculate trip distance against current route.
- Fixed issues with Envision. The playback bar and realtime mode now work as expected.
- Fixed a bug where traffic history vehicles would not get traffic signal observations
- Fixed a bug where envision would not work in some versions of python due to nuances of `importlib.resource.path()`.
- Fixed an issue with incorrect vehicle sizes in Envision.

## [0.6.1] 2022-08-02
### Added
- Added standard intersection environment, `intersection-v0`, for reinforcement learning where agents have to make an unprotected left turn in the presence of traffic.
- Added an online RL example for solving the `intersection-v0` environment, using PPO algorithm from Stable Baselines3 library. An accompanying Colab example is also provided.

### Changed
- Updated license to 2022 version.
- SMARTS reset now has a start time option which will skip simulation.
- Since `gym.Space` does not support dataclass, `StdObs` type is changed from a dataclass to a dictionary.

### Removed
- Old Stable Baselines3 based example is removed in favour of the new online RL example developed using Stable Baselines3 library.

### Fixed
- Additional case added for avoiding off-route if merging early into a lane.
- Unpack utility now unpacks dataclass attributes.
- Trap manager now uses elapsed sim time rather than step delta to associate with time.

## [0.6.1rc1] 2022-04-18
### Added
- Added example scenario for importing the NGSIM `peachtree` dataset.
- Added example scenario for importing the INTERACTION `merging` dataset
### Deprecated
- Using `.yml` files to specify traffic history datasets have been deprecated in favor of using `sstudio.types.TrafficHistoryDataset` objects.
### Fixed
- Gracefully handle `EndlessGoal` missions in the MaRL benchmark. Relative goal distance with `EndlessGoal` will be now always be 0.
- Restore `rl-agent` to working order. Version incremented to `1.1.0`.
- Update `rl-agent` wheel.
- Do not auto-shift maps for a scenario that has traffic history.
- Fixed Issue #1321 such that numpy's `sliding_window_view()` is no longer needed for NGSIM traffic histories.
- Fixed NGSIM traffic history import bugs (see Issues #1354 and #1402).

## [0.6.1rc0] 2022-04-16
### Added
- Added `smarts/waymo/waymo_browser.py`, a text-based utility to explore and export scenarios from the Waymo Motion dataset to SMARTS scenarios. 
- Added `get_vehicle_start_time()` method for scenarios with traffic history data.  See Issue #1210.
- Added `sb3` reinforcement-learning example. An ego agent is trained using PPO algorithm from Stable Baselines3 library, to drive as far and as fast as possible in heavy traffic, without colliding or going off-road.
- Added `FormatObs` wrapper which converts SMARTS observations to gym-compliant RL-friendly vectorized observations and returns `StdObs`.
- Added `Pose.as_position2d()` method which converts the pose to an [x,y] position array.
- Added `EventConfiguration` dataclass in the agent interface to allow users to configure the conditions in which events are triggered
- Extended the `RoadMap` API to support `Waymo` map format in `smarts/core/waymo_map.py`.
- Added scenarios for "importing" the i80 and us101 NGSIM trajectory history datasets
- Added an observation adapter that makes the observation ego-centric: `smarts.core.utils.ego_centric_observation_adapter`.
- Added math utility `world_position_from_ego_frame` which allows converting from an ego frame to world frame.
- Added math utility `wrap_value` which constrains a float between a `min` and `max` by wrapping around every time the value exceeds `max` or falls below `min`.
- Added ego-centric adapter utility `smarts.core.utils.adapters.ego_centric_adapters.get_egocentric_adapters(action_space)` which provides an ego-centric pair of observation and action adapters that are used together to provide an ego-centric interface.
### Changed
- If more than one qualifying map file exists in a the `map_spec.source` folder, `get_road_map()` in `default_map_builder.py` will prefer to return the default files (`map.net.xml` or `map.xodr`) if they exist.
- Moved the `smarts_ros` ROS node from the `examples` area into the `smarts.ros` module so that it can be distributed with SMARTS packages.
- Use `Process` to replace `Thread` to speed up the `scl scenario build-all --clean <scenario_dir>` runtime.
- Modified the repository's front page to be more informative and better organised.
- Added an option to `Scenario.scenario_variations()` to make the iterator not yield a cycle.
### Deprecated
- Moved the `AgentSpec` class out of `smarts.core.agent` to `smarts.zoo.agent_spec`.
### Fixed
- Fixed a secondary exception that the `SumoTrafficSimulation` will throw when attempting to close a TraCI connection that is closed by an error.
- Ensure that `smarts.core.coordinates.Pose` attribute `position` is an [x, y, z] numpy array, and attribute `orientation` is a quaternion length 4 numpy array. 
- Update social vehicle pose in Bullet when no active agents are present.
- Fix suppression of `stderr` and `stdout` on `ipython` platforms via `suppress_output(..)`.
### Removed
- Removed the unconditional import of `Renderer` from `smarts/core/vehicle.py` to make `Panda3D` optional dependency regression. See Issue #1310.
### Security

## [0.6.0] 2022-03-28
### Added
- Added `get_vehicle_start_time()` method for scenarios with traffic history data.  See Issue #1210.
- Added `sb3` reinforcement-learning example. An ego agent is trained using PPO algorithm from Stable Baselines3 library, to drive as far and as fast as possible in heavy traffic, without colliding or going off-road.
- Added `FormatObs` wrapper which converts SMARTS observations to gym-compliant RL-friendly vectorized observations and returns `StdObs`.
- Added `Pose.as_position2d()` method which converts the pose to an [x,y] position array.
- Added `EventConfiguration` dataclass in the agent interface to allow users to configure the conditions in which events are triggered
- Added scenarios for "importing" the i80 and us101 NGSIM trajectory history datasets
### Changed
- If more than one qualifying map file exists in a the `map_spec.source` folder, `get_road_map()` in `default_map_builder.py` will prefer to return the default files (`map.net.xml` or `map.xodr`) if they exist.
- Moved the `smarts_ros` ROS node from the `examples` area into the `smarts.ros` module so that it can be distributed with SMARTS packages.
- Use `Process` to replace `Thread` to speed up the `scl scenario build-all --clean <scenario_dir>` runtime.
- Modified the repository's front page to be more informative and better organised.
### Deprecated
- Moved the `AgentSpec` class out of `smarts.core.agent` to `smarts.zoo.agent_spec`.
### Fixed
- Fixed a secondary exception that the `SumoTrafficSimulation` will throw when attempting to close a TraCI connection that is closed by an error.
- Ensure that `smarts.core.coordinates.Pose` attribute `position` is an [x, y, z] numpy array, and attribute `orientation` is a quaternion length 4 numpy array. 
- Update social vehicle pose in Bullet when no active agents are present.
- Document missing action space type `ActionSpaceType.TargetPose`.
### Removed
- Removed the unconditional import of `Renderer` from `smarts/core/vehicle.py` to make `Panda3D` optional dependency regression. See Issue #1310.
### Security


## [0.5.1.post1] 2022-03-11
### Fixed
- Fixed an issue involving relative imports in `examples/rllib/rllib.py`.
- Fixed an issue with uncapped `opencv` causing an error within `ray.rllib`.
- Fixed a longstanding issue that did not allow camera observations unless you had windowing.

## [0.5.1] 2022-01-25
### Added
- Added `get_vehicle_start_time()` method for scenarios with traffic history data.  See Issue #1210.
### Changed
- If more than one qualifying map file exists in a the `map_spec.source` folder, `get_road_map()` in `default_map_builder.py` will prefer to return the default files (`map.net.xml` or `map.xodr`) if they exist.
- Moved the `smarts_ros` ROS node from the `examples` area into the `smarts.ros` module so that it can be distributed with SMARTS packages.
- Use `Process` to replace `Thread` to speed up the `scl scenario build-all --clean <scenario_dir>` runtime.
### Deprecated
### Fixed
- Fixed a secondary exception that the `SumoTrafficSimulation` will throw when attempting to close a TraCI connection that is closed by an error.
### Removed
### Security

## [0.5.0] - 2022-01-07
### Added
- Added Minimum FrameRate tests to measure the fps for `smart.step()` method. See Issue #455.
- Added a ROS wrapper/driver example to wrap SMARTS in a ROS (v1) node.
- Added the ability to pass an optional `time_delta_since_last_step` to SMARTS' `step()` function
  to support variable timesteps for co-simulation.
- Added `step_count` and `elapsed_sim_time` to the `Observation` class.  See PR #974 and Issues #884 and #918.
- Added `dt` to `Observation` class to inform users of the observations of the variable timestep.
- Added the ability to externally update SMARTS state via a new privileged-access `ExternalProvider`.
- Allow specifying "-latest" as a version suffix for zoo locator strings.
- Added Base CI and dependencies requirement tests for the "darwin" platform (MacOS).
- Extended Imitation Learning codebase to allow importing traffic histories from the Waymo motion dataset and replay in a SMARTS simulation. See PR #1060.
- Added options for dealing with noise when inferring headings while importing traffic history data.  See PR #1219.
- Added `ros` extension rule to `setup.py`.
- Added a script to allow users to hijack history vehicles dynamically through a trigger event. See PR #1088.
- Added a `-y` option to `utils/setup/install_deps.sh` to accept installation by default. See issue #1081.
- Added `ParallelEnv` class and a corresponding example to simulate multiple SMARTS environments in parallel, with synchronous or asynchronous episodes.
- Added `smarts.core.utils.import_utils` to help with the dynamic import of modules.
- Added `single_agent` env wrapper and unit test. The wrapper converts a single-agent SMARTS environment's step and reset output to be compliant with gym spaces.
- Added `rgb_image` env wrapper and unit test. The wrapper filters SMARTS environment observation and returns only top-down RGB image as observation.
- Extended the `RoadMap` API to support `OpenDRIVE` map format in `smarts/core/opendrive_road_network.py`. Added 3 new scenarios with `OpenDRIVE` maps. See PR #1186.
- Added a "ReplayAgent" wrapper to allow users to rerun an agent previously run by saving its configurations and inputs. See Issue #971.
- Added `smarts.core.provider.ProviderRecoveryFlags` as flags to determine how `SMARTS` should handle failures in providers. They are as follows:
  - `NOT_REQUIRED`: Not needed for the current step. Error causes skip of provider if it should recover but cannot or should not recover.
  - `EPISODE_REQUIRED`: Needed for the current episode. Results in episode ending if it should recover but cannot or should not recover.
  - `EXPERIMENT_REQUIRED`: Needed for the experiment. Results in exception if it should recover but cannot or should not recover.
  - `ATTEMPT_RECOVERY`: Provider should attempt to recover from the exception or disconnection.
- Added recovery options for providers in `smarts.core.provider.Provider`. These include:
  - Add `recover()` method to providers to attempt to recover from errors and disconnection.
  - Add `connected` property to providers to check if the provider is still connected.
- Added recovery options to `smarts.core.smarts.SMARTS.add_provider()`
  - Add `recovery_flags` argument to configure the recovery options if the provider disconnects or throws an exception.
- Added `driving_in_traffic` reinforcement learning example. An ego agent is trained using DreamerV2 to drive as far and as fast as possible in heavy traffic, without colliding or going off-road.
- Added `smarts.core.smarts.SMARTSDestroyedError` which describes use of a destroyed `SMARTS` instance.
### Changed
- `test-requirements` github action job renamed to `check-requirements-change` and only checks for requirements changes without failing.
- Moved examples tests to `examples` and used relative imports to fix a module collision with `aiohttp`'s `examples` module.
- Made changes to log sections of the scenario step in `smarts.py` to help evaluate smarts performance problems. See Issue #661.
- Introducted `RoadMap` class to abstract away from `SumoRoadNetwork`
  and allow for (eventually) supporting other map formats.  See Issue #830 and PR #1048.
  This had multiple cascading ripple effects (especially on Waypoint generation and caching,
  Missions/Plans/Routes and road/lane-related sensors).  These include:
    - Removed the `AgentBehavior` class and the `agent_behavior` parameter to `AgentInterface`.
    - Moved the definition of `Waypoint` from `smarts.core.mission_planner` to `smarts.core.road_map`.
    - Moved the definition of `Mission` and `Goal` classes from `smarts.core.scenario` to `smarts.core.plan`.
    - Added `MapSpec` to the SStudio DSL types and introduced a simple builder pattern for creating `RoadMap` objects.
- Changed the type hint for `EgoVehicleObservation`: it returns a numpy array (and always has).
- Raised a warning message for building scenarios without `map.net.xml` file. See PR #1161.
- Updated `smarts/env/hiway_env.py` to support `OpenDRIVE` maps so that the `SMARTS` object is instantiated without the `SUMO` traffic provider and social agents. See PR #1215.
- Public `SMARTS` methods will throw `smarts.core.smarts.SMARTSDestroyedError` if `SMARTS.destroy()` has previously been called on the `SMARTS` instance.
### Fixed
- Fix lane vector for the unique cases of lane offset >= lane's length. See PR #1173.
- Logic fixes to the `_snap_internal_holes` and `_snap_external_holes` methods in `smarts.core.sumo_road_network.py` for crude geometry holes of sumo road map. Re-adjusted the entry position of vehicles in `smarts.sstudio.genhistories.py` to avoid false positive events. See PR #992.
- Prevent `test_notebook.ipynb` cells from timing out by increasing time to unlimited using `/metadata/execution/timeout=65536` within the notebook for regular uses, and `pytest` call with `--nb-exec-timeout 65536` option for tests. See for more details: "https://jupyterbook.org/content/execute.html#setting-execution-timeout" and "https://pytest-notebook.readthedocs.io/en/latest/user_guide/tutorial_intro.html#pytest-fixture".
- Stop `multiprocessing.queues.Queue` from throwing an error by importing `multiprocessing.queues` in `envision/utils/multiprocessing_queue.py`.
- Prevent vehicle insertion on top of ignored social vehicles when the `TrapManager` defaults to emitting a vehicle for the ego to control. See PR #1043
- Prevent `TrapManager`from trapping vehicles in Bubble airlocks.  See Issue #1064.
- Social-agent-buffer is instantiated only if the scenario requires social agents
- Mapped Polygon object output of Route.geometry() to sequence of coordinates.
- Updated deprecated Shapely functionality.
- Fixed the type of `position` (pose) fields emitted to envision to match the existing type hints of `tuple`.
- Properly detect whether waypoint is present in mission route, while computing distance travelled by agents with missions in TripMeterSensor.
- Fixed `test_notebook` timeout by setting `pytest --nb-exec-timeout 65536`.
### Deprecated
- The `timestep_sec` property of SMARTS is being deprecated in favor of `fixed_timesep_sec`
  for clarity since we are adding the ability to have variable time steps.
### Removed
- Remove `ray_multi_instance` example when running `make sanity-test`
- Removed deprecated fields from `AgentSpec`:  `policy_builder`, `policy_params`, and `perform_self_test`.
- Removed deprecated class `AgentPolicy` from `agent.py`.
- Removed `route_waypoints` attribute from `smarts.core.sensors.RoadWaypoints`.

## [0.4.18] - 2021-07-22
### Added
- Dockerfile for headless machines.
- Singularity definition file and instructions to build/run singularity containers.
- Support multiple outgoing edges from SUMO maps.
- Added a Cross RL Social Agent in `zoo/policies` as a concrete training examples. See PR #700.
- Made `Ray` and its module `Ray[rllib]` optional as a requirement/dependency to setup SMARTS. See Issue #917.
### Fixed
- Suppress messages in docker containers from missing `/dev/input` folder.
- When code runs on headless machine, panda3d will fallback to using `p3headlessgl` option to render images without requiring X11.
- Fix the case where mapping a blank repository to the docker container `/src` directory via `-v $SMARTS_REPO/src` as directed in the `README` will cause `scl` and other commands to not work.
- Fix case where multiple outgoing edges could cause non-determinism.

## [0.4.17] - 2021-07-02
### Added
- Added `ActionSpace.Imitation` and a controller to support it.  See Issue #844.
- Added a `TraverseGoal` goal for imitation learning agents.  See Issue #848.
- Added `README_pypi.md` to update to the general user installation PyPI instructions. See Issue #828.
- Added a new utility experiment file `cli/run.py` to replace the context given by `supervisord.conf`. See PR #911.
- Added `scl zoo install` command to install zoo policy agents at the specified paths. See Issue #603.
- Added a `FrameStack` wrapper which returns stacked observations for each agent.
### Changed
- `history_vehicles_replacement_for_imitation_learning.py` now uses new Imitation action space. See Issue #844.
- Updated and removed some package versions to ensure that Python3.8 is supported by SMARTS. See issue #266.
- Refactored `Waypoints` into `LanePoints` (static, map-based) and `Waypoints` (dynamic). See Issue #829.
- Vehicles with a `BoxChassis` can now use an `AccelerometerSensor` too.
- When importing NGSIM history data, vehicle speeds are recomputed.
- Allow custom sizes for agent vehicles in history traffic missions.
- Refactored the top level of the SMARTS module to make it easier to navigate the project and understand its structure. See issue #776.
- Made Panda3D and its modules optional as a requirement/dependencies to setup SMARTS. See Issue #883.
- Updated the `Tensorflow` version to `2.2.1` for rl-agent and bump up its version to `1.0`. See Issue #211.
- Made `Ray` and its module `Ray[rllib]` optional as a requirement/dependency to setup SMARTS. See Issue #917.
- Added an error if a `SMARTS` instance reaches program exit without a manual `del` of the instance or a call to `SMARTS.destroy()`.
### Fixed
- Allow for non-dynamic action spaces to have action controllers.  See PR #854.
- Fix a minor bug in `sensors.py` which triggered `wrong_way` event when the vehicle goes into an intersection. See Issue #846.
- Limited the number of workers SMARTS will use to establish remote agents so as to lower memory footprint.
- Patched a restart of SUMO every 50 resets to avoid rampant memory growth.
- Fix bugs in `AccelerometerSensor`.  See PR #878.
- Ensure that `yaw_rate` is always a scalar in `EgoVehicleObservation`.
- Fix the internal holes created at sharp turns due to crude map geometry. See issue #900.
- Fixed an args count error caused by `websocket.on_close()` sending a variable number of args.
- Fixed the multi-instance display of `envision`. See Issue #784.
- Caught abrupt terminate signals, in order to shutdown zoo manager and zoo workers.
- Include tire model in package by moving `tire_parameters.yaml` from `./examples/tools` to `./smarts/core/models`. See Issue #1140
- Fixed an issue where `SMARTS.destroy()` would still cause `SMARTS.__del__()` to throw an error at program exit.
### Removed
- Removed `pview` from `make` as it refers to `.egg` file artifacts that we no longer keep around.
- Removed `supervisord.conf` and `supervisor` from dependencies and requirements. See Issue #802.

## [0.4.16] - 2021-05-11
### Added
- Added `sanity-test` script and asked new users to run `sanity-test` instead of `make test` to ease the setup
process
- Added `on_shoulder` as part of events in observation returned from each step of simulation
- Added description of map creation and how to modify the map to allow users to create their own traffic routes in docs
- Added reference to SMARTS paper in front page of docs
- Only create `Renderer` on demand if vehicles are using camera-based sensors. See issue #725.
- Added glb models for pedestrians and motorcycles
- Added `near realtime` mode and `uncapped` mode in Envision
- Added `--allow-offset-map` option for `scl scenario build` to prevent auto-shifting of Sumo road networks
- Added options in `DoneCriteria` to trigger ego agent to be done based on other agent's done situation
### Changed
- Refactored SMARTS class to not inherit from Panda3D's ShowBase; it's aggregated instead. See issue #597.
- Updated imitation learning examples.
### Fixed
- Fixed the bug of events such as off_road not registering in observation when off_road is set to false in DoneCriteria
- Fixed Sumo road network offset bug for shifted maps.  See issue #716.
- Fixed traffic generation offset bug for shifted maps.  See issue #790.
- Fixed bugs in traffic history and changed interface to it.  See issue #732.
- Update `ego_open_agent` to use the package instead of the zoo directory version.
- Quieted error logs generated by failed Envision connections as well as noisy pybullet log messages.  See issue #819.
- Removed all coverage files created during make test. See issue #826.
- Removed scenarios and examples modules from pip installation. See issue #833.

## [0.4.15] - 2021-03-18
### Added
- This CHANGELOG as a change log to help keep track of changes in the SMARTS project that can get easily lost.
- Hosted Documentation on `readthedocs` and pointed to the smarts paper and useful parts of the documentation in the README.
- Running imitation learning will now create a cached `history_mission.pkl` file in scenario folder that stores
the missions for all agents.
- Added ijson as a dependency.
- Added `cached-property` as a dependency.
### Changed
- Lowered CPU cost of waypoint generation. This will result in a small increase in memory usage.
- Set the number of processes used in `make test` to ignore 2 CPUs if possible.
- Use the dummy OpEn agent (open-agent version 0.0.0) for all examples.
- Improved performance by removing unused traffic light functionality.
- Limit the memory use of traffic histories by incrementally loading the traffic history file with a worker process.
### Fixed
- In order to avoid precision issues in our coordinates with big floating point numbers, we now initially shift road networks (maps) that are offset back to the origin using [netconvert](https://sumo.dlr.de/docs/netconvert.html). We adapt Sumo vehicle positions to take this into account to allow Sumo to continue using the original coordinate system.  See Issue #325. This fix will require all scenarios to be rebuilt (`scl scenario build-all --clean ./scenarios`).
- Cleanly close down the traffic history provider thread. See PR #665.
- Improved the disposal of a SMARTS instance. See issue #378.
- Envision now resumes from current frame after un-pausing.
- Skipped generation of cut-in waypoints if they are further off-road than SMARTS currently supports to avoid process crash.
- Fix envision error 15 by cleanly shutting down the envision worker process.

## [Format] - 2021-03-12
### Added
– Describe any new features that have been added since the last version was released.
### Changed
– Note any changes to the software’s existing functionality.
### Deprecated
– Note any features that were once stable but are no longer and have thus been scheduled for removal.
### Fixed
– List any bugs or errors that have been fixed in a change.
### Removed
– Note any features that have been deleted and removed from the software.
### Security
– Invite users to upgrade and avoid fixed software vulnerabilities.<|MERGE_RESOLUTION|>--- conflicted
+++ resolved
@@ -41,9 +41,7 @@
 - The trap manager, `TrapManager`, is now a subclass of `ActorCaptureManager`.
 - Considering lane-change time ranges between 3s and 6s, assuming a speed of 13.89m/s, the via sensor lane acquisition range was increased from 40m to 80m, for better driving ability.
 - Modified naming of benchmark used in NeurIPS 2022 from driving-smarts-competition-env to driving-smarts-v2022.
-<<<<<<< HEAD
 - Social agent actor vehicles are now exactly named the same as the `name` of the actor. 
-=======
 - Sstudio generated scenario vehicle traffic ids are now shortened.
 - ChaseViaPoints zoo agent uses unconstrained path change command, instead of being constrained to [-1, 0, +1] path change commands used previously. 
 - Made the metrics module configurable by supplying parameters through a `Params` class.
@@ -53,7 +51,6 @@
 - Benchmark listing may specify specialised metric formula for each benchmark.
 - Changed `benchmark_runner_v0.py` to only average records across scenarios that share the same environment. Records are not averaged across different environments, because the scoring formula may differ in different environments.
 - Renamed GapBetweenVehicles cost to VehicleGap cost in metric module.
->>>>>>> 1e360fff
 ### Deprecated
 ### Fixed
 - Fixed issues related to waypoints in junctions on Argoverse maps. Waypoints will now be generated for all paths leading through the lane(s) the vehicle is on.
