from pathlib import Path

from smarts.sstudio.genscenario import gen_scenario
from smarts.sstudio.types import (
    Flow,
    MapZone,
    Mission,
    Route,
    Scenario,
    Traffic,
    TrafficActor,
    TrapEntryTactic,
)

scnr_path = str(Path(__file__).parent)

intersection_car = TrafficActor(
    name="car",
)

vertical_routes = [
    ("north-NS", "south-NS"),
    ("south-SN", "north-SN"),
]

horizontal_routes = [
    ("west-WE", "east-WE"),
    ("east-EW", "west-EW"),
]

turn_left_routes = [
    ("south-SN", "west-EW"),
    ("west-WE", "north-SN"),
    ("north-NS", "east-WE"),
    ("east-EW", "south-NS"),
]

turn_right_routes = [
    ("south-SN", "east-WE"),
    ("west-WE", "south-NS"),
    ("north-NS", "west-EW"),
    ("east-EW", "north-SN"),
]

traffic = {}
for name, routes in {
    "vertical": vertical_routes,
    "horizontal": horizontal_routes,
    "turn_left": turn_left_routes,
    "turn_right": turn_right_routes,
    "turns": turn_left_routes + turn_right_routes,
    "all": vertical_routes + horizontal_routes + turn_left_routes + turn_right_routes,
}.items():
    traffic[name] = Traffic(
        flows=[
            Flow(
                route=Route(
                    begin=(f"edge-{r[0]}", 0, "random"),
                    end=(f"edge-{r[1]}", 0, "max"),
                ),
                rate=60 * 4,
                begin=i * 5,
                end=60 * 30,
                # Note: For an episode with maximum_episode_steps=3000 and step
                # time=0.1s, maximum episode time=300s. Hence, traffic set to
                # end at 1800s, which is greater than maximum episode time of
                # 300s.
                actors={intersection_car: 1},
            )
            for i, r in enumerate(routes)
        ]
    )

route = Route(begin=("edge-west-WE", 0, 45), end=("edge-north-SN", 0, 40))
ego_missions = [
    Mission(
<<<<<<< HEAD
        route=Route(begin=("edge-west-WE", 0, 55), end=("edge-north-SN", 0, 40)),
=======
        route=route,
        entry_tactic=TrapEntryTactic(
            wait_to_hijack_limit_s=3,
            zone=MapZone(
                start=(
                    route.begin[0],
                    route.begin[1],
                    route.begin[2] - 5,
                ),
                length=10,
                n_lanes=1,
            ),
            default_entry_speed=5,
        ),
>>>>>>> 064e12e5
    ),
]

gen_scenario(
    scenario=Scenario(
        traffic=traffic,
        ego_missions=ego_missions,
    ),
    output_dir=scnr_path,
)<|MERGE_RESOLUTION|>--- conflicted
+++ resolved
@@ -71,12 +71,9 @@
         ]
     )
 
-route = Route(begin=("edge-west-WE", 0, 45), end=("edge-north-SN", 0, 40))
+route = Route(begin=("edge-west-WE", 0, 55), end=("edge-north-SN", 0, 40))
 ego_missions = [
     Mission(
-<<<<<<< HEAD
-        route=Route(begin=("edge-west-WE", 0, 55), end=("edge-north-SN", 0, 40)),
-=======
         route=route,
         entry_tactic=TrapEntryTactic(
             wait_to_hijack_limit_s=3,
@@ -91,7 +88,6 @@
             ),
             default_entry_speed=5,
         ),
->>>>>>> 064e12e5
     ),
 ]
 
