import random
from pathlib import Path

<<<<<<< HEAD
=======
from smarts.core import seed
from smarts.core.colors import Colors
>>>>>>> a93a6a9f
from smarts.sstudio import gen_scenario
from smarts.sstudio import types as t
from smarts.sstudio.types import EndlessMission, TrapEntryTactic

traffic = t.Traffic(
    flows=[
        t.Flow(
            route=t.Route(
                begin=(route[0], random.randint(0, 2), "random"),
                end=(route[1], random.randint(0, 2), "max"),
            ),
            repeat_route=True,
            rate=1,
            end=10,  # `rate=1` adds 1 additional vehicle per hour. So set `end` < 1*60*60 secs to avoid addition of more vehicles after the initial flow. This prevents traffic congestion.
            actors={
                t.TrafficActor(
                    name="car",
                    speed=t.Distribution(mean=0.5, sigma=0.8),
                    vehicle_type=random.choice(
                        ["passenger", "coach", "bus", "trailer", "truck"]
                    ),
                ): 1
            },
        )
        for route in [("445633931", "445633932"), ("445633932", "445633931")] * 12
    ],
    trips=[
        t.Trip("other_interest", route=t.RandomRoute(), depart=0.5),
        t.Trip(
            "leader",
            route=t.Route(begin=("445633931", 0, 0.2), end=("445633931", 0, 20)),
            depart=0,
        ),
    ],
)

laner_actor = t.SocialAgentActor(
    name="keep-lane-agent",
    agent_locator="zoo.policies:keep-lane-agent-v0",
)

ego_missions = [
    EndlessMission(
        begin=("445633931", 0, 5),
        start_time=0,
        entry_tactic=TrapEntryTactic(wait_to_hijack_limit_s=0, default_entry_speed=10),
    ),
    EndlessMission(
        begin=("445633931", 1, 15),
        start_time=0,
        entry_tactic=TrapEntryTactic(wait_to_hijack_limit_s=0, default_entry_speed=10),
    ),
    EndlessMission(
        begin=("445633931", 2, 25),
        start_time=0,
        entry_tactic=TrapEntryTactic(wait_to_hijack_limit_s=0, default_entry_speed=10),
    ),
    EndlessMission(
        begin=("445633931", 2, 35),
        start_time=0,
        entry_tactic=TrapEntryTactic(wait_to_hijack_limit_s=0, default_entry_speed=10),
    ),
]

gen_scenario(
    t.Scenario(
        traffic={"basic": traffic},
        ego_missions=ego_missions,
        social_agent_missions={
            "all": (
                [laner_actor],
                [
                    t.Mission(
                        route=t.RandomRoute(),
                        entry_tactic=t.IdEntryTactic("other_interest", patience=10),
                    )
                ],
            )
        },
        bubbles=[
            t.Bubble(
                zone=t.PositionalZone(pos=(50, 0), size=(10, 15)),
                margin=5,
                actor=laner_actor,
                follow_actor_id=t.Bubble.to_actor_id(laner_actor, mission_group="all"),
                follow_offset=(-7, 10),
            ),
        ],
        scenario_metadata=t.ScenarioMetadata(
            r"^(leader)|(other_interest)$", Colors.Blue
        ),
    ),
    output_dir=Path(__file__).parent,
)<|MERGE_RESOLUTION|>--- conflicted
+++ resolved
@@ -1,11 +1,8 @@
 import random
 from pathlib import Path
 
-<<<<<<< HEAD
-=======
 from smarts.core import seed
 from smarts.core.colors import Colors
->>>>>>> a93a6a9f
 from smarts.sstudio import gen_scenario
 from smarts.sstudio import types as t
 from smarts.sstudio.types import EndlessMission, TrapEntryTactic
