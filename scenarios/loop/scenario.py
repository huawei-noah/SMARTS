import itertools
import random
from pathlib import Path
<<<<<<< HEAD
from smarts.sstudio.types import Distribution
from smarts.core import seed
from smarts.sstudio import gen_scenario
from smarts.sstudio import types as t
import random
import numpy as np
import itertools
=======

import numpy as np

from smarts.core import seed
from smarts.sstudio import gen_scenario
from smarts.sstudio import types as t
from smarts.sstudio.types import Distribution

>>>>>>> 84f9eaf8
seed(42)

traffic = t.Traffic(
    flows=[
        t.Flow(
            route=t.Route(
<<<<<<< HEAD
                begin=(route[0],random.randint(0,2), "random"),
                end=(route[1], random.randint(0,2), "max"),  
            ),
            rate=1,
            end=10, # `rate=1` adds 1 additional vehicle per hour. So set `end` < 1*60*60 secs to avoid addition of more vehicles after the initial flow. This prevents traffic congestion.
            actors={t.TrafficActor(name="car",speed=Distribution(mean=0.5, sigma=0.8),vehicle_type=random.choice(["passenger","coach","bus","trailer","truck"])): 1},
        )
        for route in [("445633931","445633932"),("445633932","445633931")]*12
=======
                begin=(route[0], random.randint(0, 2), "random"),
                end=(route[1], random.randint(0, 2), "max"),
            ),
            rate=1,
            end=10,  # `rate=1` adds 1 additional vehicle per hour. So set `end` < 1*60*60 secs to avoid addition of more vehicles after the initial flow. This prevents traffic congestion.
            actors={
                t.TrafficActor(
                    name="car",
                    speed=Distribution(mean=0.5, sigma=0.8),
                    vehicle_type=random.choice(
                        ["passenger", "coach", "bus", "trailer", "truck"]
                    ),
                ): 1
            },
        )
        for route in [("445633931", "445633932"), ("445633932", "445633931")] * 12
>>>>>>> 84f9eaf8
    ]
)

laner_actor = t.SocialAgentActor(
    name="keep-lane-agent",
    agent_locator="zoo.policies:keep-lane-agent-v0",
)

gen_scenario(
    t.Scenario(
        traffic={"basic": traffic},
        social_agent_missions={
            "all": ([laner_actor], [t.Mission(route=t.RandomRoute())])
        },
        bubbles=[
            t.Bubble(
                zone=t.PositionalZone(pos=(50, 0), size=(10, 15)),
                margin=5,
                actor=laner_actor,
                follow_actor_id=t.Bubble.to_actor_id(laner_actor, mission_group="all"),
                follow_offset=(-7, 10),
            ),
        ],
    ),
    output_dir=Path(__file__).parent,
)<|MERGE_RESOLUTION|>--- conflicted
+++ resolved
@@ -1,7 +1,7 @@
 import itertools
 import random
 from pathlib import Path
-<<<<<<< HEAD
+
 from smarts.sstudio.types import Distribution
 from smarts.core import seed
 from smarts.sstudio import gen_scenario
@@ -9,32 +9,13 @@
 import random
 import numpy as np
 import itertools
-=======
 
-import numpy as np
-
-from smarts.core import seed
-from smarts.sstudio import gen_scenario
-from smarts.sstudio import types as t
-from smarts.sstudio.types import Distribution
-
->>>>>>> 84f9eaf8
 seed(42)
 
 traffic = t.Traffic(
     flows=[
         t.Flow(
             route=t.Route(
-<<<<<<< HEAD
-                begin=(route[0],random.randint(0,2), "random"),
-                end=(route[1], random.randint(0,2), "max"),  
-            ),
-            rate=1,
-            end=10, # `rate=1` adds 1 additional vehicle per hour. So set `end` < 1*60*60 secs to avoid addition of more vehicles after the initial flow. This prevents traffic congestion.
-            actors={t.TrafficActor(name="car",speed=Distribution(mean=0.5, sigma=0.8),vehicle_type=random.choice(["passenger","coach","bus","trailer","truck"])): 1},
-        )
-        for route in [("445633931","445633932"),("445633932","445633931")]*12
-=======
                 begin=(route[0], random.randint(0, 2), "random"),
                 end=(route[1], random.randint(0, 2), "max"),
             ),
@@ -51,7 +32,6 @@
             },
         )
         for route in [("445633931", "445633932"), ("445633932", "445633931")] * 12
->>>>>>> 84f9eaf8
     ]
 )
 
