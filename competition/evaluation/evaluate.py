import argparse
import logging
import os
import subprocess
import sys
from pathlib import Path
<<<<<<< HEAD
from typing import Any, Dict
=======
from typing import Any, Dict, Optional, Set, Tuple
>>>>>>> 9fa5e174

logger = logging.getLogger(__file__)

_SCORES_FILENAME = "scores.txt"
_EVALUATION_CONFIG_KEYS = {
    "validate",
    "evaluate",
    "eval_episodes",
    "seed",
    "scenarios",
}
_DEFAULT_EVALUATION_CONFIG = dict(
    validate=False,
    evaluate=True,
    eval_episodes=2,
    seed=42,
    scenarios=[
        "1_to_2lane_left_turn_c",
        # "1_to_2lane_left_turn_t",
        # "3lane_merge_multi_agent",
        # "3lane_merge_single_agent",
        # "3lane_cruise_multi_agent",
        # "3lane_cruise_single_agent",
        # "3lane_cut_in",
        # "3lane_overtake",
    ],
)
_SUBMISSION_CONFIG_KEYS = {
    "img_meters",
    "img_pixels",
}
_DEFAULT_SUBMISSION_CONFIG = dict(
    img_meters=50,
    img_pixels=112,
)


def make_env(
    config: Dict[str, Any],
    scenario: str,
    datastore: "DataStore",
    wrappers=[],
):
    """Make environment.

    Args:
        config (Dict[str, Any]): A dictionary of config parameters.
        scenario (str): Scenario
        wrappers (List[gym.Wrapper], optional): Sequence of gym environment wrappers.
            Defaults to empty list [].

    Returns:
        gym.Env: Environment corresponding to the `scenario`.
    """

    # Create environment
    env = gym.make(
        "smarts.env:multi-scenario-v0",
        scenario=scenario,
        img_meters=int(config["img_meters"]),
        img_pixels=int(config["img_pixels"]),
<<<<<<< HEAD
        action_space="TargetPose",
=======
        action_space="Continuous",
>>>>>>> 9fa5e174
        sumo_headless=True,
    )

    # Make a copy of original info.
    env = CopyData(env, datastore)
    # Disallow modification of attributes starting with "_" by external users.
    env = gym.Wrapper(env)

    # Wrap the environment
    for wrapper in wrappers:
        env = wrapper(env)

    return env


def evaluate(config):
    scenarios = config["scenarios"]

    # Make evaluation environments.
    envs_eval = {}
    for scen in scenarios:
        datastore = DataStore()
        envs_eval[f"{scen}"] = (
            make_env(
                config=config,
                scenario=scen,
                datastore=datastore,
                wrappers=submitted_wrappers(),
            ),
            datastore,
        )

    # Instantiate submitted policy.
    policy = Policy()

    # Evaluate model for each scenario
    score = Score()
    for index, (env_name, (env, datastore)) in enumerate(envs_eval.items()):
        logger.info(f"\n{index}. Evaluating env {env_name}.\n")
        counts, costs = run(
            env=env,
            datastore=datastore,
            env_name=env_name,
            policy=policy,
            config=config,
        )
        score.add(counts, costs)

    rank = score.compute()
    logger.info("\nOverall Rank:\n", rank)
    logger.info("\nFinished evaluating.\n")

    # Close all environments
    for env, _ in envs_eval.values():
        env.close()

    return rank


def run(
    env, datastore: "DataStore", env_name: str, policy: "Policy", config: Dict[str, Any]
):
    # Instantiate metric for score calculation.
    metric = Metric(env_name=env_name, agent_names=datastore.agent_names)

    for _ in range(config["eval_episodes"]):
        observations = env.reset()
        dones = {"__all__": False}
        while not dones["__all__"]:
            actions = policy.act(observations)
            observations, rewards, dones, infos = env.step(actions)
            metric.store(infos=datastore.data["infos"], dones=datastore.data["dones"])

    return metric.results()


def to_codalab_scores_string(self) -> str:
    """Convert the data in scores to a CodaLab-scores-compatible string."""
    # NOTE: The score string names must be the same as in the competition.yaml.
    return (
        f"completion: {rank['completion']}\n"
        f"time: {rank['time']}\n"
        f"humanness: {rank['humanness']}\n"
        f"rules: {rank['rules']}\n"
    )


def write_scores(scores, output_dir):
    if output_dir:
        with open(os.path.join(output_dir, _SCORES_FILENAME), "w") as output_file:
            output_file.write(scores)


<<<<<<< HEAD
=======
def load_config_yaml(path: Path) -> Optional[Dict[str, Any]]:
    task_config = None
    if path.exists():
        with open(path, "r") as task_file:
            task_config = yaml.safe_load(task_file)
    return task_config

def validate_config(
    config: Dict[str, Any], keys: Set[str]
) -> bool:
    unaccepted_keys = {*config.keys()} - keys
    assert (
        len(unaccepted_keys) == 0
    ), f"Unaccepted evaluation config keys: {unaccepted_keys}"

def resolve_config(
    base_config: Dict[str, Any], defaults: Dict[str, Any]
) -> Dict[str, Any]:
    # Use the default if None or empty.
    if not base_config:
        return defaults
    # Otherwise merge the two with the user config winning the tiebreaker
    return {**defaults, **base_config}


>>>>>>> 9fa5e174
if __name__ == "__main__":
    parser = argparse.ArgumentParser(prog="codalab-evaluation")
    parser.add_argument(
        "--input_dir",
        help=(
            "The path to the directory containing the reference data and user "
            "submission data."
        ),
        required=True,
        type=str,
    )
    parser.add_argument(
        "--output_dir",
        help=(
            "Path to the directory where the submission's scores.txt file will be "
            "written to."
        ),
        required=True,
        type=str,
    )
    parser.add_argument(
        "--local",
        help="Flag to set when running evaluate locally. Defaults to False.",
        action="store_true",
    )
    args = parser.parse_args()

    # Get directories and install requirements.
    from utils import resolve_codalab_dirs
    submit_dir, evaluation_dir, scores_dir = resolve_codalab_dirs(
        os.path.dirname(__file__), args.input_dir, args.output_dir, args.local
    )

    req_file = os.path.join(submit_dir, "requirements.txt")
    sys.path.insert(0, submit_dir)
    subprocess.check_call(
        [
            sys.executable,
            "-m",
            "pip",
            "install",
            "smarts[camera-obs] @ git+https://github.com/huawei-noah/SMARTS.git@comp-4",
        ]
    )
    subprocess.check_call([sys.executable, "-m", "pip", "install", "-r", req_file])

    import gym

    from copy_data import CopyData, DataStore
    from metric import Metric
    from score import Score
    from utils import load_config, merge_config, validate_config
    from policy import Policy, submitted_wrappers

    evaluation_config = merge_config(
        self=_DEFAULT_EVALUATION_CONFIG,
        other=load_config(Path(evaluation_dir) / "config.yaml"),
    )
<<<<<<< HEAD
    validate_config(config=evaluation_config, keys=_EVALUATION_CONFIG_KEYS)
    submission_config = merge_config(
        self=_DEFAULT_SUBMISSION_CONFIG,
        other=load_config(Path(submit_dir) / "config.yaml"), 
    )
    validate_config(config=evaluation_config, keys=_SUBMISSION_CONFIG_KEYS)

=======
    validate_config(evaluation_config, _EVALUATION_CONFIG_KEYS)
    submission_config = resolve_config(
        load_config_yaml(Path(submit_dir) / "config.yaml"), _DEFAULT_SUBMISSION_CONFIG
    )
    validate_config(evaluation_config, _SUBMISSION_CONFIG_KEYS)

    # Skip this if there is no evaluation
>>>>>>> 9fa5e174
    if evaluation_config["evaluate"]:
        # Evaluate and write score.
        config = merge_config(self=evaluation_config, other=submission_config)
        rank = evaluate(config)
        write_scores(to_codalab_scores_string(rank), args.output_dir)
    elif evaluation_config["validate"]:
        # Only validate instantiation of submitted policy.
        Policy()<|MERGE_RESOLUTION|>--- conflicted
+++ resolved
@@ -4,11 +4,7 @@
 import subprocess
 import sys
 from pathlib import Path
-<<<<<<< HEAD
 from typing import Any, Dict
-=======
-from typing import Any, Dict, Optional, Set, Tuple
->>>>>>> 9fa5e174
 
 logger = logging.getLogger(__file__)
 
@@ -70,11 +66,7 @@
         scenario=scenario,
         img_meters=int(config["img_meters"]),
         img_pixels=int(config["img_pixels"]),
-<<<<<<< HEAD
         action_space="TargetPose",
-=======
-        action_space="Continuous",
->>>>>>> 9fa5e174
         sumo_headless=True,
     )
 
@@ -168,34 +160,6 @@
             output_file.write(scores)
 
 
-<<<<<<< HEAD
-=======
-def load_config_yaml(path: Path) -> Optional[Dict[str, Any]]:
-    task_config = None
-    if path.exists():
-        with open(path, "r") as task_file:
-            task_config = yaml.safe_load(task_file)
-    return task_config
-
-def validate_config(
-    config: Dict[str, Any], keys: Set[str]
-) -> bool:
-    unaccepted_keys = {*config.keys()} - keys
-    assert (
-        len(unaccepted_keys) == 0
-    ), f"Unaccepted evaluation config keys: {unaccepted_keys}"
-
-def resolve_config(
-    base_config: Dict[str, Any], defaults: Dict[str, Any]
-) -> Dict[str, Any]:
-    # Use the default if None or empty.
-    if not base_config:
-        return defaults
-    # Otherwise merge the two with the user config winning the tiebreaker
-    return {**defaults, **base_config}
-
-
->>>>>>> 9fa5e174
 if __name__ == "__main__":
     parser = argparse.ArgumentParser(prog="codalab-evaluation")
     parser.add_argument(
@@ -254,7 +218,6 @@
         self=_DEFAULT_EVALUATION_CONFIG,
         other=load_config(Path(evaluation_dir) / "config.yaml"),
     )
-<<<<<<< HEAD
     validate_config(config=evaluation_config, keys=_EVALUATION_CONFIG_KEYS)
     submission_config = merge_config(
         self=_DEFAULT_SUBMISSION_CONFIG,
@@ -262,15 +225,6 @@
     )
     validate_config(config=evaluation_config, keys=_SUBMISSION_CONFIG_KEYS)
 
-=======
-    validate_config(evaluation_config, _EVALUATION_CONFIG_KEYS)
-    submission_config = resolve_config(
-        load_config_yaml(Path(submit_dir) / "config.yaml"), _DEFAULT_SUBMISSION_CONFIG
-    )
-    validate_config(evaluation_config, _SUBMISSION_CONFIG_KEYS)
-
-    # Skip this if there is no evaluation
->>>>>>> 9fa5e174
     if evaluation_config["evaluate"]:
         # Evaluate and write score.
         config = merge_config(self=evaluation_config, other=submission_config)
@@ -278,4 +232,4 @@
         write_scores(to_codalab_scores_string(rank), args.output_dir)
     elif evaluation_config["validate"]:
         # Only validate instantiation of submitted policy.
-        Policy()+        Policy()
