--- conflicted
+++ resolved
@@ -125,20 +125,12 @@
 ### Train
 ```bash
 $ python train.py --dataset_path /offline_dataset \
-<<<<<<< HEAD
                     --output_path ./output \
-=======
-                    --output_path /output \
->>>>>>> 611f376e
                     [--cache] False \
                     [--learning_rate] 0.001 \
                     [--save_steps] 10 \
                     [--batch_size] 32 \
                     [--num_epochs] 100 \
 ```
-<<<<<<< HEAD
 First time running `train.py`, please set `cache=False`, the processed data will be saved to `./output/dataset.npy`. For later use, set `cache=True` and it will use the cached dataset.
-```
-=======
-First time running `train.py`, please set `cache=False`, the processed data will be saved to `/output/dataset.npy`. For later use, set `cache=True` and it will use the cached dataset.
->>>>>>> 611f376e
+```