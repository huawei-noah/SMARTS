from typing import Any, Dict
<<<<<<< HEAD
import numpy as np
from utility import get_goal_layer, global_target_pose
=======
>>>>>>> 705d498f


class BasePolicy:
    def act(self, obs: Dict[str, Any]):
        """Act function to be implemented by user.

        Args:
            obs (Dict[str, Any]): A dictionary of observation for each ego agent step.

        Returns:
            Dict[str, Any]: A dictionary of actions for each ego agent.
        """
        raise NotImplementedError


def submitted_wrappers():
    """Return environment wrappers for wrapping the evaluation environment.
    Each wrapper is of the form: Callable[[env], env]. Use of wrappers is
    optional. If wrappers are not used, return empty list [].

    Returns:
        List[wrappers]: List of wrappers. Default is empty list [].
    """

    wrappers = [
        # Insert wrappers here, if any.
    ]

    return wrappers


class Policy(BasePolicy):
    """Policy class to be submitted by the user. This class will be loaded
    and tested during evaluation."""

    def __init__(self):
        """All policy initialization matters, including loading of model, is
        performed here. To be implemented by the user.
        """

<<<<<<< HEAD
        from d3rlpy.algos import CQL

        self.model = CQL.from_json(
            Path(__file__).absolute().parents[0] / "model/params.json", use_gpu=True
        )
        self.model.load_model(Path(__file__).absolute().parents[0] / "model/model_100.pt")
=======
        # Load saved model and instantiate any needed objects.
        self.model = ...
>>>>>>> 705d498f

    def act(self, obs: Dict[str, Any]):
        """Act function to be implemented by user.

        Args:
            obs (Dict[str, Any]): A dictionary of observation for each ego agent step.

        Returns:
            Dict[str, Any]: A dictionary of actions for each ego agent.
        """

        wrapped_act = {}
        for agent_id, agent_obs in obs.items():
<<<<<<< HEAD
            bev_obs= np.moveaxis(agent_obs["rgb"], -1, 0)

            goal_x = agent_obs['mission']['goal_pos'][0]
            goal_y = agent_obs['mission']['goal_pos'][1]
            current_x = agent_obs["ego"]["pos"][0]
            current_y = agent_obs["ego"]["pos"][1]
            current_heading = agent_obs["ego"]["heading"]
            goal_obs = get_goal_layer(goal_x, goal_y, current_x, current_y, current_heading)

            final_obs = list()
            final_obs.append(np.concatenate((bev_obs, goal_obs), axis=0))
            final_obs = np.array(final_obs, dtype=np.uint8)
            action = self.model.predict(final_obs)[0]
            print(action)
            target_pose = global_target_pose(action, agent_obs)
            wrapped_act.update({agent_id: target_pose})
=======
            # Use saved model to predict multi-agent action output given multi-agent SMARTS observation input.
            action = ...
            wrapped_act.update({agent_id: action})
>>>>>>> 705d498f
        return wrapped_act<|MERGE_RESOLUTION|>--- conflicted
+++ resolved
@@ -1,9 +1,6 @@
 from typing import Any, Dict
-<<<<<<< HEAD
 import numpy as np
 from utility import get_goal_layer, global_target_pose
-=======
->>>>>>> 705d498f
 
 
 class BasePolicy:
@@ -44,17 +41,14 @@
         performed here. To be implemented by the user.
         """
 
-<<<<<<< HEAD
         from d3rlpy.algos import CQL
 
         self.model = CQL.from_json(
             Path(__file__).absolute().parents[0] / "model/params.json", use_gpu=True
         )
-        self.model.load_model(Path(__file__).absolute().parents[0] / "model/model_100.pt")
-=======
-        # Load saved model and instantiate any needed objects.
-        self.model = ...
->>>>>>> 705d498f
+        self.model.load_model(
+            Path(__file__).absolute().parents[0] / "model/model_100.pt"
+        )
 
     def act(self, obs: Dict[str, Any]):
         """Act function to be implemented by user.
@@ -68,15 +62,16 @@
 
         wrapped_act = {}
         for agent_id, agent_obs in obs.items():
-<<<<<<< HEAD
-            bev_obs= np.moveaxis(agent_obs["rgb"], -1, 0)
+            bev_obs = np.moveaxis(agent_obs["rgb"], -1, 0)
 
-            goal_x = agent_obs['mission']['goal_pos'][0]
-            goal_y = agent_obs['mission']['goal_pos'][1]
+            goal_x = agent_obs["mission"]["goal_pos"][0]
+            goal_y = agent_obs["mission"]["goal_pos"][1]
             current_x = agent_obs["ego"]["pos"][0]
             current_y = agent_obs["ego"]["pos"][1]
             current_heading = agent_obs["ego"]["heading"]
-            goal_obs = get_goal_layer(goal_x, goal_y, current_x, current_y, current_heading)
+            goal_obs = get_goal_layer(
+                goal_x, goal_y, current_x, current_y, current_heading
+            )
 
             final_obs = list()
             final_obs.append(np.concatenate((bev_obs, goal_obs), axis=0))
@@ -85,9 +80,4 @@
             print(action)
             target_pose = global_target_pose(action, agent_obs)
             wrapped_act.update({agent_id: target_pose})
-=======
-            # Use saved model to predict multi-agent action output given multi-agent SMARTS observation input.
-            action = ...
-            wrapped_act.update({agent_id: action})
->>>>>>> 705d498f
         return wrapped_act