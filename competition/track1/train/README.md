# Track-1

## Objective
<<<<<<< HEAD
Objective is to develop a single policy capable of controlling single-agent or multi-agent to complete different driving scenarios in the `multi-scenario-v0` environment. A `TargetPose` action space must be used for each agent in the `multi-scenario-v0` environment. Refer below for [environment details](#environment).
=======
Objective is to develop a single policy capable of controlling single-agent or multi-agent to complete different driving scenarios in the `multi-scenario-v0` environment. A `TargetPose` action space must be used for each agent. Refer below for `multi-scenario-v0` environment [details](#environment).
>>>>>>> 7018ca0d

In each driving scenario, the ego-agents must drive towards their respective goal locations. Any method such as reinforcement learning, offline reinforcement learning, behaviour cloning, generative models, predictive models, etc, may be used to develop the policy.

The scenario names and their missions, given for training, are as follows.

- 1_to_2lane_left_turn_c 
    + A single ego agent must make a left turn at an uprotected cross-junction.
- 1_to_2lane_left_turn_t 
    + A single ego agent must make a left turn at an uprotected T-junction.
- 3lane_merge_multi_agent
    + One ego agent must merge onto a 3-lane highway from an on-ramp, while another agent must drive on the highway yielding appropriately to traffic from the on-ramp.
- 3lane_merge_single_agent
    + One ego agent must merge onto a 3-lane highway from an on-ramp.
- 3lane_cruise_multi_agent
    + Three ego agents must cruise along a 3-lane highway with traffic.
- 3lane_cruise_single_agent
    + One ego agents must cruise along a 3-lane highway with traffic.
- 3lane_cut_in
    + One ego agent must navigate (either slow down or change lane) when its path is cut-in by another traffic vehicle.
- 3lane_overtake
    + One ego agent, while driving along a 3-lane highway, must overtake a column of slow moving traffic vehicles and return to the same lane which it started at.

## Example
The setup, train, evaluate, and docker, instructions are meant for getting started. These steps are illustrated by way of an example.

+ The example uses PPO from [Stable Baselines3](https://github.com/DLR-RM/stable-baselines3) reinforcement learning library.

+ **The policy here has not yet been trained to fully solve the task environments.** 

+ **This example is only meant to demonstrate one potential method of developing a policy for the `multi-scenario-v0` environment. Here, any method such as reinforcement learning, offline reinforcement learning, behaviour cloning, generative models, predictive models, etc, may be used to develop the policy.**

## Setup
+ Use `python3.8` to develop your model.
+ This example is packaged using its own `setup.py` file.
    ```bash
    $ cd <path>/SMARTS/competition/track1/train
    $ python3.8 -m venv ./.venv
    $ source ./.venv/bin/activate
    $ pip install --upgrade pip
    $ pip install -e .
    ```
+ SMARTS is used as a dependent package.

## Environment
+ Make separate environments for each scenario. 
+ Individual environments can be instantiated as follows, by inserting the name of the desired scenario.
    ```python
    env = gym.make(
        "smarts.env:multi-scenario-v0",
        scenario=<insert-name-of-scenario>,
        img_meters=img_meters, # Optional. Camera sensor ground size. Defaults to 64 meters.
        img_pixels=img_pixels, # Optional. Camera sensor pixel size. Defaults to 256 pixels.
        sumo_headless=True, # If False, enables sumo-gui display. Defaults to True. 
    )
    ```
+ `img_meters` and `img_pixels` are optional parameters used to control the size in meters and in pixels, respectively, of the camera sensor output.
+ SMARTS is multiagent simulator which returns
    + `observations`: Dict[agent_name: agent_observation]
    + `rewards`: Dict[agent_name: agent_reward]
    + `dones`: Dict[agent_name: agent_done, \_\_all\_\_: all_done]
    Here `dones["__all__"]` becomes true when all agents are done, else false.
+ Default reward is distance travelled per step in meters.
+ Action space for each agent: `smarts.core.controllers.ActionSpaceType.TargetPose` a sequence of `[x-coordinate, y-coordinate, heading, and time-delta]`. Use `time-delta=0.1`.
    + ```python
      action_space = gym.spaces.Box(low=np.array([-1e10, -1e10, -π, 0]), high=np.array([1e10, 1e10, π, 1e10]), dtype=np.float32)
      ```
    + ego's next x-coordinate on the map: [-1e10,1e10]
    + ego's next y-coordinate on the map: [-1e10,1e10]
    + ego's next heading with respect to the map's axes: [-π,π]
    + time delta to reach the given pose: [0,1e10]
+ Observation space for each agent: `smarts.core.sensors.Observation`
    + For more details on the contents of `Observation` class, see [here](https://github.com/huawei-noah/SMARTS/blob/comp-1/smarts/core/sensors.py#L186).
+ In each environment, each agent's mission goal is given in the observation returned at each time step. The mission goal could be accessed as `observation.ego_vehicle_state.mission.goal.position` which gives an `(x, y, z)` map coordinate of the goal location.

## Visualize
+ SUMO GUI is used to visualize the simulation. 
    1. While instantiating the environment, set `sumo_headless` to `False`, i.e.,
        ```python 
        env = gym.make(
            "smarts.env:multi-scenario-v0",
            scenario=<insert-name-of-scenario>,
            sumo_headless=False,
        )
        ```
    1. This can be achieved by setting `sumo_gui: True` in the `SMARTS/competition/track1/train/config.yaml` file. 
    1. A SUMO gui will automatically pop up during simulation.

## Train
1. Train
    ```bash
    $ cd <path>/SMARTS/competition/track1/train
    $ python3.8 run.py
    ```
1. Trained model is saved into `<path>/SMARTS/competition/track1/train/logs/<folder_name>` folder.

## Evaluate
1. Run to evaluate your model.
    ```bash
    $ cd <path>/SMARTS/competition/track1/train
    $ python3.8 run.py --mode=evaluate --model="./logs/<folder_name>/<model>"
    ```

## Docker
1. Train a model inside docker
    ```bash
    $ cd <path>/SMARTS
    $ docker build --file=./competition/track1/train/Dockerfile --network=host --tag=multi_scenario .
    $ docker run --rm -it --network=host --gpus=all multi_scenario
    (container) $ cd /src/competition/track1/train
    (container) $ python3.8 run.py
    ```<|MERGE_RESOLUTION|>--- conflicted
+++ resolved
@@ -1,11 +1,7 @@
 # Track-1
 
 ## Objective
-<<<<<<< HEAD
-Objective is to develop a single policy capable of controlling single-agent or multi-agent to complete different driving scenarios in the `multi-scenario-v0` environment. A `TargetPose` action space must be used for each agent in the `multi-scenario-v0` environment. Refer below for [environment details](#environment).
-=======
 Objective is to develop a single policy capable of controlling single-agent or multi-agent to complete different driving scenarios in the `multi-scenario-v0` environment. A `TargetPose` action space must be used for each agent. Refer below for `multi-scenario-v0` environment [details](#environment).
->>>>>>> 7018ca0d
 
 In each driving scenario, the ego-agents must drive towards their respective goal locations. Any method such as reinforcement learning, offline reinforcement learning, behaviour cloning, generative models, predictive models, etc, may be used to develop the policy.
 
