--- conflicted
+++ resolved
@@ -220,7 +220,6 @@
 register(locator="discrete-soft-actor-critic-agent-v0", entry_point=entry_point_dsac)
 
 
-<<<<<<< HEAD
 def keyboard_entry_point(**kwargs):
     from .keyboard_agent import KeyboardAgent
 
@@ -251,7 +250,8 @@
 
 
 register(locator="keyboard-agent-v0", entry_point=keyboard_entry_point)
-=======
+
+
 def open_entrypoint(*, debug: bool = False, aggressiveness: int = 3) -> AgentSpec:
     try:
         open_agent = importlib.import_module("open_agent")
@@ -262,5 +262,4 @@
     return open_agent.entrypoint(debug=debug, aggressiveness=aggressiveness)
 
 
-register(locator="open-agent-v0", entry_point=open_entrypoint)
->>>>>>> cc596ee4
+register(locator="open-agent-v0", entry_point=open_entrypoint)