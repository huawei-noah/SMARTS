--- conflicted
+++ resolved
@@ -107,26 +107,6 @@
 register(locator="human-in-the-loop-v0", entry_point=human_keyboard_entrypoint)
 
 
-<<<<<<< HEAD
-register(
-    locator="interaction-aware-motion-prediction-agent-v0",
-    entry_point=lambda **kwargs: AgentSpec(
-        interface=AgentInterface(
-            action=ActionSpaceType.TargetPose,
-        ),
-        agent_builder=IAMPAgent,
-    ),
-)
-
-register(
-    locator="control-and-supervised-learning-agent-v0",
-    entry_point=lambda **kwargs: AgentSpec(
-        interface=AgentInterface(
-            action=ActionSpaceType.TargetPose,
-        ),
-        agent_builder=CASLAgent,
-    ),
-=======
 def _verify_installation(pkg: str, module: str):
     try:
         lib = importlib.import_module(module, pkg)
@@ -154,5 +134,20 @@
 
 register(
     locator="interaction-aware-motion-prediction-agent-v0", entry_point=entry_point_iamp
->>>>>>> 8b40512f
+)
+
+def entry_point_casl(**kwargs):
+    pkg = "control_and_supervised_learning"
+    module = ".policy"
+    lib = _verify_installation(pkg=pkg, module=module)
+
+    return AgentSpec(
+        interface=AgentInterface(
+            action=ActionSpaceType.TargetPose,
+        ),
+        agent_builder=lib.Policy,
+    )
+
+register(
+    locator="control-and-supervised-learning-agent-v0", entry_point=entry_point_casl,
 )