# Copyright (C) 2020. Huawei Technologies Co., Ltd. All rights reserved.
#
# Permission is hereby granted, free of charge, to any person obtaining a copy
# of this software and associated documentation files (the "Software"), to deal
# in the Software without restriction, including without limitation the rights
# to use, copy, modify, merge, publish, distribute, sublicense, and/or sell
# copies of the Software, and to permit persons to whom the Software is
# furnished to do so, subject to the following conditions:
#
# The above copyright notice and this permission notice shall be included in
# all copies or substantial portions of the Software.
#
# THE SOFTWARE IS PROVIDED "AS IS", WITHOUT WARRANTY OF ANY KIND, EXPRESS OR
# IMPLIED, INCLUDING BUT NOT LIMITED TO THE WARRANTIES OF MERCHANTABILITY,
# FITNESS FOR A PARTICULAR PURPOSE AND NON-INFRINGEMENT. IN NO EVENT SHALL THE
# AUTHORS OR COPYRIGHT HOLDERS BE LIABLE FOR ANY CLAIM, DAMAGES OR OTHER
# LIABILITY, WHETHER IN AN ACTION OF CONTRACT, TORT OR OTHERWISE, ARISING FROM,
# OUT OF OR IN CONNECTION WITH THE SOFTWARE OR THE USE OR OTHER DEALINGS IN
# THE SOFTWARE.
# The author of this file is: https://github.com/mg2015started

import importlib.resources as pkg_resources

import cross_rl_agent

from smarts.zoo.agent_spec import AgentSpec
from smarts.zoo.registry import register

from .agent import RLAgent
<<<<<<< HEAD
from .cross_space import (
    action_adapter,
    cross_interface,
    observation_adapter,
)
=======
from .cross_space import action_adapter, cross_interface, observation_adapter
>>>>>>> 07eaedb1


def entrypoint():
    with pkg_resources.path(cross_rl_agent, "models") as model_path:
        return AgentSpec(
            interface=cross_interface,
            observation_adapter=observation_adapter,
            action_adapter=action_adapter,
            agent_builder=lambda: RLAgent(
                load_path=str(model_path) + "/",
                policy_name="Soc_Mt_TD3Network",
            ),
        )


register(locator="cross_rl_agent-v1", entry_point=entrypoint)<|MERGE_RESOLUTION|>--- conflicted
+++ resolved
@@ -27,15 +27,7 @@
 from smarts.zoo.registry import register
 
 from .agent import RLAgent
-<<<<<<< HEAD
-from .cross_space import (
-    action_adapter,
-    cross_interface,
-    observation_adapter,
-)
-=======
 from .cross_space import action_adapter, cross_interface, observation_adapter
->>>>>>> 07eaedb1
 
 
 def entrypoint():
