--- conflicted
+++ resolved
@@ -31,11 +31,7 @@
     ],
     include_package_data=True,
     install_requires=[
-<<<<<<< HEAD
-        "tensorflow==2.2.1", 
-=======
         "tensorflow==2.2.1",
->>>>>>> 07eaedb1
         "smarts==0.7.0rc0",
     ],
 )