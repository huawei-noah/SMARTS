from rl_agent import VERSION
from setuptools import setup

setup(
    name="rl-agent",
    description="lane space rl agent example",
    version=VERSION,
    packages=["rl_agent"],
    include_package_data=True,
<<<<<<< HEAD
    install_requires=["smarts>=0.6.1rc0", "tensorflow==2.4", "ray[rllib]==1.0.1.post1"],
=======
    install_requires=["smarts>=0.6.1rc1", "tensorflow==2.4", "ray[rllib]==1.0.1.post1"],
>>>>>>> 3ef5650b
)<|MERGE_RESOLUTION|>--- conflicted
+++ resolved
@@ -7,9 +7,5 @@
     version=VERSION,
     packages=["rl_agent"],
     include_package_data=True,
-<<<<<<< HEAD
-    install_requires=["smarts>=0.6.1rc0", "tensorflow==2.4", "ray[rllib]==1.0.1.post1"],
-=======
     install_requires=["smarts>=0.6.1rc1", "tensorflow==2.4", "ray[rllib]==1.0.1.post1"],
->>>>>>> 3ef5650b
 )